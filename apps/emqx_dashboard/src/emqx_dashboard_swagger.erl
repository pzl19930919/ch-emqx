%%--------------------------------------------------------------------
%% Copyright (c) 2021-2023 EMQ Technologies Co., Ltd. All Rights Reserved.
%%
%% Licensed under the Apache License, Version 2.0 (the "License");
%% you may not use this file except in compliance with the License.
%% You may obtain a copy of the License at
%%
%%     http://www.apache.org/licenses/LICENSE-2.0
%%
%% Unless required by applicable law or agreed to in writing, software
%% distributed under the License is distributed on an "AS IS" BASIS,
%% WITHOUT WARRANTIES OR CONDITIONS OF ANY KIND, either express or implied.
%% See the License for the specific language governing permissions and
%% limitations under the License.
%%--------------------------------------------------------------------

-module(emqx_dashboard_swagger).

-include_lib("typerefl/include/types.hrl").
-include_lib("hocon/include/hoconsc.hrl").

-define(BASE_PATH, "/api/v5").

%% API
-export([spec/1, spec/2]).
-export([namespace/0, namespace/1, fields/1]).
-export([schema_with_example/2, schema_with_examples/2]).
-export([error_codes/1, error_codes/2]).
-export([file_schema/1]).
-export([base_path/0]).
-export([relative_uri/1, get_relative_uri/1]).
-export([compose_filters/2]).

-export([
    filter_check_request/2,
    filter_check_request_and_translate_body/2,
    gen_api_schema_json_iodata/3
]).

-ifdef(TEST).
-export([
    parse_spec_ref/3,
    components/2
]).
-endif.

-define(METHODS, [get, post, put, head, delete, patch, options, trace]).

-define(DEFAULT_FIELDS, [
    example,
    allowReserved,
    style,
    format,
    readOnly,
    explode,
    maxLength,
    allowEmptyValue,
    deprecated,
    minimum,
    maximum
]).

-define(INIT_SCHEMA, #{
    fields => #{},
    translations => #{},
    validations => [],
    namespace => undefined
}).

-define(TO_REF(_N_, _F_), iolist_to_binary([to_bin(_N_), ".", to_bin(_F_)])).
-define(TO_COMPONENTS_SCHEMA(_M_, _F_),
    iolist_to_binary([
        <<"#/components/schemas/">>,
        ?TO_REF(namespace(_M_), _F_)
    ])
).
-define(TO_COMPONENTS_PARAM(_M_, _F_),
    iolist_to_binary([
        <<"#/components/parameters/">>,
        ?TO_REF(namespace(_M_), _F_)
    ])
).

-define(SPECIAL_LANG_MSGID, <<"$msgid">>).

-define(MAX_ROW_LIMIT, 1000).
-define(DEFAULT_ROW, 100).

-type request() :: #{bindings => map(), query_string => map(), body => map()}.
-type request_meta() :: #{module => module(), path => string(), method => atom()}.

%% More exact types are defined in minirest.hrl, but we don't want to include it
%% because it defines a lot of types and they may clash with the types declared locally.
-type status_code() :: pos_integer().
-type error_code() :: atom() | binary().
-type error_message() :: binary().
-type response_body() :: term().
-type headers() :: map().

-type response() ::
    status_code()
    | {status_code()}
    | {status_code(), response_body()}
    | {status_code(), headers(), response_body()}
    | {status_code(), error_code(), error_message()}.

-type filter_result() :: {ok, request()} | response().
-type filter() :: emqx_maybe:t(fun((request(), request_meta()) -> filter_result())).

-type spec_opts() :: #{
    check_schema => boolean() | filter(),
    translate_body => boolean(),
    schema_converter => fun((hocon_schema:schema(), Module :: atom()) -> map()),
    i18n_lang => atom() | string() | binary(),
    filter => filter()
}.

-type route_path() :: string() | binary().
-type route_methods() :: map().
-type route_handler() :: atom().
-type route_options() :: #{filter => filter()}.

-type api_spec_entry() :: {route_path(), route_methods(), route_handler(), route_options()}.
-type api_spec_component() :: map().

%%------------------------------------------------------------------------------
%% API
%%------------------------------------------------------------------------------

%% @equiv spec(Module, #{check_schema => false})
-spec spec(module()) -> {list(api_spec_entry()), list(api_spec_component())}.
spec(Module) -> spec(Module, #{check_schema => false}).

-spec spec(module(), spec_opts()) -> {list(api_spec_entry()), list(api_spec_component())}.
spec(Module, Options) ->
    Paths = apply(Module, paths, []),
    {ApiSpec, AllRefs} =
        lists:foldl(
            fun(Path, {AllAcc, AllRefsAcc}) ->
                {OperationId, Specs, Refs, RouteOpts} = parse_spec_ref(Module, Path, Options),
                {
                    [{filename:join("/", Path), Specs, OperationId, RouteOpts} | AllAcc],
                    Refs ++ AllRefsAcc
                }
            end,
            {[], []},
            Paths
        ),
    {ApiSpec, components(lists:usort(AllRefs), Options)}.

-spec namespace() -> hocon_schema:name().
namespace() -> "public".

-spec fields(hocon_schema:name()) -> hocon_schema:fields().
fields(page) ->
    Desc = <<"Page number of the results to fetch.">>,
    Meta = #{in => query, desc => Desc, default => 1, example => 1},
    [{page, hoconsc:mk(pos_integer(), Meta)}];
fields(limit) ->
    Desc = iolist_to_binary([
        <<"Results per page(max ">>,
        integer_to_binary(?MAX_ROW_LIMIT),
        <<")">>
    ]),
    Meta = #{in => query, desc => Desc, default => ?DEFAULT_ROW, example => 50},
    [{limit, hoconsc:mk(range(1, ?MAX_ROW_LIMIT), Meta)}];
fields(count) ->
    Desc = <<
        "Total number of records matching the query.<br/>"
        "Note: this field is present only if the query can be optimized and does "
        "not require a full table scan."
    >>,
    Meta = #{desc => Desc, required => false},
    [{count, hoconsc:mk(non_neg_integer(), Meta)}];
fields(hasnext) ->
    Desc = <<
        "Flag indicating whether there are more results available on next pages."
    >>,
    Meta = #{desc => Desc, required => true},
    [{hasnext, hoconsc:mk(boolean(), Meta)}];
fields(meta) ->
    fields(page) ++ fields(limit) ++ fields(count) ++ fields(hasnext).

-spec schema_with_example(hocon_schema:type(), term()) -> hocon_schema:field_schema_map().
schema_with_example(Type, Example) ->
    hoconsc:mk(Type, #{examples => #{<<"example">> => Example}}).

-spec schema_with_examples(hocon_schema:type(), map()) -> hocon_schema:field_schema_map().
schema_with_examples(Type, Examples) ->
    hoconsc:mk(Type, #{examples => #{<<"examples">> => Examples}}).

-spec error_codes(list(atom())) -> hocon_schema:fields().
error_codes(Codes) ->
    error_codes(Codes, <<"Error code to troubleshoot problems.">>).

-spec error_codes(nonempty_list(atom()), binary() | {desc, module(), term()}) ->
    hocon_schema:fields().
error_codes(Codes = [_ | _], MsgDesc) ->
    [
        {code, hoconsc:mk(hoconsc:enum(Codes))},
        {message,
            hoconsc:mk(string(), #{
                desc => MsgDesc
            })}
    ].

-spec base_path() -> uri_string:uri_string().
base_path() ->
    ?BASE_PATH.

-spec relative_uri(uri_string:uri_string()) -> uri_string:uri_string().
relative_uri(Uri) ->
    base_path() ++ Uri.

-spec get_relative_uri(uri_string:uri_string()) -> {ok, uri_string:uri_string()} | error.
get_relative_uri(<<?BASE_PATH, Path/binary>>) ->
    {ok, Path};
get_relative_uri(_Path) ->
    error.

file_schema(FileName) ->
    #{
        content => #{
            'multipart/form-data' => #{
                schema => #{
                    type => object,
                    properties => #{
                        FileName => #{type => string, format => binary}
                    }
                }
            }
        }
    }.

gen_api_schema_json_iodata(SchemaMod, SchemaInfo, Converter) ->
    {ApiSpec0, Components0} = emqx_dashboard_swagger:spec(
        SchemaMod,
        #{
            schema_converter => Converter,
            i18n_lang => ?SPECIAL_LANG_MSGID
        }
    ),
    ApiSpec = lists:foldl(
        fun({Path, Spec, _, _}, Acc) ->
            NewSpec = maps:fold(
                fun(Method, #{responses := Responses}, SubAcc) ->
                    case Responses of
                        #{
                            <<"200">> :=
                                #{
                                    <<"content">> := #{
                                        <<"application/json">> := #{<<"schema">> := Schema}
                                    }
                                }
                        } ->
                            SubAcc#{Method => Schema};
                        _ ->
                            SubAcc
                    end
                end,
                #{},
                Spec
            ),
            Acc#{list_to_atom(Path) => NewSpec}
        end,
        #{},
        ApiSpec0
    ),
    Components = lists:foldl(fun(M, Acc) -> maps:merge(M, Acc) end, #{}, Components0),
    emqx_utils_json:encode(
        #{
            info => SchemaInfo,
            paths => ApiSpec,
            components => #{schemas => Components}
        },
        [pretty, force_utf8]
    ).

-spec compose_filters(filter(), filter()) -> filter().
compose_filters(undefined, Filter2) ->
    Filter2;
compose_filters(Filter1, undefined) ->
    Filter1;
compose_filters(Filter1, Filter2) ->
    fun(Request, RequestMeta) ->
        case Filter1(Request, RequestMeta) of
            {ok, Request1} ->
                Filter2(Request1, RequestMeta);
            Response ->
                Response
        end
    end.

%%------------------------------------------------------------------------------
%% Private functions
%%------------------------------------------------------------------------------

filter_check_request_and_translate_body(Request, RequestMeta) ->
    translate_req(Request, RequestMeta, fun check_and_translate/3).

filter_check_request(Request, RequestMeta) ->
    translate_req(Request, RequestMeta, fun check_only/3).

translate_req(Request, #{module := Module, path := Path, method := Method}, CheckFun) ->
    #{Method := Spec} = apply(Module, schema, [Path]),
    try
        Params = maps:get(parameters, Spec, []),
        Body = maps:get('requestBody', Spec, []),
        {Bindings, QueryStr} = check_parameters(Request, Params, Module),
        NewBody = check_request_body(Request, Body, Module, CheckFun, hoconsc:is_schema(Body)),
        {ok, Request#{bindings => Bindings, query_string => QueryStr, body => NewBody}}
    catch
        throw:HoconError ->
            Msg = hocon_error_msg(HoconError),
            {400, 'BAD_REQUEST', Msg}
    end.

check_and_translate(Schema, Map, Opts) ->
    hocon_tconf:check_plain(Schema, Map, Opts).

check_only(Schema, Map, Opts) ->
    _ = hocon_tconf:check_plain(Schema, Map, Opts),
    Map.

filter(Options) ->
    CheckSchemaFilter = check_schema_filter(Options),
    CustomFilter = custom_filter(Options),
    compose_filters(CheckSchemaFilter, CustomFilter).

custom_filter(Options) ->
    maps:get(filter, Options, undefined).

check_schema_filter(#{check_schema := true, translate_body := true}) ->
    fun ?MODULE:filter_check_request_and_translate_body/2;
check_schema_filter(#{check_schema := true}) ->
    fun ?MODULE:filter_check_request/2;
check_schema_filter(#{check_schema := Filter}) when is_function(Filter, 2) ->
    Filter;
check_schema_filter(_) ->
    undefined.

parse_spec_ref(Module, Path, Options) ->
    Schema =
        try
            erlang:apply(Module, schema, [Path])
        catch
            Error:Reason:Stacktrace ->
                failed_to_generate_swagger_spec(Module, Path, Error, Reason, Stacktrace)
        end,
    OperationId = maps:get('operationId', Schema),
    {Specs, Refs} = maps:fold(
        fun(Method, Meta, {Acc, RefsAcc}) ->
            (not lists:member(Method, ?METHODS)) andalso
                throw({error, #{module => Module, path => Path, method => Method}}),
            {Spec, SubRefs} = meta_to_spec(Meta, Module, Options),
            {Acc#{Method => Spec}, SubRefs ++ RefsAcc}
        end,
        {#{}, []},
        maps:without(['operationId', 'filter'], Schema)
    ),
    RouteOpts = generate_route_opts(Schema, Options),
    {OperationId, Specs, Refs, RouteOpts}.

-ifdef(TEST).
-spec failed_to_generate_swagger_spec(_, _, _, _, _) -> no_return().
failed_to_generate_swagger_spec(Module, Path, _Error, _Reason, _Stacktrace) ->
    error({failed_to_generate_swagger_spec, Module, Path}).
-else.
-spec failed_to_generate_swagger_spec(_, _, _, _, _) -> no_return().
failed_to_generate_swagger_spec(Module, Path, Error, Reason, Stacktrace) ->
    %% This error is intended to fail the build
    %% hence print to standard_error
    io:format(
        standard_error,
        "Failed to generate swagger for path ~p in module ~p~n"
        "error:~p~nreason:~p~n~p~n",
        [Module, Path, Error, Reason, Stacktrace]
    ),
    error({failed_to_generate_swagger_spec, Module, Path}).

-endif.
generate_route_opts(Schema, Options) ->
    #{filter => compose_filters(filter(Options), custom_filter(Schema))}.

check_parameters(Request, Spec, Module) ->
    #{bindings := Bindings, query_string := QueryStr} = Request,
    BindingsBin = maps:fold(
        fun(Key, Value, Acc) ->
            Acc#{atom_to_binary(Key) => Value}
        end,
        #{},
        Bindings
    ),
    check_parameter(Spec, BindingsBin, QueryStr, Module, #{}, #{}).

check_parameter([?REF(Fields) | Spec], Bindings, QueryStr, LocalMod, BindingsAcc, QueryStrAcc) ->
    check_parameter(
        [?R_REF(LocalMod, Fields) | Spec],
        Bindings,
        QueryStr,
        LocalMod,
        BindingsAcc,
        QueryStrAcc
    );
check_parameter(
    [?R_REF(Module, Fields) | Spec],
    Bindings,
    QueryStr,
    LocalMod,
    BindingsAcc,
    QueryStrAcc
) ->
    Params = apply(Module, fields, [Fields]),
    check_parameter(Params ++ Spec, Bindings, QueryStr, LocalMod, BindingsAcc, QueryStrAcc);
check_parameter([], _Bindings, _QueryStr, _Module, NewBindings, NewQueryStr) ->
    {NewBindings, NewQueryStr};
check_parameter([{Name, Type} | Spec], Bindings, QueryStr, Module, BindingsAcc, QueryStrAcc) ->
    Schema = ?INIT_SCHEMA#{roots => [{Name, Type}]},
    case hocon_schema:field_schema(Type, in) of
        path ->
            Option = #{atom_key => true},
            NewBindings = hocon_tconf:check_plain(Schema, Bindings, Option),
            NewBindingsAcc = maps:merge(BindingsAcc, NewBindings),
            check_parameter(Spec, Bindings, QueryStr, Module, NewBindingsAcc, QueryStrAcc);
        query ->
            Option = #{},
            NewQueryStr = hocon_tconf:check_plain(Schema, QueryStr, Option),
            NewQueryStrAcc = maps:merge(QueryStrAcc, NewQueryStr),
            check_parameter(Spec, Bindings, QueryStr, Module, BindingsAcc, NewQueryStrAcc)
    end.

check_request_body(#{body := Body}, Schema, Module, CheckFun, true) ->
    Type0 = hocon_schema:field_schema(Schema, type),
    Type =
        case Type0 of
            ?REF(StructName) -> ?R_REF(Module, StructName);
            _ -> Type0
        end,
    NewSchema = ?INIT_SCHEMA#{roots => [{root, Type}]},
    Option = #{required => false},
    #{<<"root">> := NewBody} = CheckFun(NewSchema, #{<<"root">> => Body}, Option),
    NewBody;
%% TODO not support nest object check yet, please use ref!
%% 'requestBody' = [ {per_page, mk(integer(), #{}},
%%                 {nest_object, [
%%                   {good_nest_1, mk(integer(), #{})},
%%                   {good_nest_2, mk(ref(?MODULE, good_ref), #{})}
%%                ]}
%% ]
check_request_body(#{body := Body}, Spec, _Module, CheckFun, false) when is_list(Spec) ->
    lists:foldl(
        fun({Name, Type}, Acc) ->
            Schema = ?INIT_SCHEMA#{roots => [{Name, Type}]},
            maps:merge(Acc, CheckFun(Schema, Body, #{}))
        end,
        #{},
        Spec
    );
%% requestBody => #{content => #{ 'application/octet-stream' =>
%% #{schema => #{ type => string, format => binary}}}
check_request_body(#{body := Body}, Spec, _Module, _CheckFun, false) when is_map(Spec) ->
    Body.

%% tags, description, summary, security, deprecated
meta_to_spec(Meta, Module, Options) ->
    {Params, Refs1} = parameters(maps:get(parameters, Meta, []), Module, Options),
    {RequestBody, Refs2} = request_body(maps:get('requestBody', Meta, []), Module, Options),
    {Responses, Refs3} = responses(maps:get(responses, Meta, #{}), Module, Options),
    {
        generate_method_desc(to_spec(Meta, Params, RequestBody, Responses), Options),
        lists:usort(Refs1 ++ Refs2 ++ Refs3)
    }.

to_spec(Meta, Params, [], Responses) ->
    Spec = maps:without([parameters, 'requestBody', responses], Meta),
    Spec#{parameters => Params, responses => Responses};
to_spec(Meta, Params, RequestBody, Responses) ->
    Spec = to_spec(Meta, Params, [], Responses),
    maps:put('requestBody', RequestBody, Spec).

generate_method_desc(Spec = #{desc := _Desc}, Options) ->
    Spec1 = trans_description(maps:remove(desc, Spec), Spec, Options),
    trans_tags(Spec1);
generate_method_desc(Spec = #{description := _Desc}, Options) ->
    Spec1 = trans_description(Spec, Spec, Options),
    trans_tags(Spec1);
generate_method_desc(Spec, _Options) ->
    trans_tags(Spec).

trans_tags(Spec = #{tags := Tags}) ->
    Spec#{tags => [string:titlecase(to_bin(Tag)) || Tag <- Tags]};
trans_tags(Spec) ->
    Spec.

parameters(Params, Module, Options) ->
    {SpecList, AllRefs} =
        lists:foldl(
            fun(Param, {Acc, RefsAcc}) ->
                case Param of
                    ?REF(StructName) ->
                        to_ref(Module, StructName, Acc, RefsAcc);
                    ?R_REF(RModule, StructName) ->
                        to_ref(RModule, StructName, Acc, RefsAcc);
                    {Name, Type} ->
                        In = hocon_schema:field_schema(Type, in),
                        In =:= undefined andalso
                            throw({error, <<"missing in:path/query field in parameters">>}),
                        Required = hocon_schema:field_schema(Type, required),
                        Default = hocon_schema:field_schema(Type, default),
                        HoconType = hocon_schema:field_schema(Type, type),
                        SchemaExtras = hocon_extract_map([enum, default], Type),
                        Meta = init_meta(Default),
                        {ParamType, Refs} = hocon_schema_to_spec(HoconType, Module),
                        Schema = maps:merge(maps:merge(ParamType, Meta), SchemaExtras),
                        Spec0 = init_prop(
                            [required | ?DEFAULT_FIELDS],
                            #{schema => Schema, name => Name, in => In},
                            Type
                        ),
                        Spec1 = trans_required(Spec0, Required, In),
                        Spec2 = trans_description(Spec1, Type, Options),
                        {[Spec2 | Acc], Refs ++ RefsAcc}
                end
            end,
            {[], []},
            Params
        ),
    {lists:reverse(SpecList), AllRefs}.

hocon_extract_map(Keys, Type) ->
    lists:foldl(
        fun(K, M) ->
            case hocon_schema:field_schema(Type, K) of
                undefined -> M;
                V -> M#{K => V}
            end
        end,
        #{},
        Keys
    ).

init_meta(undefined) -> #{};
init_meta(Default) -> #{default => Default}.

init_prop(Keys, Init, Type) ->
    lists:foldl(
        fun(Key, Acc) ->
            case hocon_schema:field_schema(Type, Key) of
                undefined -> Acc;
                Schema -> Acc#{Key => format_prop(Key, Schema)}
            end
        end,
        Init,
        Keys
    ).

format_prop(deprecated, Value) when is_boolean(Value) -> Value;
format_prop(deprecated, _) -> true;
format_prop(default, []) -> [];
format_prop(_, Schema) -> to_bin(Schema).

trans_required(Spec, true, _) -> Spec#{required => true};
trans_required(Spec, _, path) -> Spec#{required => true};
trans_required(Spec, _, _) -> Spec.

trans_desc(Init, Hocon, Func, Name, Options) ->
    Spec0 = trans_description(Init, Hocon, Options),
    case Func =:= fun hocon_schema_to_spec/2 of
        true ->
            Spec0;
        false ->
            Spec1 = trans_label(Spec0, Hocon, Name, Options),
            case Spec1 of
                #{description := _} -> Spec1;
                _ -> Spec1#{description => <<Name/binary, " Description">>}
            end
    end.

trans_description(Spec, Hocon, Options) ->
    Desc =
        case desc_struct(Hocon) of
            undefined -> undefined;
            ?DESC(_, _) = Struct -> get_i18n(<<"desc">>, Struct, undefined, Options);
            Text -> to_bin(Text)
        end,
    case Desc of
        undefined ->
            Spec;
        Desc ->
            Desc1 = binary:replace(Desc, [<<"\n">>], <<"<br/>">>, [global]),
            Spec#{description => Desc1}
    end.

get_i18n(Tag, ?DESC(Namespace, Id), Default, Options) ->
    Lang = get_lang(Options),
    case Lang of
        ?SPECIAL_LANG_MSGID ->
            make_msgid(Namespace, Id, Tag);
        _ ->
            get_i18n_text(Lang, Namespace, Id, Tag, Default)
    end.

get_i18n_text(Lang, Namespace, Id, Tag, Default) ->
    case emqx_dashboard_desc_cache:lookup(Lang, Namespace, Id, Tag) of
        undefined ->
            Default;
        Text ->
            Text
    end.

%% Format：$msgid:Namespace.Id.Tag
%% e.g. $msgid:emqx_schema.key.desc
%%      $msgid:emqx_schema.key.label
%% if needed, the consumer of this schema JSON can use this msgid to
%% resolve the text in the i18n database.
make_msgid(Namespace, Id, Tag) ->
    iolist_to_binary(["$msgid:", to_bin(Namespace), ".", to_bin(Id), ".", Tag]).

%% So far i18n_lang in options is only used at build time.
%% At runtime, it's still the global config which controls the language.
get_lang(#{i18n_lang := Lang}) -> Lang;
get_lang(_) -> emqx:get_config([dashboard, i18n_lang]).

trans_label(Spec, Hocon, Default, Options) ->
    Label =
        case desc_struct(Hocon) of
            ?DESC(_, _) = Struct -> get_i18n(<<"label">>, Struct, Default, Options);
            _ -> Default
        end,
    Spec#{label => Label}.

desc_struct(Hocon) ->
    R =
        case hocon_schema:field_schema(Hocon, desc) of
            undefined ->
                case hocon_schema:field_schema(Hocon, description) of
                    undefined -> get_ref_desc(Hocon);
                    Struct1 -> Struct1
                end;
            Struct ->
                Struct
        end,
    ensure_bin(R).

ensure_bin(undefined) -> undefined;
ensure_bin(?DESC(_Namespace, _Id) = Desc) -> Desc;
ensure_bin(Text) -> to_bin(Text).

get_ref_desc(?R_REF(Mod, Name)) ->
    case erlang:function_exported(Mod, desc, 1) of
        true -> Mod:desc(Name);
        false -> undefined
    end;
get_ref_desc(_) ->
    undefined.

request_body(#{content := _} = Content, _Module, _Options) ->
    {Content, []};
request_body([], _Module, _Options) ->
    {[], []};
request_body(Schema, Module, Options) ->
    {{Props, Refs}, Examples} =
        case hoconsc:is_schema(Schema) of
            true ->
                HoconSchema = hocon_schema:field_schema(Schema, type),
                SchemaExamples = hocon_schema:field_schema(Schema, examples),
                {hocon_schema_to_spec(HoconSchema, Module), SchemaExamples};
            false ->
                {parse_object(Schema, Module, Options), undefined}
        end,
    {#{<<"content">> => content(Props, Examples)}, Refs}.

responses(Responses, Module, Options) ->
    {Spec, Refs, _, _} = maps:fold(fun response/3, {#{}, [], Module, Options}, Responses),
    {Spec, Refs}.

response(Status, ?DESC(_Mod, _Id) = Schema, {Acc, RefsAcc, Module, Options}) ->
    Desc = trans_description(#{}, #{desc => Schema}, Options),
    {Acc#{integer_to_binary(Status) => Desc}, RefsAcc, Module, Options};
response(Status, Bin, {Acc, RefsAcc, Module, Options}) when is_binary(Bin) ->
    {Acc#{integer_to_binary(Status) => #{description => Bin}}, RefsAcc, Module, Options};
%% Support swagger raw object(file download).
%% TODO: multi type response(i.e. Support both 'application/json' and 'plain/text')
response(Status, #{content := _} = Content, {Acc, RefsAcc, Module, Options}) ->
    {Acc#{integer_to_binary(Status) => Content}, RefsAcc, Module, Options};
response(Status, ?REF(StructName), {Acc, RefsAcc, Module, Options}) ->
    response(Status, ?R_REF(Module, StructName), {Acc, RefsAcc, Module, Options});
response(Status, ?R_REF(_Mod, _Name) = RRef, {Acc, RefsAcc, Module, Options}) ->
    SchemaToSpec = schema_converter(Options),
    {Spec, Refs} = SchemaToSpec(RRef, Module),
    Content = content(Spec),
    {
        Acc#{
            integer_to_binary(Status) =>
                #{<<"content">> => Content}
        },
        Refs ++ RefsAcc,
        Module,
        Options
    };
response(Status, Schema, {Acc, RefsAcc, Module, Options}) ->
    case hoconsc:is_schema(Schema) of
        true ->
            Hocon = hocon_schema:field_schema(Schema, type),
            Examples = hocon_schema:field_schema(Schema, examples),
            {Spec, Refs} = hocon_schema_to_spec(Hocon, Module),
            Init = trans_description(#{}, Schema, Options),
            Content = content(Spec, Examples),
            {
                Acc#{integer_to_binary(Status) => Init#{<<"content">> => Content}},
                Refs ++ RefsAcc,
                Module,
                Options
            };
        false ->
            {Props, Refs} = parse_object(Schema, Module, Options),
            Init = trans_description(#{}, Schema, Options),
            Content = Init#{<<"content">> => content(Props)},
            {Acc#{integer_to_binary(Status) => Content}, Refs ++ RefsAcc, Module, Options}
    end.

components(Refs, Options) ->
    lists:sort(
        maps:fold(
            fun(K, V, Acc) -> [#{K => V} | Acc] end,
            [],
            components(Options, Refs, #{}, [])
        )
    ).

components(_Options, [], SpecAcc, []) ->
    SpecAcc;
components(Options, [], SpecAcc, SubRefAcc) ->
    components(Options, SubRefAcc, SpecAcc, []);
components(Options, [{Module, Field} | Refs], SpecAcc, SubRefsAcc) ->
    Props = hocon_schema_fields(Module, Field),
    Namespace = namespace(Module),
    {Object, SubRefs} = parse_object(Props, Module, Options),
    NewSpecAcc = SpecAcc#{?TO_REF(Namespace, Field) => Object},
    components(Options, Refs, NewSpecAcc, SubRefs ++ SubRefsAcc);
%% parameters in ref only have one value, not array
components(Options, [{Module, Field, parameter} | Refs], SpecAcc, SubRefsAcc) ->
    Props = hocon_schema_fields(Module, Field),
    {[Param], SubRefs} = parameters(Props, Module, Options),
    Namespace = namespace(Module),
    NewSpecAcc = SpecAcc#{?TO_REF(Namespace, Field) => Param},
    components(Options, Refs, NewSpecAcc, SubRefs ++ SubRefsAcc).

hocon_schema_fields(Module, StructName) ->
    case apply(Module, fields, [StructName]) of
        #{fields := Fields, desc := _} ->
            %% evil here, as it's match hocon_schema's internal representation

            %% TODO: make use of desc ?
            Fields;
        Other ->
            Other
    end.

%% Semantic error at components.schemas.xxx:xx:xx
%% Component names can only contain the characters A-Z a-z 0-9 - . _
%% So replace ':' by '-'.
namespace(Module) ->
    case hocon_schema:namespace(Module) of
        undefined -> Module;
        NameSpace -> re:replace(to_bin(NameSpace), ":", "-", [global])
    end.

hocon_schema_to_spec(?R_REF(Module, StructName), _LocalModule) ->
    {#{<<"$ref">> => ?TO_COMPONENTS_SCHEMA(Module, StructName)}, [{Module, StructName}]};
hocon_schema_to_spec(?REF(StructName), LocalModule) ->
    {#{<<"$ref">> => ?TO_COMPONENTS_SCHEMA(LocalModule, StructName)}, [{LocalModule, StructName}]};
hocon_schema_to_spec(Type, LocalModule) when ?IS_TYPEREFL(Type) ->
    {typename_to_spec(lists:flatten(typerefl:name(Type)), LocalModule), []};
hocon_schema_to_spec(?ARRAY(Item), LocalModule) ->
    {Schema, Refs} = hocon_schema_to_spec(Item, LocalModule),
    {#{type => array, items => Schema}, Refs};
hocon_schema_to_spec(?ENUM(Items), _LocalModule) ->
    {#{type => string, enum => Items}, []};
hocon_schema_to_spec(?MAP(Name, Type), LocalModule) ->
    {Schema, SubRefs} = hocon_schema_to_spec(Type, LocalModule),
    {
        #{
            <<"type">> => object,
            <<"properties">> => #{<<"$", (to_bin(Name))/binary>> => Schema}
        },
        SubRefs
    };
hocon_schema_to_spec(?UNION(Types, _DisplayName), LocalModule) ->
    {OneOf, Refs} = lists:foldl(
        fun(Type, {Acc, RefsAcc}) ->
            {Schema, SubRefs} = hocon_schema_to_spec(Type, LocalModule),
            {[Schema | Acc], SubRefs ++ RefsAcc}
        end,
        {[], []},
        hoconsc:union_members(Types)
    ),
    {#{<<"oneOf">> => OneOf}, Refs};
hocon_schema_to_spec(Atom, _LocalModule) when is_atom(Atom) ->
    {#{type => string, enum => [Atom]}, []}.

typename_to_spec("boolean()", _Mod) ->
    #{type => boolean};
typename_to_spec("binary()", _Mod) ->
    #{type => string};
typename_to_spec("float()", _Mod) ->
    #{type => number};
typename_to_spec("integer()", _Mod) ->
    #{type => integer};
typename_to_spec("non_neg_integer()", _Mod) ->
    #{type => integer, minimum => 0};
typename_to_spec("pos_integer()", _Mod) ->
    #{type => integer, minimum => 1};
typename_to_spec("number()", _Mod) ->
    #{type => number};
typename_to_spec("string()", _Mod) ->
    #{type => string};
typename_to_spec("atom()", _Mod) ->
    #{type => string};
typename_to_spec("epoch_second()", _Mod) ->
    #{
        <<"oneOf">> => [
            #{type => integer, example => 1640995200, description => <<"epoch-second">>},
            #{type => string, example => <<"2022-01-01T00:00:00.000Z">>, format => <<"date-time">>}
        ]
    };
typename_to_spec("epoch_millisecond()", _Mod) ->
    #{
        <<"oneOf">> => [
            #{type => integer, example => 1640995200000, description => <<"epoch-millisecond">>},
            #{type => string, example => <<"2022-01-01T00:00:00.000Z">>, format => <<"date-time">>}
        ]
    };
typename_to_spec("duration()", _Mod) ->
    #{type => string, example => <<"12m">>};
typename_to_spec("duration_s()", _Mod) ->
    #{type => string, example => <<"1h">>};
typename_to_spec("duration_ms()", _Mod) ->
    #{type => string, example => <<"32s">>};
typename_to_spec("timeout_duration()", _Mod) ->
    #{type => string, example => <<"12m">>};
typename_to_spec("timeout_duration_s()", _Mod) ->
    #{type => string, example => <<"1h">>};
typename_to_spec("timeout_duration_ms()", _Mod) ->
    #{type => string, example => <<"32s">>};
typename_to_spec("percent()", _Mod) ->
    #{type => number, example => <<"12%">>};
typename_to_spec("ip_port()", _Mod) ->
    #{type => string, example => <<"127.0.0.1:80">>};
typename_to_spec("url()", _Mod) ->
    #{type => string, example => <<"http://127.0.0.1">>};
typename_to_spec("bytesize()", _Mod) ->
    #{type => string, example => <<"32MB">>};
typename_to_spec("wordsize()", _Mod) ->
    #{type => string, example => <<"1024KB">>};
typename_to_spec("map(" ++ Map, _Mod) ->
    [$) | _MapArgs] = lists:reverse(Map),
    #{type => object, example => #{}};
typename_to_spec("qos()", _Mod) ->
    #{type => integer, minimum => 0, maximum => 2, example => 0};
typename_to_spec("comma_separated_list()", _Mod) ->
    #{type => string, example => <<"item1,item2">>};
typename_to_spec("comma_separated_binary()", _Mod) ->
    #{type => string, example => <<"item1,item2">>};
typename_to_spec("comma_separated_atoms()", _Mod) ->
    #{type => string, example => <<"item1,item2">>};
typename_to_spec("json_binary()", _Mod) ->
    #{type => string, example => <<"{\"a\": [1,true]}">>};
typename_to_spec("port_number()", _Mod) ->
    range("1..65535");
<<<<<<< HEAD
=======
typename_to_spec("secret_access_key()", _Mod) ->
    #{type => string, example => <<"TW8dPwmjpjJJuLW....">>};
typename_to_spec("secret()", _Mod) ->
    %% TODO: ideally, this should be dispatched to the module that defines this type
    #{type => string, example => <<"R4ND0M/S∃CЯ∃T"/utf8>>};
>>>>>>> 8e409fa8
typename_to_spec(Name, Mod) ->
    try_convert_to_spec(Name, Mod, [
        fun try_remote_module_type/2,
        fun try_typerefl_array/2,
        fun try_range/2,
        fun try_integer/2
    ]).

range(Name) ->
    #{} = try_range(Name, undefined).

try_convert_to_spec(Name, Mod, []) ->
    throw({error, #{msg => <<"Unsupported Type">>, type => Name, module => Mod}});
try_convert_to_spec(Name, Mod, [Converter | Rest]) ->
    case Converter(Name, Mod) of
        nomatch -> try_convert_to_spec(Name, Mod, Rest);
        Spec -> Spec
    end.

try_range(Name, _Mod) ->
    case string:split(Name, "..") of
        %% 1..10 1..inf -inf..10
        [MinStr, MaxStr] ->
            Schema = #{type => integer},
            Schema1 = add_integer_prop(Schema, minimum, MinStr),
            add_integer_prop(Schema1, maximum, MaxStr);
        _ ->
            nomatch
    end.

%% Module:Type
try_remote_module_type(Name, Mod) ->
    case string:split(Name, ":") of
        [_Module, Type] -> typename_to_spec(Type, Mod);
        _ -> nomatch
    end.

%% [string()] or [integer()] or [xxx] or [xxx,...]
try_typerefl_array(Name, Mod) ->
    case string:trim(Name, leading, "[") of
        Name ->
            nomatch;
        Name1 ->
            case string:trim(Name1, trailing, ",.]") of
                Name1 ->
                    notmatch;
                Name2 ->
                    Schema = typename_to_spec(Name2, Mod),
                    #{type => array, items => Schema}
            end
    end.

%% integer(1)
try_integer(Name, _Mod) ->
    case string:to_integer(Name) of
        {Int, []} -> #{type => integer, enum => [Int], default => Int};
        _ -> nomatch
    end.

add_integer_prop(Schema, Key, Value) ->
    case string:to_integer(Value) of
        {error, no_integer} -> Schema;
        {Int, []} when Key =:= minimum -> Schema#{Key => Int};
        {Int, []} -> Schema#{Key => Int}
    end.

to_bin(List) when is_list(List) ->
    case io_lib:printable_list(List) of
        true -> unicode:characters_to_binary(List);
        false -> List
    end;
to_bin(Boolean) when is_boolean(Boolean) -> Boolean;
to_bin(Atom) when is_atom(Atom) -> atom_to_binary(Atom, utf8);
to_bin({Type, Args}) ->
    unicode:characters_to_binary(io_lib:format("~ts-~p", [Type, Args]));
to_bin(X) ->
    X.

parse_object(PropList = [_ | _], Module, Options) when is_list(PropList) ->
    {Props, Required, Refs} = parse_object_loop(PropList, Module, Options),
    Object = #{<<"type">> => object, <<"properties">> => fix_empty_props(Props)},
    case Required of
        [] -> {Object, Refs};
        _ -> {maps:put(required, Required, Object), Refs}
    end;
parse_object(Other, Module, Options) ->
    erlang:throw(
        {error, #{
            msg => <<"Object only supports not empty proplists">>,
            args => Other,
            module => Module,
            options => Options
        }}
    ).

parse_object_loop(PropList0, Module, Options) ->
    PropList = lists:filter(
        fun({_, Hocon}) ->
            case hoconsc:is_schema(Hocon) andalso is_hidden(Hocon) of
                true -> false;
                false -> true
            end
        end,
        PropList0
    ),
    parse_object_loop(PropList, Module, Options, _Props = [], _Required = [], _Refs = []).

parse_object_loop([], _Modlue, _Options, Props, Required, Refs) ->
    {lists:reverse(Props), lists:usort(Required), Refs};
parse_object_loop([{Name, Hocon} | Rest], Module, Options, Props, Required, Refs) ->
    NameBin = to_bin(Name),
    case hoconsc:is_schema(Hocon) of
        true ->
            HoconType = hocon_schema:field_schema(Hocon, type),
            Init0 = init_prop([default | ?DEFAULT_FIELDS], #{}, Hocon),
            SchemaToSpec = schema_converter(Options),
            Init = maps:remove(
                summary,
                trans_desc(Init0, Hocon, SchemaToSpec, NameBin, Options)
            ),
            {Prop, Refs1} = SchemaToSpec(HoconType, Module),
            NewRequiredAcc =
                case is_required(Hocon) of
                    true -> [NameBin | Required];
                    false -> Required
                end,
            parse_object_loop(
                Rest,
                Module,
                Options,
                [{NameBin, maps:merge(Prop, Init)} | Props],
                NewRequiredAcc,
                Refs1 ++ Refs
            );
        false ->
            %% TODO: there is only a handful of such
            %% refactor the schema to unify the two cases
            {SubObject, SubRefs} = parse_object(Hocon, Module, Options),
            parse_object_loop(
                Rest, Module, Options, [{NameBin, SubObject} | Props], Required, SubRefs ++ Refs
            )
    end.

%% return true if the field has 'importance' set to 'hidden'
is_hidden(Hocon) ->
    hocon_schema:is_hidden(Hocon, #{include_importance_up_from => ?IMPORTANCE_LOW}).

is_required(Hocon) ->
    hocon_schema:field_schema(Hocon, required) =:= true.

fix_empty_props([]) ->
    #{};
fix_empty_props(Props) ->
    Props.

content(ApiSpec) ->
    content(ApiSpec, undefined).

content(ApiSpec, undefined) ->
    #{<<"application/json">> => #{<<"schema">> => ApiSpec}};
content(ApiSpec, Examples) when is_map(Examples) ->
    #{<<"application/json">> => Examples#{<<"schema">> => ApiSpec}}.

to_ref(Mod, StructName, Acc, RefsAcc) ->
    Ref = #{<<"$ref">> => ?TO_COMPONENTS_PARAM(Mod, StructName)},
    {[Ref | Acc], [{Mod, StructName, parameter} | RefsAcc]}.

schema_converter(Options) ->
    maps:get(schema_converter, Options, fun hocon_schema_to_spec/2).

hocon_error_msg(Reason) ->
    emqx_utils:readable_error_msg(Reason).<|MERGE_RESOLUTION|>--- conflicted
+++ resolved
@@ -868,14 +868,11 @@
     #{type => string, example => <<"{\"a\": [1,true]}">>};
 typename_to_spec("port_number()", _Mod) ->
     range("1..65535");
-<<<<<<< HEAD
-=======
 typename_to_spec("secret_access_key()", _Mod) ->
     #{type => string, example => <<"TW8dPwmjpjJJuLW....">>};
 typename_to_spec("secret()", _Mod) ->
     %% TODO: ideally, this should be dispatched to the module that defines this type
     #{type => string, example => <<"R4ND0M/S∃CЯ∃T"/utf8>>};
->>>>>>> 8e409fa8
 typename_to_spec(Name, Mod) ->
     try_convert_to_spec(Name, Mod, [
         fun try_remote_module_type/2,
