%%--------------------------------------------------------------------
%% Copyright (c) 2020-2021 EMQ Technologies Co., Ltd. All Rights Reserved.
%%
%% Licensed under the Apache License, Version 2.0 (the "License");
%% you may not use this file except in compliance with the License.
%% You may obtain a copy of the License at
%%
%%     http://www.apache.org/licenses/LICENSE-2.0
%%
%% Unless required by applicable law or agreed to in writing, software
%% distributed under the License is distributed on an "AS IS" BASIS,
%% WITHOUT WARRANTIES OR CONDITIONS OF ANY KIND, either express or implied.
%% See the License for the specific language governing permissions and
%% limitations under the License.
%%--------------------------------------------------------------------

-module(emqx_resource_schema).

-export([check/2]).

check(SchemaMod, Conf) ->
<<<<<<< HEAD
    _ = erlang:erase(res_schema_mod),
    erlang:put(res_schema_mod, SchemaMod),
    hocon_schema:check(?MODULE, Conf, #{atom_key => true}).

structs() -> ["config"].

fields("config") ->
    SchemaMod = erlang:get(res_schema_mod),
    SchemaMod:schema().
=======
    hocon_schema:check(SchemaMod, Conf, #{nullable => false}).
>>>>>>> e010aa44
<|MERGE_RESOLUTION|>--- conflicted
+++ resolved
@@ -19,16 +19,12 @@
 -export([check/2]).
 
 check(SchemaMod, Conf) ->
-<<<<<<< HEAD
     _ = erlang:erase(res_schema_mod),
     erlang:put(res_schema_mod, SchemaMod),
-    hocon_schema:check(?MODULE, Conf, #{atom_key => true}).
+    hocon_schema:check(?MODULE, Conf, #{atom_key => true, nullable => false}).
 
 structs() -> ["config"].
 
 fields("config") ->
     SchemaMod = erlang:get(res_schema_mod),
-    SchemaMod:schema().
-=======
-    hocon_schema:check(SchemaMod, Conf, #{nullable => false}).
->>>>>>> e010aa44
+    SchemaMod:schema().