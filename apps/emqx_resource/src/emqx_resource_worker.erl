--- conflicted
+++ resolved
@@ -1167,13 +1167,9 @@
     replayq:count(Q).
 
 disk_queue_dir(Id, Index) ->
-<<<<<<< HEAD
-    QDir0 = binary_to_list(Id) ++ "_" ++ integer_to_list(Index),
-    QDir = sanitize_file_path(QDir0),
-    filename:join([emqx:data_dir(), "bufs", node(), QDir]).
-
-sanitize_file_path(Filepath) ->
-    iolist_to_binary(string:replace(Filepath, ":", "_", all)).
+    QDir0 = binary_to_list(Id) ++ ":" ++ integer_to_list(Index),
+    QDir = filename:join([emqx:data_dir(), "bufs", node(), QDir0]),
+    emqx_misc:safe_filename(QDir).
 
 clear_disk_queue_dir(Id, Index) ->
     ReplayQDir = disk_queue_dir(Id, Index),
@@ -1183,11 +1179,6 @@
         Res ->
             Res
     end.
-=======
-    QDir0 = binary_to_list(Id) ++ ":" ++ integer_to_list(Index),
-    QDir = filename:join([emqx:data_dir(), "resource_worker", node(), QDir0]),
-    emqx_misc:safe_filename(QDir).
->>>>>>> 8e1475ad
 
 ensure_flush_timer(Data = #{tref := undefined, batch_time := T}) ->
     Ref = make_ref(),
