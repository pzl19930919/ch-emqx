%%--------------------------------------------------------------------
%% Copyright (c) 2020-2022 EMQ Technologies Co., Ltd. All Rights Reserved.
%%
%% Licensed under the Apache License, Version 2.0 (the "License");
%% you may not use this file except in compliance with the License.
%% You may obtain a copy of the License at
%%
%%     http://www.apache.org/licenses/LICENSE-2.0
%%
%% Unless required by applicable law or agreed to in writing, software
%% distributed under the License is distributed on an "AS IS" BASIS,
%% WITHOUT WARRANTIES OR CONDITIONS OF ANY KIND, either express or implied.
%% See the License for the specific language governing permissions and
%% limitations under the License.
%%--------------------------------------------------------------------

-module(emqx_connector_ssl).

-include_lib("emqx/include/logger.hrl").

-export([
    convert_certs/2,
    clear_certs/2,
    try_clear_certs/3
]).

convert_certs(RltvDir, #{<<"ssl">> := SSL} = Config) ->
    new_ssl_config(RltvDir, Config, SSL);
convert_certs(RltvDir, #{ssl := SSL} = Config) ->
    new_ssl_config(RltvDir, Config, SSL);
%% for bridges use connector name
convert_certs(_RltvDir, Config) ->
    {ok, Config}.

clear_certs(RltvDir, Config) ->
    clear_certs2(RltvDir, normalize_key_to_bin(Config)).

clear_certs2(RltvDir, #{<<"ssl">> := OldSSL} = _Config) ->
    ok = emqx_tls_lib:delete_ssl_files(RltvDir, undefined, OldSSL);
clear_certs2(_RltvDir, _) ->
    ok.

try_clear_certs(RltvDir, NewConf, OldConf) ->
    try_clear_certs2(
        RltvDir,
        normalize_key_to_bin(NewConf),
        normalize_key_to_bin(OldConf)
    ).

<<<<<<< HEAD
=======
try_clear_certs2(RltvDir, #{<<"connector">> := NewConnector}, #{<<"connector">> := OldConnector}) ->
    try_clear_certs2(RltvDir, NewConnector, OldConnector);
>>>>>>> 380b75d4
try_clear_certs2(RltvDir, NewConf, OldConf) ->
    NewSSL = try_map_get(<<"ssl">>, NewConf, undefined),
    OldSSL = try_map_get(<<"ssl">>, OldConf, undefined),
    ok = emqx_tls_lib:delete_ssl_files(RltvDir, NewSSL, OldSSL).

new_ssl_config(RltvDir, Config, SSL) ->
    case emqx_tls_lib:ensure_ssl_files(RltvDir, SSL) of
        {ok, NewSSL} ->
            {ok, new_ssl_config(Config, NewSSL)};
        {error, Reason} ->
            {error, {bad_ssl_config, Reason}}
    end.

new_ssl_config(#{connector := Connector} = Config, NewSSL) ->
    Config#{connector => Connector#{ssl => NewSSL}};
new_ssl_config(#{<<"connector">> := Connector} = Config, NewSSL) ->
    Config#{<<"connector">> => Connector#{<<"ssl">> => NewSSL}};
new_ssl_config(#{ssl := _} = Config, NewSSL) ->
    Config#{ssl => NewSSL};
new_ssl_config(#{<<"ssl">> := _} = Config, NewSSL) ->
    Config#{<<"ssl">> => NewSSL};
new_ssl_config(Config, _NewSSL) ->
    Config.

<<<<<<< HEAD
normalize_key_to_bin(undefined) ->
    undefined;
normalize_key_to_bin(Map) when is_map(Map) ->
    emqx_map_lib:binary_key_map(Map).

try_map_get(_Key, undefined, Default) ->
    Default;
try_map_get(Key, Map, Default) when is_map(Map) ->
    maps:get(Key, Map, Default).
=======
normalize_key_to_bin(Map) ->
    emqx_map_lib:binary_key_map(Map).

try_map_get(Key, Map, Default) when is_map(Map) ->
    maps:get(Key, Map, Default);
try_map_get(_Key, undefined, Default) ->
    Default.
>>>>>>> 380b75d4
<|MERGE_RESOLUTION|>--- conflicted
+++ resolved
@@ -47,11 +47,6 @@
         normalize_key_to_bin(OldConf)
     ).
 
-<<<<<<< HEAD
-=======
-try_clear_certs2(RltvDir, #{<<"connector">> := NewConnector}, #{<<"connector">> := OldConnector}) ->
-    try_clear_certs2(RltvDir, NewConnector, OldConnector);
->>>>>>> 380b75d4
 try_clear_certs2(RltvDir, NewConf, OldConf) ->
     NewSSL = try_map_get(<<"ssl">>, NewConf, undefined),
     OldSSL = try_map_get(<<"ssl">>, OldConf, undefined),
@@ -76,22 +71,12 @@
 new_ssl_config(Config, _NewSSL) ->
     Config.
 
-<<<<<<< HEAD
 normalize_key_to_bin(undefined) ->
     undefined;
 normalize_key_to_bin(Map) when is_map(Map) ->
     emqx_map_lib:binary_key_map(Map).
 
-try_map_get(_Key, undefined, Default) ->
-    Default;
-try_map_get(Key, Map, Default) when is_map(Map) ->
-    maps:get(Key, Map, Default).
-=======
-normalize_key_to_bin(Map) ->
-    emqx_map_lib:binary_key_map(Map).
-
 try_map_get(Key, Map, Default) when is_map(Map) ->
     maps:get(Key, Map, Default);
 try_map_get(_Key, undefined, Default) ->
-    Default.
->>>>>>> 380b75d4
+    Default.