%%--------------------------------------------------------------------
%% Copyright (c) 2020-2024 EMQ Technologies Co., Ltd. All Rights Reserved.
%%
%% Licensed under the Apache License, Version 2.0 (the "License");
%% you may not use this file except in compliance with the License.
%% You may obtain a copy of the License at
%%
%%     http://www.apache.org/licenses/LICENSE-2.0
%%
%% Unless required by applicable law or agreed to in writing, software
%% distributed under the License is distributed on an "AS IS" BASIS,
%% WITHOUT WARRANTIES OR CONDITIONS OF ANY KIND, either express or implied.
%% See the License for the specific language governing permissions and
%% limitations under the License.
%%--------------------------------------------------------------------

-module(emqx_rule_events).

-include("rule_engine.hrl").
-include_lib("emqx/include/emqx.hrl").
-include_lib("emqx/include/logger.hrl").
-include_lib("emqx/include/emqx_hooks.hrl").
-include_lib("emqx/include/emqx_access_control.hrl").
-include_lib("emqx_bridge/include/emqx_bridge_resource.hrl").

-export([
    reload/0,
    load/1,
    unload/0,
    unload/1,
    event_names/0,
    event_name/1,
    event_topics_enum/0,
    event_topic/1,
    eventmsg_publish/1
]).

-export([
    on_client_connected/3,
    on_client_disconnected/4,
    on_client_connack/4,
    on_client_check_authz_complete/6,
    on_client_check_authn_complete/3,
    on_session_subscribed/4,
    on_session_unsubscribed/4,
    on_message_publish/2,
    on_message_dropped/4,
    on_schema_validation_failed/3,
    on_message_delivered/3,
    on_message_acked/3,
    on_delivery_dropped/4,
    on_bridge_message_received/2
]).

-export([
    event_info/0,
    columns/1,
    columns_with_exam/1
]).

-ifdef(TEST).
-export([
    reason/1,
    hook_fun/1,
    printable_maps/1
]).
-endif.

-elvis([{elvis_style, dont_repeat_yourself, disable}]).

event_names() ->
    [
        'client.connected',
        'client.disconnected',
        'client.connack',
        'client.check_authz_complete',
        'session.subscribed',
        'session.unsubscribed',
        'message.publish',
        'message.delivered',
        'message.acked',
        'message.dropped',
        'schema.validation_failed',
        'delivery.dropped'
    ].

%% for documentation purposes
event_topics_enum() ->
    [
        '$events/client_connected',
        '$events/client_disconnected',
        '$events/client_connack',
        '$events/client_check_authz_complete',
        '$events/session_subscribed',
        '$events/session_unsubscribed',
        '$events/message_delivered',
        '$events/message_acked',
        '$events/message_dropped',
        '$events/schema_validation_failed',
        '$events/delivery_dropped'
        % '$events/message_publish' % not possible to use in SELECT FROM
    ].

reload() ->
    lists:foreach(
        fun(Rule) ->
            ok = emqx_rule_engine:load_hooks_for_rule(Rule)
        end,
        emqx_rule_engine:get_rules()
    ).

load(Topic) ->
    HookPoint = event_name(Topic),
    HookFun = hook_fun_name(HookPoint),
    emqx_hooks:put(
        HookPoint, {?MODULE, HookFun, [#{event_topic => Topic}]}, ?HP_RULE_ENGINE
    ).

unload() ->
    lists:foreach(
        fun(HookPoint) ->
            emqx_hooks:del(HookPoint, {?MODULE, hook_fun_name(HookPoint)})
        end,
        event_names()
    ).

unload(Topic) ->
    HookPoint = event_name(Topic),
    emqx_hooks:del(HookPoint, {?MODULE, hook_fun_name(HookPoint)}).

%%--------------------------------------------------------------------
%% Callbacks
%%--------------------------------------------------------------------
on_message_publish(Message = #message{topic = Topic}, _Conf) ->
    case ignore_sys_message(Message) of
        true ->
            ok;
        false ->
            case emqx_rule_engine:get_rules_for_topic(Topic) of
                [] ->
                    ok;
                Rules ->
                    %% ENVs are the fields that can't be refereced by the SQL, but can be used
                    %% from actions. e.g. The 'headers' field in the internal record `#message{}`.
                    {Columns, Envs} = eventmsg_publish(Message),
                    emqx_rule_runtime:apply_rules(Rules, Columns, Envs)
            end
    end,
    {ok, Message}.

on_bridge_message_received(Message, Conf = #{event_topic := BridgeTopic}) ->
    apply_event(BridgeTopic, fun() -> with_basic_columns(BridgeTopic, Message, #{}) end, Conf).

on_client_connected(ClientInfo, ConnInfo, Conf) ->
    apply_event(
        'client.connected',
        fun() -> eventmsg_connected(ClientInfo, ConnInfo) end,
        Conf
    ).

on_client_connack(ConnInfo, Reason, _, Conf) ->
    apply_event(
        'client.connack',
        fun() -> eventmsg_connack(ConnInfo, Reason) end,
        Conf
    ).

%% TODO: support full action in major release
on_client_check_authz_complete(
    ClientInfo, ?authz_action(PubSub), Topic, Result, AuthzSource, Conf
) ->
    apply_event(
        'client.check_authz_complete',
        fun() ->
            eventmsg_check_authz_complete(
                ClientInfo,
                PubSub,
                Topic,
                Result,
                AuthzSource
            )
        end,
        Conf
    ).

on_client_check_authn_complete(ClientInfo, Result, Conf) ->
    apply_event(
        'client.check_authn_complete',
        fun() ->
            eventmsg_check_authn_complete(
                ClientInfo,
                Result
            )
        end,
        Conf
    ).

on_client_disconnected(ClientInfo, Reason, ConnInfo, Conf) ->
    apply_event(
        'client.disconnected',
        fun() -> eventmsg_disconnected(ClientInfo, ConnInfo, Reason) end,
        Conf
    ).

on_session_subscribed(ClientInfo, Topic, SubOpts, Conf) ->
    apply_event(
        'session.subscribed',
        fun() ->
            eventmsg_sub_or_unsub(
                'session.subscribed', ClientInfo, emqx_topic:maybe_format_share(Topic), SubOpts
            )
        end,
        Conf
    ).

on_session_unsubscribed(ClientInfo, Topic, SubOpts, Conf) ->
    apply_event(
        'session.unsubscribed',
        fun() ->
            eventmsg_sub_or_unsub(
                'session.unsubscribed', ClientInfo, emqx_topic:maybe_format_share(Topic), SubOpts
            )
        end,
        Conf
    ).

on_message_dropped(Message, _, Reason, Conf) ->
    case ignore_sys_message(Message) of
        true ->
            ok;
        false ->
            apply_event(
                'message.dropped',
                fun() -> eventmsg_dropped(Message, Reason) end,
                Conf
            )
    end,
    {ok, Message}.

on_schema_validation_failed(Message, ValidationContext, Conf) ->
    case ignore_sys_message(Message) of
        true ->
            ok;
        false ->
            apply_event(
                'schema.validation_failed',
                fun() -> eventmsg_validation_failed(Message, ValidationContext) end,
                Conf
            )
    end,
    {ok, Message}.

on_message_delivered(ClientInfo, Message, Conf) ->
    case ignore_sys_message(Message) of
        true ->
            ok;
        false ->
            apply_event(
                'message.delivered',
                fun() -> eventmsg_delivered(ClientInfo, Message) end,
                Conf
            )
    end,
    {ok, Message}.

on_message_acked(ClientInfo, Message, Conf) ->
    case ignore_sys_message(Message) of
        true ->
            ok;
        false ->
            apply_event(
                'message.acked',
                fun() -> eventmsg_acked(ClientInfo, Message) end,
                Conf
            )
    end,
    {ok, Message}.

on_delivery_dropped(ClientInfo, Message, Reason, Conf) ->
    case ignore_sys_message(Message) of
        true ->
            ok;
        false ->
            apply_event(
                'delivery.dropped',
                fun() -> eventmsg_delivery_dropped(ClientInfo, Message, Reason) end,
                Conf
            )
    end,
    {ok, Message}.

%%--------------------------------------------------------------------
%% Event Messages
%%--------------------------------------------------------------------

eventmsg_publish(
    Message = #message{
        id = Id,
        from = ClientId,
        qos = QoS,
        flags = Flags,
        topic = Topic,
        headers = Headers,
        payload = Payload,
        timestamp = Timestamp
    }
) ->
    with_basic_columns(
        'message.publish',
        #{
            id => emqx_guid:to_hexstr(Id),
            clientid => ClientId,
            username => emqx_message:get_header(username, Message, undefined),
            payload => Payload,
            peerhost => ntoa(emqx_message:get_header(peerhost, Message, undefined)),
            topic => Topic,
            qos => QoS,
            flags => Flags,
            pub_props => printable_maps(emqx_message:get_header(properties, Message, #{})),
            publish_received_at => Timestamp
        },
        #{headers => Headers}
    ).

eventmsg_connected(
    _ClientInfo = #{
        clientid := ClientId,
        username := Username,
        is_bridge := IsBridge,
        mountpoint := Mountpoint
    },
    ConnInfo = #{
        peername := PeerName,
        sockname := SockName,
        clean_start := CleanStart,
        proto_name := ProtoName,
        proto_ver := ProtoVer,
        connected_at := ConnectedAt
    }
) ->
    Keepalive = maps:get(keepalive, ConnInfo, 0),
    ConnProps = maps:get(conn_props, ConnInfo, #{}),
    RcvMax = maps:get(receive_maximum, ConnInfo, 0),
    ExpiryInterval = maps:get(expiry_interval, ConnInfo, 0),
    with_basic_columns(
        'client.connected',
        #{
            clientid => ClientId,
            username => Username,
            mountpoint => Mountpoint,
            peername => ntoa(PeerName),
            sockname => ntoa(SockName),
            proto_name => ProtoName,
            proto_ver => ProtoVer,
            keepalive => Keepalive,
            clean_start => CleanStart,
            receive_maximum => RcvMax,
            expiry_interval => ExpiryInterval div 1000,
            is_bridge => IsBridge,
            conn_props => printable_maps(ConnProps),
            connected_at => ConnectedAt
        },
        #{}
    ).

eventmsg_disconnected(
    _ClientInfo = #{
        clientid := ClientId,
        username := Username
    },
    ConnInfo = #{
        peername := PeerName,
        sockname := SockName,
        proto_name := ProtoName,
        proto_ver := ProtoVer,
        disconnected_at := DisconnectedAt
    },
    Reason
) ->
    with_basic_columns(
        'client.disconnected',
        #{
            reason => reason(Reason),
            clientid => ClientId,
            username => Username,
            peername => ntoa(PeerName),
            sockname => ntoa(SockName),
            proto_name => ProtoName,
            proto_ver => ProtoVer,
            disconn_props => printable_maps(maps:get(disconn_props, ConnInfo, #{})),
            disconnected_at => DisconnectedAt
        },
        #{}
    ).

eventmsg_connack(
    ConnInfo = #{
        clientid := ClientId,
        clean_start := CleanStart,
        username := Username,
        peername := PeerName,
        sockname := SockName,
        proto_name := ProtoName,
        proto_ver := ProtoVer
    },
    Reason
) ->
    Keepalive = maps:get(keepalive, ConnInfo, 0),
    ConnProps = maps:get(conn_props, ConnInfo, #{}),
    ExpiryInterval = maps:get(expiry_interval, ConnInfo, 0),
    with_basic_columns(
        'client.connack',
        #{
            reason_code => reason(Reason),
            clientid => ClientId,
            clean_start => CleanStart,
            username => Username,
            peername => ntoa(PeerName),
            sockname => ntoa(SockName),
            proto_name => ProtoName,
            proto_ver => ProtoVer,
            keepalive => Keepalive,
            expiry_interval => ExpiryInterval,
            conn_props => printable_maps(ConnProps)
        },
        #{}
    ).

eventmsg_check_authz_complete(
    _ClientInfo = #{
        clientid := ClientId,
        username := Username,
        peerhost := PeerHost
    },
    PubSub,
    Topic,
    Result,
    AuthzSource
) ->
    with_basic_columns(
        'client.check_authz_complete',
        #{
            clientid => ClientId,
            username => Username,
            peerhost => ntoa(PeerHost),
            topic => Topic,
            action => PubSub,
            authz_source => AuthzSource,
            result => Result
        },
        #{}
    ).

eventmsg_check_authn_complete(
    _ClientInfo = #{
        clientid := ClientId,
        username := Username,
        peerhost := PeerHost,
        peerport := PeerPort
    },
    Result
) ->
    #{
        reason_code := Reason,
        is_superuser := IsSuperuser,
        is_anonymous := IsAnonymous
    } = maps:merge(
        #{is_anonymous => false, is_superuser => false}, Result
    ),
    with_basic_columns(
        'client.check_authn_complete',
        #{
            clientid => ClientId,
            username => Username,
            peername => ntoa({PeerHost, PeerPort}),
            reason_code => force_to_bin(Reason),
            is_anonymous => IsAnonymous,
            is_superuser => IsSuperuser
        },
        #{}
    ).

eventmsg_sub_or_unsub(
    Event,
    _ClientInfo = #{
        clientid := ClientId,
        username := Username,
        peerhost := PeerHost
    },
    Topic,
    SubOpts = #{qos := QoS}
) ->
    PropKey = sub_unsub_prop_key(Event),
    with_basic_columns(
        Event,
        #{
            clientid => ClientId,
            username => Username,
            peerhost => ntoa(PeerHost),
            PropKey => printable_maps(maps:get(PropKey, SubOpts, #{})),
            topic => Topic,
            qos => QoS
        },
        #{}
    ).

eventmsg_dropped(
    Message = #message{
        id = Id,
        from = ClientId,
        qos = QoS,
        flags = Flags,
        topic = Topic,
        headers = Headers,
        payload = Payload,
        timestamp = Timestamp
    },
    Reason
) ->
    with_basic_columns(
        'message.dropped',
        #{
            id => emqx_guid:to_hexstr(Id),
            reason => Reason,
            clientid => ClientId,
            username => emqx_message:get_header(username, Message, undefined),
            payload => Payload,
            peerhost => ntoa(emqx_message:get_header(peerhost, Message, undefined)),
            topic => Topic,
            qos => QoS,
            flags => Flags,
            pub_props => printable_maps(emqx_message:get_header(properties, Message, #{})),
            publish_received_at => Timestamp
        },
        #{headers => Headers}
    ).

eventmsg_validation_failed(
    Message = #message{
        id = Id,
        from = ClientId,
        qos = QoS,
        flags = Flags,
        topic = Topic,
        headers = Headers,
        payload = Payload,
        timestamp = Timestamp
    },
    ValidationContext
) ->
    #{name := ValidationName} = ValidationContext,
    with_basic_columns(
        'schema.validation_failed',
        #{
            id => emqx_guid:to_hexstr(Id),
            validation => ValidationName,
            clientid => ClientId,
            username => emqx_message:get_header(username, Message, undefined),
            payload => Payload,
            peerhost => ntoa(emqx_message:get_header(peerhost, Message, undefined)),
            topic => Topic,
            qos => QoS,
            flags => Flags,
            pub_props => printable_maps(emqx_message:get_header(properties, Message, #{})),
            publish_received_at => Timestamp
        },
        #{headers => Headers}
    ).

eventmsg_delivered(
    _ClientInfo = #{
        peerhost := PeerHost,
        clientid := ReceiverCId,
        username := ReceiverUsername
    },
    Message = #message{
        id = Id,
        from = ClientId,
        qos = QoS,
        flags = Flags,
        topic = Topic,
        headers = Headers,
        payload = Payload,
        timestamp = Timestamp
    }
) ->
    with_basic_columns(
        'message.delivered',
        #{
            id => emqx_guid:to_hexstr(Id),
            from_clientid => ClientId,
            from_username => emqx_message:get_header(username, Message, undefined),
            clientid => ReceiverCId,
            username => ReceiverUsername,
            payload => Payload,
            peerhost => ntoa(PeerHost),
            topic => Topic,
            qos => QoS,
            flags => Flags,
            pub_props => printable_maps(emqx_message:get_header(properties, Message, #{})),
            publish_received_at => Timestamp
        },
        #{headers => Headers}
    ).

eventmsg_acked(
    _ClientInfo = #{
        peerhost := PeerHost,
        clientid := ReceiverCId,
        username := ReceiverUsername
    },
    Message = #message{
        id = Id,
        from = ClientId,
        qos = QoS,
        flags = Flags,
        topic = Topic,
        headers = Headers,
        payload = Payload,
        timestamp = Timestamp
    }
) ->
    with_basic_columns(
        'message.acked',
        #{
            id => emqx_guid:to_hexstr(Id),
            from_clientid => ClientId,
            from_username => emqx_message:get_header(username, Message, undefined),
            clientid => ReceiverCId,
            username => ReceiverUsername,
            payload => Payload,
            peerhost => ntoa(PeerHost),
            topic => Topic,
            qos => QoS,
            flags => Flags,
            pub_props => printable_maps(emqx_message:get_header(properties, Message, #{})),
            puback_props => printable_maps(emqx_message:get_header(puback_props, Message, #{})),
            publish_received_at => Timestamp
        },
        #{headers => Headers}
    ).

eventmsg_delivery_dropped(
    _ClientInfo = #{
        peerhost := PeerHost,
        clientid := ReceiverCId,
        username := ReceiverUsername
    },
    Message = #message{
        id = Id,
        from = ClientId,
        qos = QoS,
        flags = Flags,
        topic = Topic,
        headers = Headers,
        payload = Payload,
        timestamp = Timestamp
    },
    Reason
) ->
    with_basic_columns(
        'delivery.dropped',
        #{
            id => emqx_guid:to_hexstr(Id),
            reason => Reason,
            from_clientid => ClientId,
            from_username => emqx_message:get_header(username, Message, undefined),
            clientid => ReceiverCId,
            username => ReceiverUsername,
            payload => Payload,
            peerhost => ntoa(PeerHost),
            topic => Topic,
            qos => QoS,
            flags => Flags,
            pub_props => printable_maps(emqx_message:get_header(properties, Message, #{})),
            publish_received_at => Timestamp
        },
        #{headers => Headers}
    ).

sub_unsub_prop_key('session.subscribed') -> sub_props;
sub_unsub_prop_key('session.unsubscribed') -> unsub_props.

with_basic_columns(EventName, Columns, Envs) when is_map(Columns) ->
    {
        Columns#{
            event => EventName,
            timestamp => erlang:system_time(millisecond),
            node => node()
        },
        Envs
    }.

%%--------------------------------------------------------------------
%% rules applying
%%--------------------------------------------------------------------
apply_event(EventName, GenEventMsg, _Conf) ->
    EventTopic = event_topic(EventName),
    case emqx_rule_engine:get_rules_for_topic(EventTopic) of
        [] ->
            ok;
        Rules ->
            %% delay the generating of eventmsg after we have found some rules to apply
            {Columns, Envs} = GenEventMsg(),
            emqx_rule_runtime:apply_rules(Rules, Columns, Envs)
    end.

%%--------------------------------------------------------------------
%% Columns
%%--------------------------------------------------------------------
columns(Event) ->
    [Key || {Key, _ExampleVal} <- columns_with_exam(Event)].

event_info() ->
    [
        event_info_message_publish(),
        event_info_message_deliver(),
        event_info_message_acked(),
        event_info_message_dropped(),
        event_info_client_connected(),
        event_info_client_disconnected(),
        event_info_client_connack(),
        event_info_client_check_authz_complete(),
        event_info_client_check_authn_complete(),
        event_info_session_subscribed(),
        event_info_session_unsubscribed(),
        event_info_delivery_dropped(),
        event_info_bridge_mqtt()
    ] ++ ee_event_info().

-if(?EMQX_RELEASE_EDITION == ee).
%% ELSE (?EMQX_RELEASE_EDITION == ee).
event_info_schema_validation_failed() ->
    event_info_common(
        'schema.validation_failed',
        {<<"schema validation failed">>, <<"schema 验证失败"/utf8>>},
        {<<"messages that do not pass configured validations">>, <<"未通过验证的消息"/utf8>>},
        <<"SELECT * FROM \"$events/schema_validation_failed\" WHERE topic =~ 't/#'">>
    ).
ee_event_info() ->
    [
        event_info_schema_validation_failed()
    ].
-else.
%% END (?EMQX_RELEASE_EDITION == ee).

ee_event_info() ->
    [].
-endif.

event_info_message_publish() ->
    event_info_common(
        'message.publish',
        {<<"message publish">>, <<"消息发布"/utf8>>},
        {<<"message publish">>, <<"消息发布"/utf8>>},
        <<"SELECT payload.msg as msg FROM \"t/#\" WHERE msg = 'hello'">>
    ).
event_info_message_deliver() ->
    event_info_common(
        'message.delivered',
        {<<"message delivered">>, <<"消息已投递"/utf8>>},
        {<<"message delivered">>, <<"消息已投递"/utf8>>},
        <<"SELECT * FROM \"$events/message_delivered\" WHERE topic =~ 't/#'">>
    ).
event_info_message_acked() ->
    event_info_common(
        'message.acked',
        {<<"message acked">>, <<"消息应答"/utf8>>},
        {<<"message acked">>, <<"消息应答"/utf8>>},
        <<"SELECT * FROM \"$events/message_acked\" WHERE topic =~ 't/#'">>
    ).
event_info_message_dropped() ->
    event_info_common(
        'message.dropped',
        {<<"message routing-drop">>, <<"消息转发丢弃"/utf8>>},
        {<<"messages are discarded during routing, usually because there are no subscribers">>,
            <<"消息在转发的过程中被丢弃，一般是由于没有订阅者"/utf8>>},
        <<"SELECT * FROM \"$events/message_dropped\" WHERE topic =~ 't/#'">>
    ).
event_info_delivery_dropped() ->
    event_info_common(
        'delivery.dropped',
        {<<"message delivery-drop">>, <<"消息投递丢弃"/utf8>>},
        {<<"messages are discarded during delivery, i.e. because the message queue is full">>,
            <<"消息在投递的过程中被丢弃，比如由于消息队列已满"/utf8>>},
        <<"SELECT * FROM \"$events/delivery_dropped\" WHERE topic =~ 't/#'">>
    ).
event_info_client_connected() ->
    event_info_common(
        'client.connected',
        {<<"client connected">>, <<"连接建立"/utf8>>},
        {<<"client connected">>, <<"连接建立"/utf8>>},
        <<"SELECT * FROM \"$events/client_connected\"">>
    ).
event_info_client_disconnected() ->
    event_info_common(
        'client.disconnected',
        {<<"client disconnected">>, <<"连接断开"/utf8>>},
        {<<"client disconnected">>, <<"连接断开"/utf8>>},
        <<"SELECT * FROM \"$events/client_disconnected\" WHERE topic =~ 't/#'">>
    ).
event_info_client_connack() ->
    event_info_common(
        'client.connack',
        {<<"client connack">>, <<"连接确认"/utf8>>},
        {<<"client connack">>, <<"连接确认"/utf8>>},
        <<"SELECT * FROM \"$events/client_connack\"">>
    ).
event_info_client_check_authz_complete() ->
    event_info_common(
        'client.check_authz_complete',
        {<<"client check authz complete">>, <<"授权结果"/utf8>>},
        {<<"client check authz complete">>, <<"授权结果"/utf8>>},
        <<"SELECT * FROM \"$events/client_check_authz_complete\"">>
    ).
event_info_client_check_authn_complete() ->
    event_info_common(
        'client.check_authn_complete',
        {<<"client check authn complete">>, <<"认证结果"/utf8>>},
        {<<"client check authn complete">>, <<"认证结果"/utf8>>},
        <<"SELECT * FROM \"$events/client_check_authn_complete\"">>
    ).
event_info_session_subscribed() ->
    event_info_common(
        'session.subscribed',
        {<<"session subscribed">>, <<"会话订阅完成"/utf8>>},
        {<<"session subscribed">>, <<"会话订阅完成"/utf8>>},
        <<"SELECT * FROM \"$events/session_subscribed\" WHERE topic =~ 't/#'">>
    ).
event_info_session_unsubscribed() ->
    event_info_common(
        'session.unsubscribed',
        {<<"session unsubscribed">>, <<"会话取消订阅完成"/utf8>>},
        {<<"session unsubscribed">>, <<"会话取消订阅完成"/utf8>>},
        <<"SELECT * FROM \"$events/session_unsubscribed\" WHERE topic =~ 't/#'">>
    ).
event_info_bridge_mqtt() ->
    event_info_common(
        <<"$bridges/mqtt:*">>,
        {<<"MQTT bridge message">>, <<"MQTT 桥接消息"/utf8>>},
        {<<"received a message from MQTT bridge">>, <<"收到来自 MQTT 桥接的消息"/utf8>>},
        <<"SELECT * FROM \"$bridges/mqtt:my_mqtt_bridge\" WHERE topic =~ 't/#'">>
    ).

event_info_common(Event, {TitleEN, TitleZH}, {DescrEN, DescrZH}, SqlExam) ->
    #{
        event => event_topic(Event),
        title => #{en => TitleEN, zh => TitleZH},
        description => #{en => DescrEN, zh => DescrZH},
        test_columns => test_columns(Event),
        columns => columns(Event),
        sql_example => SqlExam
    }.

test_columns('message.dropped') ->
    [{<<"reason">>, [<<"no_subscribers">>, <<"the reason of dropping">>]}] ++
        test_columns('message.publish');
test_columns('message.publish') ->
    [
        {<<"clientid">>, [<<"c_emqx">>, <<"the clientid of the sender">>]},
        {<<"username">>, [<<"u_emqx">>, <<"the username of the sender">>]},
        {<<"topic">>, [<<"t/a">>, <<"the topic of the MQTT message">>]},
        {<<"qos">>, [1, <<"the QoS of the MQTT message">>]},
        {<<"payload">>, [<<"{\"msg\": \"hello\"}">>, <<"the payload of the MQTT message">>]}
    ];
test_columns('delivery.dropped') ->
    [{<<"reason">>, [<<"queue_full">>, <<"the reason of dropping">>]}] ++
        test_columns('message.delivered');
test_columns('message.acked') ->
    test_columns('message.delivered');
test_columns('message.delivered') ->
    [
        {<<"from_clientid">>, [<<"c_emqx_1">>, <<"the clientid of the sender">>]},
        {<<"from_username">>, [<<"u_emqx_1">>, <<"the username of the sender">>]},
        {<<"clientid">>, [<<"c_emqx_2">>, <<"the clientid of the receiver">>]},
        {<<"username">>, [<<"u_emqx_2">>, <<"the username of the receiver">>]},
        {<<"topic">>, [<<"t/a">>, <<"the topic of the MQTT message">>]},
        {<<"qos">>, [1, <<"the QoS of the MQTT message">>]},
        {<<"payload">>, [<<"{\"msg\": \"hello\"}">>, <<"the payload of the MQTT message">>]}
    ];
test_columns('client.connected') ->
    [
        {<<"clientid">>, [<<"c_emqx">>, <<"the clientid if the client">>]},
        {<<"username">>, [<<"u_emqx">>, <<"the username if the client">>]},
        {<<"peername">>, [<<"127.0.0.1:52918">>, <<"the IP address and port of the client">>]}
    ];
test_columns('client.disconnected') ->
    [
        {<<"clientid">>, [<<"c_emqx">>, <<"the clientid if the client">>]},
        {<<"username">>, [<<"u_emqx">>, <<"the username if the client">>]},
        {<<"reason">>, [<<"normal">>, <<"the reason for shutdown">>]}
    ];
test_columns('client.connack') ->
    [
        {<<"clientid">>, [<<"c_emqx">>, <<"the clientid if the client">>]},
        {<<"username">>, [<<"u_emqx">>, <<"the username if the client">>]},
        {<<"reason_code">>, [<<"success">>, <<"the reason code">>]}
    ];
test_columns('client.check_authz_complete') ->
    [
        {<<"clientid">>, [<<"c_emqx">>, <<"the clientid if the client">>]},
        {<<"username">>, [<<"u_emqx">>, <<"the username if the client">>]},
        {<<"topic">>, [<<"t/1">>, <<"the topic of the MQTT message">>]},
        {<<"action">>, [<<"publish">>, <<"the action of publish or subscribe">>]},
        {<<"result">>, [<<"allow">>, <<"the authz check complete result">>]}
    ];
test_columns('client.check_authn_complete') ->
    [
        {<<"clientid">>, [<<"c_emqx">>, <<"the clientid if the client">>]},
        {<<"username">>, [<<"u_emqx">>, <<"the username if the client">>]},
<<<<<<< HEAD
        {<<"reason_code">>, [<<"sucess">>, <<"the reason code">>]},
=======
        {<<"reason_code">>, [<<"success">>, <<"the reason code">>]},
>>>>>>> eb215726
        {<<"is_superuser">>, [true, <<"Whether this is a superuser">>]},
        {<<"is_anonymous">>, [false, <<"Whether this is a superuser">>]}
    ];
test_columns('session.unsubscribed') ->
    test_columns('session.subscribed');
test_columns('session.subscribed') ->
    [
        {<<"clientid">>, [<<"c_emqx">>, <<"the clientid if the client">>]},
        {<<"username">>, [<<"u_emqx">>, <<"the username if the client">>]},
        {<<"topic">>, [<<"t/a">>, <<"the topic of the MQTT message">>]},
        {<<"qos">>, [1, <<"the QoS of the MQTT message">>]}
    ];
test_columns(<<"$bridges/mqtt", _/binary>>) ->
    [
        {<<"topic">>, [<<"t/a">>, <<"the topic of the MQTT message">>]},
        {<<"qos">>, [1, <<"the QoS of the MQTT message">>]},
        {<<"payload">>, [<<"{\"msg\": \"hello\"}">>, <<"the payload of the MQTT message">>]}
    ];
test_columns(Event) ->
    ee_test_columns(Event).

-if(?EMQX_RELEASE_EDITION == ee).
ee_test_columns('schema.validation_failed') ->
    [{<<"validation">>, <<"myvalidation">>}] ++
        test_columns('message.publish').
%% ELSE (?EMQX_RELEASE_EDITION == ee).
-else.
-spec ee_test_columns(_) -> no_return().
ee_test_columns(Event) ->
    error({unknown_event, Event}).
%% END (?EMQX_RELEASE_EDITION == ee).
-endif.

columns_with_exam('message.publish') ->
    [
        {<<"event">>, 'message.publish'},
        {<<"id">>, emqx_guid:to_hexstr(emqx_guid:gen())},
        {<<"clientid">>, <<"c_emqx">>},
        {<<"username">>, <<"u_emqx">>},
        {<<"payload">>, <<"{\"msg\": \"hello\"}">>},
        {<<"peerhost">>, <<"192.168.0.10">>},
        {<<"topic">>, <<"t/a">>},
        {<<"qos">>, 1},
        {<<"flags">>, #{}},
        {<<"publish_received_at">>, erlang:system_time(millisecond)},
        columns_example_props(pub_props),
        {<<"timestamp">>, erlang:system_time(millisecond)},
        {<<"node">>, node()}
    ];
columns_with_exam('message.delivered') ->
    columns_message_ack_delivered('message.delivered');
columns_with_exam('message.acked') ->
    [columns_example_props(puback_props)] ++
        columns_message_ack_delivered('message.acked');
columns_with_exam('message.dropped') ->
    [
        {<<"event">>, 'message.dropped'},
        {<<"id">>, emqx_guid:to_hexstr(emqx_guid:gen())},
        {<<"reason">>, no_subscribers},
        {<<"clientid">>, <<"c_emqx">>},
        {<<"username">>, <<"u_emqx">>},
        {<<"payload">>, <<"{\"msg\": \"hello\"}">>},
        {<<"peerhost">>, <<"192.168.0.10">>},
        {<<"topic">>, <<"t/a">>},
        {<<"qos">>, 1},
        {<<"flags">>, #{}},
        {<<"publish_received_at">>, erlang:system_time(millisecond)},
        columns_example_props(pub_props),
        {<<"timestamp">>, erlang:system_time(millisecond)},
        {<<"node">>, node()}
    ];
columns_with_exam('schema.validation_failed') ->
    [
        {<<"event">>, 'schema.validation_failed'},
        {<<"validation">>, <<"my_validation">>},
        {<<"id">>, emqx_guid:to_hexstr(emqx_guid:gen())},
        {<<"clientid">>, <<"c_emqx">>},
        {<<"username">>, <<"u_emqx">>},
        {<<"payload">>, <<"{\"msg\": \"hello\"}">>},
        {<<"peerhost">>, <<"192.168.0.10">>},
        {<<"topic">>, <<"t/a">>},
        {<<"qos">>, 1},
        {<<"flags">>, #{}},
        {<<"publish_received_at">>, erlang:system_time(millisecond)},
        columns_example_props(pub_props),
        {<<"timestamp">>, erlang:system_time(millisecond)},
        {<<"node">>, node()}
    ];
columns_with_exam('delivery.dropped') ->
    [
        {<<"event">>, 'delivery.dropped'},
        {<<"id">>, emqx_guid:to_hexstr(emqx_guid:gen())},
        {<<"reason">>, queue_full},
        {<<"from_clientid">>, <<"c_emqx_1">>},
        {<<"from_username">>, <<"u_emqx_1">>},
        {<<"clientid">>, <<"c_emqx_2">>},
        {<<"username">>, <<"u_emqx_2">>},
        {<<"payload">>, <<"{\"msg\": \"hello\"}">>},
        {<<"peerhost">>, <<"192.168.0.10">>},
        {<<"topic">>, <<"t/a">>},
        {<<"qos">>, 1},
        {<<"flags">>, #{}},
        columns_example_props(pub_props),
        {<<"publish_received_at">>, erlang:system_time(millisecond)},
        {<<"timestamp">>, erlang:system_time(millisecond)},
        {<<"node">>, node()}
    ];
columns_with_exam('client.connected') ->
    [
        {<<"event">>, 'client.connected'},
        {<<"clientid">>, <<"c_emqx">>},
        {<<"username">>, <<"u_emqx">>},
        {<<"mountpoint">>, undefined},
        {<<"peername">>, <<"192.168.0.10:56431">>},
        {<<"sockname">>, <<"0.0.0.0:1883">>},
        {<<"proto_name">>, <<"MQTT">>},
        {<<"proto_ver">>, 5},
        {<<"keepalive">>, 60},
        {<<"clean_start">>, true},
        {<<"expiry_interval">>, 3600},
        {<<"is_bridge">>, false},
        columns_example_props(conn_props),
        {<<"connected_at">>, erlang:system_time(millisecond)},
        {<<"timestamp">>, erlang:system_time(millisecond)},
        {<<"node">>, node()}
    ];
columns_with_exam('client.disconnected') ->
    [
        {<<"event">>, 'client.disconnected'},
        {<<"reason">>, normal},
        {<<"clientid">>, <<"c_emqx">>},
        {<<"username">>, <<"u_emqx">>},
        {<<"peername">>, <<"192.168.0.10:56431">>},
        {<<"sockname">>, <<"0.0.0.0:1883">>},
        {<<"proto_name">>, <<"MQTT">>},
        {<<"proto_ver">>, 5},
        columns_example_props(disconn_props),
        {<<"disconnected_at">>, erlang:system_time(millisecond)},
        {<<"timestamp">>, erlang:system_time(millisecond)},
        {<<"node">>, node()}
    ];
columns_with_exam('client.connack') ->
    [
        {<<"event">>, 'client.connected'},
        {<<"reason_code">>, success},
        {<<"clientid">>, <<"c_emqx">>},
        {<<"username">>, <<"u_emqx">>},
        {<<"peername">>, <<"192.168.0.10:56431">>},
        {<<"sockname">>, <<"0.0.0.0:1883">>},
        {<<"proto_name">>, <<"MQTT">>},
        {<<"proto_ver">>, 5},
        {<<"keepalive">>, 60},
        {<<"clean_start">>, true},
        {<<"expiry_interval">>, 3600},
        {<<"connected_at">>, erlang:system_time(millisecond)},
        columns_example_props(conn_props),
        {<<"timestamp">>, erlang:system_time(millisecond)},
        {<<"node">>, node()}
    ];
columns_with_exam('client.check_authz_complete') ->
    [
        {<<"event">>, 'client.check_authz_complete'},
        {<<"clientid">>, <<"c_emqx">>},
        {<<"username">>, <<"u_emqx">>},
        {<<"peerhost">>, <<"192.168.0.10">>},
        {<<"topic">>, <<"t/a">>},
        {<<"action">>, <<"publish">>},
        {<<"authz_source">>, <<"cache">>},
        {<<"result">>, <<"allow">>},
        {<<"timestamp">>, erlang:system_time(millisecond)},
        {<<"node">>, node()}
    ];
columns_with_exam('client.check_authn_complete') ->
    [
        {<<"event">>, 'client.check_authz_complete'},
        {<<"clientid">>, <<"c_emqx">>},
        {<<"username">>, <<"u_emqx">>},
        {<<"peername">>, <<"192.168.0.10:56431">>},
<<<<<<< HEAD
        {<<"reason_code">>, <<"sucess">>},
=======
        {<<"reason_code">>, <<"success">>},
>>>>>>> eb215726
        {<<"is_superuser">>, true},
        {<<"is_anonymous">>, false},
        {<<"timestamp">>, erlang:system_time(millisecond)},
        {<<"node">>, node()}
    ];
columns_with_exam('session.subscribed') ->
    [columns_example_props(sub_props)] ++ columns_message_sub_unsub('session.subscribed');
columns_with_exam('session.unsubscribed') ->
    [columns_example_props(unsub_props)] ++ columns_message_sub_unsub('session.unsubscribed');
columns_with_exam(<<"$bridges/mqtt", _/binary>> = EventName) ->
    [
        {<<"event">>, EventName},
        {<<"id">>, emqx_guid:to_hexstr(emqx_guid:gen())},
        {<<"payload">>, <<"{\"msg\": \"hello\"}">>},
        {<<"server">>, <<"192.168.0.10:1883">>},
        {<<"topic">>, <<"t/a">>},
        {<<"qos">>, 1},
        {<<"dup">>, false},
        {<<"retain">>, false},
        columns_example_props(pub_props),
        %% the time that we receiced the message from remote broker
        {<<"message_received_at">>, erlang:system_time(millisecond)},
        %% the time that the rule is triggered
        {<<"timestamp">>, erlang:system_time(millisecond)},
        {<<"node">>, node()}
    ].

columns_message_sub_unsub(EventName) ->
    [
        {<<"event">>, EventName},
        {<<"clientid">>, <<"c_emqx">>},
        {<<"username">>, <<"u_emqx">>},
        {<<"peerhost">>, <<"192.168.0.10">>},
        {<<"topic">>, <<"t/a">>},
        {<<"qos">>, 1},
        {<<"timestamp">>, erlang:system_time(millisecond)},
        {<<"node">>, node()}
    ].

columns_message_ack_delivered(EventName) ->
    [
        {<<"event">>, EventName},
        {<<"id">>, emqx_guid:to_hexstr(emqx_guid:gen())},
        {<<"from_clientid">>, <<"c_emqx_1">>},
        {<<"from_username">>, <<"u_emqx_1">>},
        {<<"clientid">>, <<"c_emqx_2">>},
        {<<"username">>, <<"u_emqx_2">>},
        {<<"payload">>, <<"{\"msg\": \"hello\"}">>},
        {<<"peerhost">>, <<"192.168.0.10">>},
        {<<"topic">>, <<"t/a">>},
        {<<"qos">>, 1},
        {<<"flags">>, #{}},
        {<<"publish_received_at">>, erlang:system_time(millisecond)},
        columns_example_props(pub_props),
        {<<"timestamp">>, erlang:system_time(millisecond)},
        {<<"node">>, node()}
    ].

columns_example_props(PropType) ->
    Props = columns_example_props_specific(PropType),
    UserProps = #{
        'User-Property' => #{<<"foo">> => <<"bar">>},
        'User-Property-Pairs' => [
            #{key => <<"foo">>}, #{value => <<"bar">>}
        ]
    },
    {PropType, maps:merge(Props, UserProps)}.

columns_example_props_specific(pub_props) ->
    #{
        'Payload-Format-Indicator' => 0,
        'Message-Expiry-Interval' => 30
    };
columns_example_props_specific(puback_props) ->
    #{'Reason-String' => <<"OK">>};
columns_example_props_specific(conn_props) ->
    #{
        'Session-Expiry-Interval' => 7200,
        'Receive-Maximum' => 32
    };
columns_example_props_specific(disconn_props) ->
    #{
        'Session-Expiry-Interval' => 7200,
        'Reason-String' => <<"Redirect to another server">>,
        'Server Reference' => <<"192.168.22.129">>
    };
columns_example_props_specific(sub_props) ->
    #{};
columns_example_props_specific(unsub_props) ->
    #{}.

%%--------------------------------------------------------------------
%% Helper functions
%%--------------------------------------------------------------------

hook_fun_name(HookPoint) ->
    HookFun = hook_fun(HookPoint),
    {name, HookFunName} = erlang:fun_info(HookFun, name),
    HookFunName.

%% return static function references to help static code checks
hook_fun(?BRIDGE_HOOKPOINT(_)) -> fun ?MODULE:on_bridge_message_received/2;
hook_fun('client.connected') -> fun ?MODULE:on_client_connected/3;
hook_fun('client.disconnected') -> fun ?MODULE:on_client_disconnected/4;
hook_fun('client.connack') -> fun ?MODULE:on_client_connack/4;
hook_fun('client.check_authz_complete') -> fun ?MODULE:on_client_check_authz_complete/6;
hook_fun('client.check_authn_complete') -> fun ?MODULE:on_client_check_authn_complete/3;
hook_fun('session.subscribed') -> fun ?MODULE:on_session_subscribed/4;
hook_fun('session.unsubscribed') -> fun ?MODULE:on_session_unsubscribed/4;
hook_fun('message.delivered') -> fun ?MODULE:on_message_delivered/3;
hook_fun('message.acked') -> fun ?MODULE:on_message_acked/3;
hook_fun('message.dropped') -> fun ?MODULE:on_message_dropped/4;
hook_fun('schema.validation_failed') -> fun ?MODULE:on_schema_validation_failed/3;
hook_fun('delivery.dropped') -> fun ?MODULE:on_delivery_dropped/4;
hook_fun('message.publish') -> fun ?MODULE:on_message_publish/2;
hook_fun(Event) -> error({invalid_event, Event}).

reason(Reason) when is_atom(Reason) -> Reason;
reason({shutdown, Reason}) when is_atom(Reason) -> Reason;
reason({Error, _}) when is_atom(Error) -> Error;
reason(_) -> internal_error.

force_to_bin(Bin) when is_binary(Bin) ->
    Bin;
force_to_bin(Term) ->
    emqx_utils_conv:bin(io_lib:format("~p", [Term])).

ntoa(undefined) ->
    undefined;
ntoa(IpOrIpPort) ->
    iolist_to_binary(emqx_utils:ntoa(IpOrIpPort)).

event_name(?BRIDGE_HOOKPOINT(_) = Bridge) -> Bridge;
event_name(<<"$events/client_connected">>) -> 'client.connected';
event_name(<<"$events/client_disconnected">>) -> 'client.disconnected';
event_name(<<"$events/client_connack">>) -> 'client.connack';
event_name(<<"$events/client_check_authz_complete">>) -> 'client.check_authz_complete';
event_name(<<"$events/client_check_authn_complete">>) -> 'client.check_authn_complete';
event_name(<<"$events/session_subscribed">>) -> 'session.subscribed';
event_name(<<"$events/session_unsubscribed">>) -> 'session.unsubscribed';
event_name(<<"$events/message_delivered">>) -> 'message.delivered';
event_name(<<"$events/message_acked">>) -> 'message.acked';
event_name(<<"$events/message_dropped">>) -> 'message.dropped';
event_name(<<"$events/schema_validation_failed">>) -> 'schema.validation_failed';
event_name(<<"$events/delivery_dropped">>) -> 'delivery.dropped';
event_name(_) -> 'message.publish'.

event_topic(?BRIDGE_HOOKPOINT(_) = Bridge) -> Bridge;
event_topic('client.connected') -> <<"$events/client_connected">>;
event_topic('client.disconnected') -> <<"$events/client_disconnected">>;
event_topic('client.connack') -> <<"$events/client_connack">>;
event_topic('client.check_authz_complete') -> <<"$events/client_check_authz_complete">>;
event_topic('client.check_authn_complete') -> <<"$events/client_check_authn_complete">>;
event_topic('session.subscribed') -> <<"$events/session_subscribed">>;
event_topic('session.unsubscribed') -> <<"$events/session_unsubscribed">>;
event_topic('message.delivered') -> <<"$events/message_delivered">>;
event_topic('message.acked') -> <<"$events/message_acked">>;
event_topic('message.dropped') -> <<"$events/message_dropped">>;
event_topic('schema.validation_failed') -> <<"$events/schema_validation_failed">>;
event_topic('delivery.dropped') -> <<"$events/delivery_dropped">>;
event_topic('message.publish') -> <<"$events/message_publish">>.

printable_maps(undefined) ->
    #{};
printable_maps(Headers) ->
    maps:fold(
        fun
            (K, V0, AccIn) when K =:= peerhost; K =:= peername; K =:= sockname ->
                AccIn#{K => ntoa(V0)};
            ('User-Property', V0, AccIn) when is_list(V0) ->
                AccIn#{
                    %% The 'User-Property' field is for the convenience of querying properties
                    %% using the '.' syntax, e.g. "SELECT 'User-Property'.foo as foo"
                    %% However, this does not allow duplicate property keys. To allow
                    %% duplicate keys, we have to use the 'User-Property-Pairs' field instead.
                    'User-Property' => maps:from_list(V0),
                    'User-Property-Pairs' => [
                        #{
                            key => Key,
                            value => Value
                        }
                     || {Key, Value} <- V0
                    ]
                };
            (_K, V, AccIn) when is_tuple(V) ->
                %% internal headers
                AccIn;
            (K, V, AccIn) ->
                AccIn#{K => V}
        end,
        #{'User-Property' => #{}},
        Headers
    ).

ignore_sys_message(#message{flags = Flags}) ->
    ConfigRootKey = emqx_rule_engine_schema:namespace(),
    maps:get(sys, Flags, false) andalso
        emqx:get_config([ConfigRootKey, ignore_sys_message]).<|MERGE_RESOLUTION|>--- conflicted
+++ resolved
@@ -908,11 +908,7 @@
     [
         {<<"clientid">>, [<<"c_emqx">>, <<"the clientid if the client">>]},
         {<<"username">>, [<<"u_emqx">>, <<"the username if the client">>]},
-<<<<<<< HEAD
-        {<<"reason_code">>, [<<"sucess">>, <<"the reason code">>]},
-=======
         {<<"reason_code">>, [<<"success">>, <<"the reason code">>]},
->>>>>>> eb215726
         {<<"is_superuser">>, [true, <<"Whether this is a superuser">>]},
         {<<"is_anonymous">>, [false, <<"Whether this is a superuser">>]}
     ];
@@ -1091,11 +1087,7 @@
         {<<"clientid">>, <<"c_emqx">>},
         {<<"username">>, <<"u_emqx">>},
         {<<"peername">>, <<"192.168.0.10:56431">>},
-<<<<<<< HEAD
-        {<<"reason_code">>, <<"sucess">>},
-=======
         {<<"reason_code">>, <<"success">>},
->>>>>>> eb215726
         {<<"is_superuser">>, true},
         {<<"is_anonymous">>, false},
         {<<"timestamp">>, erlang:system_time(millisecond)},
