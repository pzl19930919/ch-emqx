%%--------------------------------------------------------------------
%% Copyright (c) 2021-2024 EMQ Technologies Co., Ltd. All Rights Reserved.
%%
%% Licensed under the Apache License, Version 2.0 (the "License");
%% you may not use this file except in compliance with the License.
%% You may obtain a copy of the License at
%%
%%     http://www.apache.org/licenses/LICENSE-2.0
%%
%% Unless required by applicable law or agreed to in writing, software
%% distributed under the License is distributed on an "AS IS" BASIS,
%% WITHOUT WARRANTIES OR CONDITIONS OF ANY KIND, either express or implied.
%% See the License for the specific language governing permissions and
%% limitations under the License.
%%--------------------------------------------------------------------

-module(emqx_logger_textfmt).

-include("emqx_trace.hrl").

-export([format/2]).
-export([check_config/1]).
-export([try_format_unicode/1, try_encode_payload/2]).
%% Used in the other log formatters
-export([evaluate_lazy_values_if_dbg_level/1, evaluate_lazy_values/1]).

<<<<<<< HEAD
check_config(X) -> logger_formatter:check_config(maps:without([timestamp_format, with_mfa], X)).
=======
check_config(X) ->
    logger_formatter:check_config(maps:without([timestamp_format, payload_encode], X)).
>>>>>>> f64bd313

%% Principle here is to delegate the formatting to logger_formatter:format/2
%% as much as possible, and only enrich the report with clientid, peername, topic, username
format(#{msg := {report, ReportMap0}, meta := _Meta} = Event0, Config) when is_map(ReportMap0) ->
    #{msg := {report, ReportMap}, meta := Meta} = Event = evaluate_lazy_values_if_dbg_level(Event0),
    %% The most common case, when entering from SLOG macro
    %% i.e. logger:log(Level, #{msg => "my_msg", foo => bar})
    ReportList = enrich_report(ReportMap, Meta, Config),
    Report =
        case is_list_report_acceptable(Meta) of
            true ->
                ReportList;
            false ->
                maps:from_list(ReportList)
        end,
    fmt(Event#{msg := {report, Report}}, maps:remove(with_mfa, Config));
format(#{msg := {string, String}} = Event, Config) ->
    %% copied from logger_formatter:format/2
    %% unsure how this case is triggered
    format(Event#{msg => {"~ts ", [String]}}, maps:remove(with_mfa, Config));
format(#{msg := _Msg, meta := _Meta} = Event0, Config) ->
    #{msg := Msg0, meta := Meta} = Event1 = evaluate_lazy_values_if_dbg_level(Event0),
    %% For format strings like logger:log(Level, "~p", [Var])
    %% and logger:log(Level, "message", #{key => value})
    Msg1 = enrich_client_info(Msg0, Meta),
    Msg2 = enrich_mfa(Msg1, Meta, Config),
    Msg3 = enrich_topic(Msg2, Meta),
    fmt(Event1#{msg := Msg3}, maps:remove(with_mfa, Config)).

enrich_mfa({Fmt, Args}, Data, #{with_mfa := true} = Config) when is_list(Fmt) ->
    {Fmt ++ " mfa: ~ts", Args ++ [emqx_utils:format_mfal(Data, Config)]};
enrich_mfa(Msg, _, _) ->
    Msg.

%% Most log entries with lazy values are trace events with level debug. So to
%% be more efficient we only search for lazy values to evaluate in the entries
%% with level debug in the main log formatters.
evaluate_lazy_values_if_dbg_level(#{level := debug} = Map) ->
    evaluate_lazy_values(Map);
evaluate_lazy_values_if_dbg_level(Map) ->
    Map.

evaluate_lazy_values(Map) when is_map(Map) ->
    maps:map(fun evaluate_lazy_values_kv/2, Map);
evaluate_lazy_values({report, Report}) ->
    {report, evaluate_lazy_values(Report)};
evaluate_lazy_values(V) ->
    V.

evaluate_lazy_values_kv(_K, #emqx_trace_format_func_data{function = Formatter, data = V}) ->
    try
        NewV = Formatter(V),
        evaluate_lazy_values(NewV)
    catch
        _:_ ->
            V
    end;
evaluate_lazy_values_kv(_K, V) ->
    evaluate_lazy_values(V).

fmt(#{meta := #{time := Ts}} = Data, Config) ->
    Timestamp =
        case Config of
            #{timestamp_format := epoch} ->
                integer_to_list(Ts);
            _ ->
                % auto | rfc3339
                TimeOffset = maps:get(time_offset, Config, ""),
                calendar:system_time_to_rfc3339(Ts, [
                    {unit, microsecond},
                    {offset, TimeOffset},
                    {time_designator, $T}
                ])
        end,
    [Timestamp, " ", logger_formatter:format(Data, Config)].

%% Other report callbacks may only accept map() reports such as gen_server formatter
is_list_report_acceptable(#{report_cb := Cb}) ->
    Cb =:= fun logger:format_otp_report/1 orelse Cb =:= fun logger:format_report/1;
is_list_report_acceptable(_) ->
    false.

<<<<<<< HEAD
enrich_report(ReportRaw, Meta, Config) ->
=======
enrich_report(ReportRaw0, Meta, Config) ->
>>>>>>> f64bd313
    %% clientid and peername always in emqx_conn's process metadata.
    %% topic and username can be put in meta using ?SLOG/3, or put in msg's report by ?SLOG/2
    ReportRaw = try_encode_payload(ReportRaw0, Config),
    Topic =
        case maps:get(topic, Meta, undefined) of
            undefined -> maps:get(topic, ReportRaw, undefined);
            Topic0 -> Topic0
        end,
    Username =
        case maps:get(username, Meta, undefined) of
            undefined -> maps:get(username, ReportRaw, undefined);
            Username0 -> Username0
        end,
    ClientId = maps:get(clientid, Meta, undefined),
    Peer = maps:get(peername, Meta, undefined),
    Msg = maps:get(msg, ReportRaw, undefined),
    MFA = emqx_utils:format_mfal(Meta, Config),
    %% TODO: move all tags to Meta so we can filter traces
    %% based on tags (currently not supported)
    Tag = maps:get(tag, ReportRaw, maps:get(tag, Meta, undefined)),
    %% turn it into a list so that the order of the fields is determined
    lists:foldl(
        fun
            ({_, undefined}, Acc) -> Acc;
            (Item, Acc) -> [Item | Acc]
        end,
        maps:to_list(maps:without([topic, msg, clientid, username, tag], ReportRaw)),
        [
            {topic, try_format_unicode(Topic)},
            {username, try_format_unicode(Username)},
            {peername, Peer},
            {mfa, try_format_unicode(MFA)},
            {msg, Msg},
            {clientid, try_format_unicode(ClientId)},
            {tag, Tag}
        ]
    ).

try_format_unicode(undefined) ->
    undefined;
try_format_unicode(Char) ->
    List =
        try
            case unicode:characters_to_list(Char) of
                {error, _, _} -> error;
                {incomplete, _, _} -> error;
                List1 -> List1
            end
        catch
            _:_ ->
                error
        end,
    case List of
        error -> io_lib:format("~0p", [Char]);
        _ -> List
    end.

enrich_client_info({Fmt, Args}, #{clientid := ClientId, peername := Peer}) when is_list(Fmt) ->
    {" ~ts@~ts " ++ Fmt, [ClientId, Peer | Args]};
enrich_client_info({Fmt, Args}, #{clientid := ClientId}) when is_list(Fmt) ->
    {" ~ts " ++ Fmt, [ClientId | Args]};
enrich_client_info({Fmt, Args}, #{peername := Peer}) when is_list(Fmt) ->
    {" ~ts " ++ Fmt, [Peer | Args]};
enrich_client_info(Msg, _) ->
    Msg.

enrich_topic({Fmt, Args}, #{topic := Topic}) when is_list(Fmt) ->
    {" topic: ~ts" ++ Fmt, [Topic | Args]};
enrich_topic(Msg, _) ->
    Msg.

try_encode_payload(#{payload := Payload} = Report, #{payload_encode := Encode}) ->
    Report#{payload := encode_payload(Payload, Encode)};
try_encode_payload(Report, _Config) ->
    Report.

encode_payload(Payload, text) ->
    Payload;
encode_payload(_Payload, hidden) ->
    "******";
encode_payload(Payload, hex) ->
    binary:encode_hex(Payload).<|MERGE_RESOLUTION|>--- conflicted
+++ resolved
@@ -24,12 +24,8 @@
 %% Used in the other log formatters
 -export([evaluate_lazy_values_if_dbg_level/1, evaluate_lazy_values/1]).
 
-<<<<<<< HEAD
-check_config(X) -> logger_formatter:check_config(maps:without([timestamp_format, with_mfa], X)).
-=======
 check_config(X) ->
-    logger_formatter:check_config(maps:without([timestamp_format, payload_encode], X)).
->>>>>>> f64bd313
+    logger_formatter:check_config(maps:without([timestamp_format, with_mfa, payload_encode], X)).
 
 %% Principle here is to delegate the formatting to logger_formatter:format/2
 %% as much as possible, and only enrich the report with clientid, peername, topic, username
@@ -112,11 +108,7 @@
 is_list_report_acceptable(_) ->
     false.
 
-<<<<<<< HEAD
-enrich_report(ReportRaw, Meta, Config) ->
-=======
 enrich_report(ReportRaw0, Meta, Config) ->
->>>>>>> f64bd313
     %% clientid and peername always in emqx_conn's process metadata.
     %% topic and username can be put in meta using ?SLOG/3, or put in msg's report by ?SLOG/2
     ReportRaw = try_encode_payload(ReportRaw0, Config),
