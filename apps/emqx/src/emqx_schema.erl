--- conflicted
+++ resolved
@@ -3619,11 +3619,7 @@
             )},
         {"retry_interval",
             sc(
-<<<<<<< HEAD
                 hoconsc:union([infinity, duration()]),
-=======
-                timeout_duration(),
->>>>>>> 9215b371
                 #{
                     default => infinity,
                     desc => ?DESC(mqtt_retry_interval)
