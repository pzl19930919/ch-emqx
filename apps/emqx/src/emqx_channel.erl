%%--------------------------------------------------------------------
%% Copyright (c) 2019-2023 EMQ Technologies Co., Ltd. All Rights Reserved.
%%
%% Licensed under the Apache License, Version 2.0 (the "License");
%% you may not use this file except in compliance with the License.
%% You may obtain a copy of the License at
%%
%%     http://www.apache.org/licenses/LICENSE-2.0
%%
%% Unless required by applicable law or agreed to in writing, software
%% distributed under the License is distributed on an "AS IS" BASIS,
%% WITHOUT WARRANTIES OR CONDITIONS OF ANY KIND, either express or implied.
%% See the License for the specific language governing permissions and
%% limitations under the License.
%%--------------------------------------------------------------------

%% MQTT Channel
-module(emqx_channel).

-include("emqx.hrl").
-include("emqx_mqtt.hrl").
-include("logger.hrl").
-include("types.hrl").

-include_lib("snabbkaffe/include/snabbkaffe.hrl").

-ifdef(TEST).
-compile(export_all).
-compile(nowarn_export_all).
-endif.

-export([
    info/1,
    info/2,
    get_mqtt_conf/2,
    get_mqtt_conf/3,
    set_conn_state/2,
    stats/1,
    caps/1
]).

-export([
    init/2,
    handle_in/2,
    handle_deliver/2,
    handle_out/3,
    handle_timeout/3,
    handle_call/2,
    handle_info/2,
    terminate/2
]).

%% Export for emqx_sn
-export([
    do_deliver/2,
    ensure_keepalive/2,
    clear_keepalive/1
]).

%% Exports for CT
-export([set_field/3]).

-import(
    emqx_utils,
    [
        run_fold/3,
        pipeline/3,
        maybe_apply/2
    ]
).

-export_type([channel/0, opts/0]).

-record(channel, {
    %% MQTT ConnInfo
    conninfo :: emqx_types:conninfo(),
    %% MQTT ClientInfo
    clientinfo :: emqx_types:clientinfo(),
    %% MQTT Session
    session :: maybe(emqx_session:session()),
    %% Keepalive
    keepalive :: maybe(emqx_keepalive:keepalive()),
    %% MQTT Will Msg
    will_msg :: maybe(emqx_types:message()),
    %% MQTT Topic Aliases
    topic_aliases :: emqx_types:topic_aliases(),
    %% MQTT Topic Alias Maximum
    alias_maximum :: maybe(map()),
    %% Authentication Data Cache
    auth_cache :: maybe(map()),
    %% Quota checkers
    quota :: emqx_limiter_container:limiter(),
    %% Timers
    timers :: #{atom() => disabled | maybe(reference())},
    %% Conn State
    conn_state :: conn_state(),
    %% Takeover
    takeover :: boolean(),
    %% Resume
    resuming :: boolean(),
    %% Pending delivers when takeovering
    pendings :: list()
}).

-type channel() :: #channel{}.

-type opts() :: #{
    zone := atom(),
    listener := {Type :: atom(), Name :: atom()},
    atom() => term()
}.

-type conn_state() :: idle | connecting | connected | reauthenticating | disconnected.

-type reply() ::
    {outgoing, emqx_types:packet()}
    | {outgoing, [emqx_types:packet()]}
    | {event, conn_state() | updated}
    | {close, Reason :: atom()}.

-type replies() :: emqx_types:packet() | reply() | [reply()].

-define(IS_MQTT_V5, #channel{conninfo = #{proto_ver := ?MQTT_PROTO_V5}}).

-define(TIMER_TABLE, #{
    alive_timer => keepalive,
    retry_timer => retry_delivery,
    await_timer => expire_awaiting_rel,
    expire_timer => expire_session,
    will_timer => will_message,
    quota_timer => expire_quota_limit
}).

-define(CHANNEL_METRICS, [
    recv_pkt,
    recv_msg,
    'recv_msg.qos0',
    'recv_msg.qos1',
    'recv_msg.qos2',
    'recv_msg.dropped',
    'recv_msg.dropped.await_pubrel_timeout',
    send_pkt,
    send_msg,
    'send_msg.qos0',
    'send_msg.qos1',
    'send_msg.qos2',
    'send_msg.dropped',
    'send_msg.dropped.expired',
    'send_msg.dropped.queue_full',
    'send_msg.dropped.too_large'
]).

-define(INFO_KEYS, [
    conninfo,
    conn_state,
    clientinfo,
    session,
    will_msg
]).

-define(LIMITER_ROUTING, message_routing).

-dialyzer({no_match, [shutdown/4, ensure_timer/2, interval/2]}).

%%--------------------------------------------------------------------
%% Info, Attrs and Caps
%%--------------------------------------------------------------------

%% @doc Get infos of the channel.
-spec info(channel()) -> emqx_types:infos().
info(Channel) ->
    maps:from_list(info(?INFO_KEYS, Channel)).

-spec info(list(atom()) | atom(), channel()) -> term().
info(Keys, Channel) when is_list(Keys) ->
    [{Key, info(Key, Channel)} || Key <- Keys];
info(conninfo, #channel{conninfo = ConnInfo}) ->
    ConnInfo;
info(socktype, #channel{conninfo = ConnInfo}) ->
    maps:get(socktype, ConnInfo, undefined);
info(peername, #channel{conninfo = ConnInfo}) ->
    maps:get(peername, ConnInfo, undefined);
info(sockname, #channel{conninfo = ConnInfo}) ->
    maps:get(sockname, ConnInfo, undefined);
info(proto_name, #channel{conninfo = ConnInfo}) ->
    maps:get(proto_name, ConnInfo, undefined);
info(proto_ver, #channel{conninfo = ConnInfo}) ->
    maps:get(proto_ver, ConnInfo, undefined);
info(connected_at, #channel{conninfo = ConnInfo}) ->
    maps:get(connected_at, ConnInfo, undefined);
info(clientinfo, #channel{clientinfo = ClientInfo}) ->
    ClientInfo;
info(zone, #channel{clientinfo = ClientInfo}) ->
    maps:get(zone, ClientInfo);
info(listener, #channel{clientinfo = ClientInfo}) ->
    maps:get(listener, ClientInfo);
info(clientid, #channel{clientinfo = ClientInfo}) ->
    maps:get(clientid, ClientInfo, undefined);
info(username, #channel{clientinfo = ClientInfo}) ->
    maps:get(username, ClientInfo, undefined);
info(session, #channel{session = Session}) ->
    maybe_apply(fun emqx_session:info/1, Session);
info(conn_state, #channel{conn_state = ConnState}) ->
    ConnState;
info(keepalive, #channel{keepalive = Keepalive}) ->
    maybe_apply(fun emqx_keepalive:info/1, Keepalive);
info(will_msg, #channel{will_msg = undefined}) ->
    undefined;
info(will_msg, #channel{will_msg = WillMsg}) ->
    emqx_message:to_map(WillMsg);
info(topic_aliases, #channel{topic_aliases = Aliases}) ->
    Aliases;
info(alias_maximum, #channel{alias_maximum = Limits}) ->
    Limits;
info(timers, #channel{timers = Timers}) ->
    Timers.

set_conn_state(ConnState, Channel) ->
    Channel#channel{conn_state = ConnState}.

set_session(Session, Channel = #channel{conninfo = ConnInfo, clientinfo = ClientInfo}) ->
    %% Assume that this is also an updated session. Allow side effect.
    Session1 = emqx_persistent_session:persist(ClientInfo, ConnInfo, Session),
    Channel#channel{session = Session1}.

-spec stats(channel()) -> emqx_types:stats().
stats(#channel{session = undefined}) ->
    emqx_pd:get_counters(?CHANNEL_METRICS);
stats(#channel{session = Session}) ->
    lists:append(emqx_session:stats(Session), emqx_pd:get_counters(?CHANNEL_METRICS)).

-spec caps(channel()) -> emqx_types:caps().
caps(#channel{clientinfo = #{zone := Zone}}) ->
    emqx_mqtt_caps:get_caps(Zone).

%%--------------------------------------------------------------------
%% Init the channel
%%--------------------------------------------------------------------

-spec init(emqx_types:conninfo(), opts()) -> channel().
init(
    ConnInfo = #{
        peername := {PeerHost, _Port},
        sockname := {_Host, SockPort}
    },
    #{
        zone := Zone,
        limiter := LimiterCfg,
        listener := {Type, Listener}
    } = Opts
) ->
    Peercert = maps:get(peercert, ConnInfo, undefined),
    Protocol = maps:get(protocol, ConnInfo, mqtt),
    MountPoint =
        case emqx_config:get_listener_conf(Type, Listener, [mountpoint]) of
            <<>> -> undefined;
            MP -> MP
        end,
    ListenerId = emqx_listeners:listener_id(Type, Listener),
    ClientInfo = set_peercert_infos(
        Peercert,
        #{
            zone => Zone,
            listener => ListenerId,
            protocol => Protocol,
            peerhost => PeerHost,
            sockport => SockPort,
            clientid => undefined,
            username => undefined,
            mountpoint => MountPoint,
            is_bridge => false,
            is_superuser => false,
            enable_authn => maps:get(enable_authn, Opts, true)
        },
        Zone
    ),
    {NClientInfo, NConnInfo} = take_ws_cookie(ClientInfo, ConnInfo),
    #channel{
        %% We remove the peercert because it duplicates to what's stored in the socket,
        %% Saving a copy here causes unnecessary wast of memory (about 1KB per connection).
        conninfo = maps:put(peercert, undefined, NConnInfo),
        clientinfo = NClientInfo,
        topic_aliases = #{
            inbound => #{},
            outbound => #{}
        },
        auth_cache = #{},
        quota = emqx_limiter_container:get_limiter_by_types(
            ListenerId, [?LIMITER_ROUTING], LimiterCfg
        ),
        timers = #{},
        conn_state = idle,
        takeover = false,
        resuming = false,
        pendings = []
    }.

set_peercert_infos(NoSSL, ClientInfo, _) when
    NoSSL =:= nossl;
    NoSSL =:= undefined
->
    ClientInfo#{username => undefined};
set_peercert_infos(Peercert, ClientInfo, Zone) ->
    {DN, CN} = {esockd_peercert:subject(Peercert), esockd_peercert:common_name(Peercert)},
    PeercetAs = fun(Key) ->
        case get_mqtt_conf(Zone, Key) of
            cn -> CN;
            dn -> DN;
            crt -> Peercert;
            pem when is_binary(Peercert) -> base64:encode(Peercert);
            md5 when is_binary(Peercert) -> emqx_passwd:hash_data(md5, Peercert);
            _ -> undefined
        end
    end,
    Username = PeercetAs(peer_cert_as_username),
    ClientId = PeercetAs(peer_cert_as_clientid),
    ClientInfo#{username => Username, clientid => ClientId, dn => DN, cn => CN}.

take_ws_cookie(ClientInfo, ConnInfo) ->
    case maps:take(ws_cookie, ConnInfo) of
        {WsCookie, NConnInfo} ->
            {ClientInfo#{ws_cookie => WsCookie}, NConnInfo};
        _ ->
            {ClientInfo, ConnInfo}
    end.

%%--------------------------------------------------------------------
%% Handle incoming packet
%%--------------------------------------------------------------------

-spec handle_in(emqx_types:packet(), channel()) ->
    {ok, channel()}
    | {ok, replies(), channel()}
    | {shutdown, Reason :: term(), channel()}
    | {shutdown, Reason :: term(), replies(), channel()}.
handle_in(?CONNECT_PACKET(), Channel = #channel{conn_state = ConnState}) when
    ConnState =:= connected orelse ConnState =:= reauthenticating
->
    handle_out(disconnect, ?RC_PROTOCOL_ERROR, Channel);
handle_in(?CONNECT_PACKET(), Channel = #channel{conn_state = connecting}) ->
    handle_out(connack, ?RC_PROTOCOL_ERROR, Channel);
handle_in(?CONNECT_PACKET(ConnPkt) = Packet, Channel) ->
    case
        pipeline(
            [
                fun overload_protection/2,
                fun enrich_conninfo/2,
                fun run_conn_hooks/2,
                fun check_connect/2,
                fun enrich_client/2,
                fun set_log_meta/2,
                fun check_banned/2,
                fun count_flapping_event/2
            ],
            ConnPkt,
            Channel#channel{conn_state = connecting}
        )
    of
        {ok, NConnPkt, NChannel = #channel{clientinfo = ClientInfo}} ->
            ?TRACE("MQTT", "mqtt_packet_received", #{packet => Packet}),
            NChannel1 = NChannel#channel{
                alias_maximum = init_alias_maximum(NConnPkt, ClientInfo)
            },
            case authenticate(?CONNECT_PACKET(NConnPkt), NChannel1) of
                {ok, Properties, NChannel2} ->
                    %% only store will_msg after successful authn
                    %% fix for: https://github.com/emqx/emqx/issues/8886
                    NChannel3 = NChannel2#channel{will_msg = emqx_packet:will_msg(NConnPkt)},
                    process_connect(Properties, NChannel3);
                {continue, Properties, NChannel2} ->
                    handle_out(auth, {?RC_CONTINUE_AUTHENTICATION, Properties}, NChannel2);
                {error, ReasonCode} ->
                    handle_out(connack, ReasonCode, NChannel1)
            end;
        {error, ReasonCode, NChannel} ->
            handle_out(connack, ReasonCode, NChannel)
    end;
handle_in(
    Packet = ?AUTH_PACKET(ReasonCode, _Properties),
    Channel = #channel{conn_state = ConnState}
) ->
    try
        case {ReasonCode, ConnState} of
            {?RC_CONTINUE_AUTHENTICATION, connecting} -> ok;
            {?RC_CONTINUE_AUTHENTICATION, reauthenticating} -> ok;
            {?RC_RE_AUTHENTICATE, connected} -> ok;
            _ -> error(protocol_error)
        end,
        case authenticate(Packet, Channel) of
            {ok, NProperties, NChannel} ->
                case ConnState of
                    connecting ->
                        process_connect(NProperties, NChannel);
                    _ ->
                        handle_out(
                            auth,
                            {?RC_SUCCESS, NProperties},
                            NChannel#channel{conn_state = connected}
                        )
                end;
            {continue, NProperties, NChannel} ->
                handle_out(
                    auth,
                    {?RC_CONTINUE_AUTHENTICATION, NProperties},
                    NChannel#channel{conn_state = reauthenticating}
                );
            {error, NReasonCode} ->
                case ConnState of
                    connecting ->
                        handle_out(connack, NReasonCode, Channel);
                    _ ->
                        handle_out(disconnect, NReasonCode, Channel)
                end
        end
    catch
        _Class:_Reason ->
            case ConnState of
                connecting ->
                    handle_out(connack, ?RC_PROTOCOL_ERROR, Channel);
                _ ->
                    handle_out(disconnect, ?RC_PROTOCOL_ERROR, Channel)
            end
    end;
handle_in(?PACKET(_), Channel = #channel{conn_state = ConnState}) when
    ConnState =/= connected andalso ConnState =/= reauthenticating
->
    handle_out(disconnect, ?RC_PROTOCOL_ERROR, Channel);
handle_in(Packet = ?PUBLISH_PACKET(_QoS), Channel) ->
    case emqx_packet:check(Packet) of
        ok -> process_publish(Packet, Channel);
        {error, ReasonCode} -> handle_out(disconnect, ReasonCode, Channel)
    end;
handle_in(
    ?PUBACK_PACKET(PacketId, _ReasonCode, Properties),
    Channel =
        #channel{clientinfo = ClientInfo, session = Session}
) ->
    case emqx_session:puback(ClientInfo, PacketId, Session) of
        {ok, Msg, NSession} ->
            ok = after_message_acked(ClientInfo, Msg, Properties),
            {ok, set_session(NSession, Channel)};
        {ok, Msg, Publishes, NSession} ->
            ok = after_message_acked(ClientInfo, Msg, Properties),
            handle_out(publish, Publishes, set_session(NSession, Channel));
        {error, ?RC_PACKET_IDENTIFIER_IN_USE} ->
            ?SLOG(warning, #{msg => "puback_packetId_inuse", packetId => PacketId}),
            ok = emqx_metrics:inc('packets.puback.inuse'),
            {ok, Channel};
        {error, ?RC_PACKET_IDENTIFIER_NOT_FOUND} ->
            ?SLOG(warning, #{msg => "puback_packetId_not_found", packetId => PacketId}),
            ok = emqx_metrics:inc('packets.puback.missed'),
            {ok, Channel}
    end;
handle_in(
    ?PUBREC_PACKET(PacketId, _ReasonCode, Properties),
    Channel =
        #channel{clientinfo = ClientInfo, session = Session}
) ->
    case emqx_session:pubrec(ClientInfo, PacketId, Session) of
        {ok, Msg, NSession} ->
            ok = after_message_acked(ClientInfo, Msg, Properties),
            NChannel = set_session(NSession, Channel),
            handle_out(pubrel, {PacketId, ?RC_SUCCESS}, NChannel);
        {error, RC = ?RC_PACKET_IDENTIFIER_IN_USE} ->
            ?SLOG(warning, #{msg => "pubrec_packetId_inuse", packetId => PacketId}),
            ok = emqx_metrics:inc('packets.pubrec.inuse'),
            handle_out(pubrel, {PacketId, RC}, Channel);
        {error, RC = ?RC_PACKET_IDENTIFIER_NOT_FOUND} ->
            ?SLOG(warning, #{msg => "pubrec_packetId_not_found", packetId => PacketId}),
            ok = emqx_metrics:inc('packets.pubrec.missed'),
            handle_out(pubrel, {PacketId, RC}, Channel)
    end;
handle_in(
    ?PUBREL_PACKET(PacketId, _ReasonCode),
    Channel = #channel{
        clientinfo = ClientInfo,
        session = Session
    }
) ->
    case emqx_session:pubrel(ClientInfo, PacketId, Session) of
        {ok, NSession} ->
            NChannel = set_session(NSession, Channel),
            handle_out(pubcomp, {PacketId, ?RC_SUCCESS}, NChannel);
        {error, RC = ?RC_PACKET_IDENTIFIER_NOT_FOUND} ->
            ?SLOG(warning, #{msg => "pubrec_packetId_not_found", packetId => PacketId}),
            ok = emqx_metrics:inc('packets.pubrel.missed'),
            handle_out(pubcomp, {PacketId, RC}, Channel)
    end;
handle_in(
    ?PUBCOMP_PACKET(PacketId, _ReasonCode),
    Channel = #channel{
        clientinfo = ClientInfo, session = Session
    }
) ->
    case emqx_session:pubcomp(ClientInfo, PacketId, Session) of
        {ok, NSession} ->
            {ok, set_session(NSession, Channel)};
        {ok, Publishes, NSession} ->
            handle_out(publish, Publishes, set_session(NSession, Channel));
        {error, ?RC_PACKET_IDENTIFIER_IN_USE} ->
            ok = emqx_metrics:inc('packets.pubcomp.inuse'),
            {ok, Channel};
        {error, ?RC_PACKET_IDENTIFIER_NOT_FOUND} ->
            ?SLOG(warning, #{msg => "pubcomp_packetId_not_found", packetId => PacketId}),
            ok = emqx_metrics:inc('packets.pubcomp.missed'),
            {ok, Channel}
    end;
handle_in(
    Packet = ?SUBSCRIBE_PACKET(PacketId, Properties, TopicFilters),
    Channel = #channel{clientinfo = ClientInfo}
) ->
    case emqx_packet:check(Packet) of
        ok ->
            TopicFilters0 = parse_topic_filters(TopicFilters),
            TopicFilters1 = put_subid_in_subopts(Properties, TopicFilters0),
            TupleTopicFilters0 = check_sub_authzs(TopicFilters1, Channel),
            HasAuthzDeny = lists:any(
                fun({_TopicFilter, ReasonCode}) ->
                    ReasonCode =:= ?RC_NOT_AUTHORIZED
                end,
                TupleTopicFilters0
            ),
            DenyAction = emqx:get_config([authorization, deny_action], ignore),
            case DenyAction =:= disconnect andalso HasAuthzDeny of
                true ->
                    handle_out(disconnect, ?RC_NOT_AUTHORIZED, Channel);
                false ->
                    TopicFilters2 = [TopicFilter || {TopicFilter, 0} <- TupleTopicFilters0],
                    TopicFilters3 = run_hooks(
                        'client.subscribe',
                        [ClientInfo, Properties],
                        TopicFilters2
                    ),
                    {TupleTopicFilters1, NChannel} = process_subscribe(
                        TopicFilters3,
                        Properties,
                        Channel
                    ),
                    TupleTopicFilters2 =
                        lists:foldl(
                            fun
                                ({{Topic, Opts = #{deny_subscription := true}}, _QoS}, Acc) ->
                                    Key = {Topic, maps:without([deny_subscription], Opts)},
                                    lists:keyreplace(Key, 1, Acc, {Key, ?RC_UNSPECIFIED_ERROR});
                                (Tuple = {Key, _Value}, Acc) ->
                                    lists:keyreplace(Key, 1, Acc, Tuple)
                            end,
                            TupleTopicFilters0,
                            TupleTopicFilters1
                        ),
                    ReasonCodes2 = [
                        ReasonCode
                     || {_TopicFilter, ReasonCode} <- TupleTopicFilters2
                    ],
                    handle_out(suback, {PacketId, ReasonCodes2}, NChannel)
            end;
        {error, ReasonCode} ->
            handle_out(disconnect, ReasonCode, Channel)
    end;
handle_in(
    Packet = ?UNSUBSCRIBE_PACKET(PacketId, Properties, TopicFilters),
    Channel = #channel{clientinfo = ClientInfo}
) ->
    case emqx_packet:check(Packet) of
        ok ->
            TopicFilters1 = run_hooks(
                'client.unsubscribe',
                [ClientInfo, Properties],
                parse_topic_filters(TopicFilters)
            ),
            {ReasonCodes, NChannel} = process_unsubscribe(TopicFilters1, Properties, Channel),
            handle_out(unsuback, {PacketId, ReasonCodes}, NChannel);
        {error, ReasonCode} ->
            handle_out(disconnect, ReasonCode, Channel)
    end;
handle_in(?PACKET(?PINGREQ), Channel) ->
    {ok, ?PACKET(?PINGRESP), Channel};
handle_in(
    ?DISCONNECT_PACKET(ReasonCode, Properties),
    Channel = #channel{conninfo = ConnInfo}
) ->
    NConnInfo = ConnInfo#{disconn_props => Properties},
    NChannel = maybe_clean_will_msg(ReasonCode, Channel#channel{conninfo = NConnInfo}),
    process_disconnect(ReasonCode, Properties, NChannel);
handle_in(?AUTH_PACKET(), Channel) ->
    handle_out(disconnect, ?RC_IMPLEMENTATION_SPECIFIC_ERROR, Channel);
handle_in({frame_error, Reason}, Channel = #channel{conn_state = idle}) ->
    shutdown(Reason, Channel);
handle_in({frame_error, frame_too_large}, Channel = #channel{conn_state = connecting}) ->
    shutdown(frame_too_large, ?CONNACK_PACKET(?RC_PACKET_TOO_LARGE), Channel);
handle_in({frame_error, Reason}, Channel = #channel{conn_state = connecting}) ->
    shutdown(Reason, ?CONNACK_PACKET(?RC_MALFORMED_PACKET), Channel);
handle_in({frame_error, frame_too_large}, Channel = #channel{conn_state = ConnState}) when
    ConnState =:= connected orelse ConnState =:= reauthenticating
->
    handle_out(disconnect, {?RC_PACKET_TOO_LARGE, frame_too_large}, Channel);
handle_in({frame_error, Reason}, Channel = #channel{conn_state = ConnState}) when
    ConnState =:= connected orelse ConnState =:= reauthenticating
->
    handle_out(disconnect, {?RC_MALFORMED_PACKET, Reason}, Channel);
handle_in({frame_error, Reason}, Channel = #channel{conn_state = disconnected}) ->
    ?SLOG(error, #{msg => "malformed_mqtt_message", reason => Reason}),
    {ok, Channel};
handle_in(Packet, Channel) ->
    ?SLOG(error, #{msg => "disconnecting_due_to_unexpected_message", packet => Packet}),
    handle_out(disconnect, ?RC_PROTOCOL_ERROR, Channel).

%%--------------------------------------------------------------------
%% Process Connect
%%--------------------------------------------------------------------

process_connect(
    AckProps,
    Channel = #channel{
        conninfo = ConnInfo,
        clientinfo = ClientInfo
    }
) ->
    #{clean_start := CleanStart} = ConnInfo,
    case emqx_cm:open_session(CleanStart, ClientInfo, ConnInfo) of
        {ok, #{session := Session, present := false}} ->
            NChannel = Channel#channel{session = Session},
            handle_out(connack, {?RC_SUCCESS, sp(false), AckProps}, ensure_connected(NChannel));
        {ok, #{session := Session, present := true, pendings := Pendings}} ->
            Pendings1 = lists:usort(lists:append(Pendings, emqx_utils:drain_deliver())),
            NChannel = Channel#channel{
                session = Session,
                resuming = true,
                pendings = Pendings1
            },
            handle_out(connack, {?RC_SUCCESS, sp(true), AckProps}, ensure_connected(NChannel));
        {error, client_id_unavailable} ->
            handle_out(connack, ?RC_CLIENT_IDENTIFIER_NOT_VALID, Channel);
        {error, Reason} ->
            ?SLOG(error, #{msg => "failed_to_open_session", reason => Reason}),
            handle_out(connack, ?RC_UNSPECIFIED_ERROR, Channel)
    end.

%%--------------------------------------------------------------------
%% Process Publish
%%--------------------------------------------------------------------

process_publish(Packet = ?PUBLISH_PACKET(QoS, Topic, PacketId), Channel) ->
    case
        pipeline(
            [
                fun check_quota_exceeded/2,
                fun process_alias/2,
                fun check_pub_alias/2,
                fun check_pub_authz/2,
                fun check_pub_caps/2
            ],
            Packet,
            Channel
        )
    of
        {ok, NPacket, NChannel} ->
            Msg = packet_to_message(NPacket, NChannel),
            do_publish(PacketId, Msg, NChannel);
        {error, Rc = ?RC_NOT_AUTHORIZED, NChannel} ->
            ?SLOG(
                warning,
                #{
                    msg => "cannot_publish_to_topic",
                    reason => emqx_reason_codes:name(Rc)
                },
                #{topic => Topic}
            ),
            case emqx:get_config([authorization, deny_action], ignore) of
                ignore ->
                    case QoS of
                        ?QOS_0 -> {ok, NChannel};
                        ?QOS_1 -> handle_out(puback, {PacketId, Rc}, NChannel);
                        ?QOS_2 -> handle_out(pubrec, {PacketId, Rc}, NChannel)
                    end;
                disconnect ->
                    handle_out(disconnect, Rc, NChannel)
            end;
        {error, Rc = ?RC_QUOTA_EXCEEDED, NChannel} ->
            ?SLOG(
                warning,
                #{
                    msg => "cannot_publish_to_topic",
                    reason => emqx_reason_codes:name(Rc)
                },
                #{topic => Topic}
            ),
            case QoS of
                ?QOS_0 ->
                    ok = emqx_metrics:inc('packets.publish.dropped'),
                    {ok, NChannel};
                ?QOS_1 ->
                    handle_out(puback, {PacketId, Rc}, NChannel);
                ?QOS_2 ->
                    handle_out(pubrec, {PacketId, Rc}, NChannel)
            end;
        {error, Rc, NChannel} ->
            ?SLOG(
                warning,
                #{
                    msg => "cannot_publish_to_topic",
                    topic => Topic,
                    reason => emqx_reason_codes:name(Rc)
                },
                #{topic => Topic}
            ),
            handle_out(disconnect, Rc, NChannel)
    end.

packet_to_message(Packet, #channel{
    conninfo = #{proto_ver := ProtoVer},
    clientinfo = #{
        protocol := Protocol,
        clientid := ClientId,
        username := Username,
        peerhost := PeerHost,
        mountpoint := MountPoint
    }
}) ->
    emqx_mountpoint:mount(
        MountPoint,
        emqx_packet:to_message(
            Packet,
            ClientId,
            #{
                proto_ver => ProtoVer,
                protocol => Protocol,
                username => Username,
                peerhost => PeerHost
            }
        )
    ).

do_publish(_PacketId, Msg = #message{qos = ?QOS_0}, Channel) ->
    Result = emqx_broker:publish(Msg),
    NChannel = ensure_quota(Result, Channel),
    {ok, NChannel};
do_publish(PacketId, Msg = #message{qos = ?QOS_1}, Channel) ->
    PubRes = emqx_broker:publish(Msg),
    RC = puback_reason_code(PacketId, Msg, PubRes),
    case RC of
        undefined ->
            {ok, Channel};
        _Value ->
            do_finish_publish(PacketId, PubRes, RC, Channel)
    end;
do_publish(
    PacketId,
    Msg = #message{qos = ?QOS_2},
    Channel = #channel{clientinfo = ClientInfo, session = Session}
) ->
    case emqx_session:publish(ClientInfo, PacketId, Msg, Session) of
        {ok, PubRes, NSession} ->
            RC = pubrec_reason_code(PubRes),
            NChannel0 = set_session(NSession, Channel),
            NChannel1 = ensure_timer(await_timer, NChannel0),
            NChannel2 = ensure_quota(PubRes, NChannel1),
            handle_out(pubrec, {PacketId, RC}, NChannel2);
        {error, RC = ?RC_PACKET_IDENTIFIER_IN_USE} ->
            ok = emqx_metrics:inc('packets.publish.inuse'),
            handle_out(pubrec, {PacketId, RC}, Channel);
        {error, RC = ?RC_RECEIVE_MAXIMUM_EXCEEDED} ->
            ok = emqx_metrics:inc('packets.publish.dropped'),
            handle_out(disconnect, RC, Channel)
    end.

<<<<<<< HEAD
do_finish_publish(PacketId, PubRes, RC, Channel) ->
    NChannel = ensure_quota(PubRes, Channel),
    handle_out(puback, {PacketId, RC}, NChannel).

ensure_quota(_, Channel = #channel{quota = undefined}) ->
=======
ensure_quota(_, Channel = #channel{quota = infinity}) ->
>>>>>>> 335d948b
    Channel;
ensure_quota(PubRes, Channel = #channel{quota = Limiter}) ->
    Cnt = lists:foldl(
        fun
            ({_, _, ok}, N) -> N + 1;
            ({_, _, {ok, I}}, N) -> N + I;
            (_, N) -> N
        end,
        1,
        PubRes
    ),
    case emqx_limiter_container:check(Cnt, ?LIMITER_ROUTING, Limiter) of
        {ok, NLimiter} ->
            Channel#channel{quota = NLimiter};
        {_, Intv, NLimiter} ->
            ensure_timer(quota_timer, Intv, Channel#channel{quota = NLimiter})
    end.

-compile({inline, [pubrec_reason_code/1]}).
pubrec_reason_code([]) -> ?RC_NO_MATCHING_SUBSCRIBERS;
pubrec_reason_code([_ | _]) -> ?RC_SUCCESS.

puback_reason_code(PacketId, Msg, [] = PubRes) ->
    emqx_hooks:run_fold('message.puback', [PacketId, Msg, PubRes], ?RC_NO_MATCHING_SUBSCRIBERS);
puback_reason_code(PacketId, Msg, [_ | _] = PubRes) ->
    emqx_hooks:run_fold('message.puback', [PacketId, Msg, PubRes], ?RC_SUCCESS).

-compile({inline, [after_message_acked/3]}).
after_message_acked(ClientInfo, Msg, PubAckProps) ->
    ok = emqx_metrics:inc('messages.acked'),
    emqx_hooks:run('message.acked', [
        ClientInfo,
        emqx_message:set_header(puback_props, PubAckProps, Msg)
    ]).

%%--------------------------------------------------------------------
%% Process Subscribe
%%--------------------------------------------------------------------

-compile({inline, [process_subscribe/3]}).
process_subscribe(TopicFilters, SubProps, Channel) ->
    process_subscribe(TopicFilters, SubProps, Channel, []).

process_subscribe([], _SubProps, Channel, Acc) ->
    {lists:reverse(Acc), Channel};
process_subscribe([Topic = {TopicFilter, SubOpts} | More], SubProps, Channel, Acc) ->
    case check_sub_caps(TopicFilter, SubOpts, Channel) of
        ok ->
            {ReasonCode, NChannel} = do_subscribe(
                TopicFilter,
                SubOpts#{sub_props => SubProps},
                Channel
            ),
            process_subscribe(More, SubProps, NChannel, [{Topic, ReasonCode} | Acc]);
        {error, ReasonCode} ->
            ?SLOG(
                warning,
                #{
                    msg => "cannot_subscribe_topic_filter",
                    reason => emqx_reason_codes:name(ReasonCode)
                },
                #{topic => TopicFilter}
            ),
            process_subscribe(More, SubProps, Channel, [{Topic, ReasonCode} | Acc])
    end.

do_subscribe(
    TopicFilter,
    SubOpts = #{qos := QoS},
    Channel =
        #channel{
            clientinfo = ClientInfo = #{mountpoint := MountPoint},
            session = Session
        }
) ->
    NTopicFilter = emqx_mountpoint:mount(MountPoint, TopicFilter),
    NSubOpts = enrich_subopts(maps:merge(?DEFAULT_SUBOPTS, SubOpts), Channel),
    case emqx_session:subscribe(ClientInfo, NTopicFilter, NSubOpts, Session) of
        {ok, NSession} ->
            {QoS, set_session(NSession, Channel)};
        {error, RC} ->
            ?SLOG(
                warning,
                #{
                    msg => "cannot_subscribe_topic_filter",
                    reason => emqx_reason_codes:text(RC)
                },
                #{topic => NTopicFilter}
            ),
            {RC, Channel}
    end.

%%--------------------------------------------------------------------
%% Process Unsubscribe
%%--------------------------------------------------------------------

-compile({inline, [process_unsubscribe/3]}).
process_unsubscribe(TopicFilters, UnSubProps, Channel) ->
    process_unsubscribe(TopicFilters, UnSubProps, Channel, []).

process_unsubscribe([], _UnSubProps, Channel, Acc) ->
    {lists:reverse(Acc), Channel};
process_unsubscribe([{TopicFilter, SubOpts} | More], UnSubProps, Channel, Acc) ->
    {RC, NChannel} = do_unsubscribe(TopicFilter, SubOpts#{unsub_props => UnSubProps}, Channel),
    process_unsubscribe(More, UnSubProps, NChannel, [RC | Acc]).

do_unsubscribe(
    TopicFilter,
    SubOpts,
    Channel =
        #channel{
            clientinfo = ClientInfo = #{mountpoint := MountPoint},
            session = Session
        }
) ->
    TopicFilter1 = emqx_mountpoint:mount(MountPoint, TopicFilter),
    case emqx_session:unsubscribe(ClientInfo, TopicFilter1, SubOpts, Session) of
        {ok, NSession} ->
            {?RC_SUCCESS, set_session(NSession, Channel)};
        {error, RC} ->
            {RC, Channel}
    end.
%%--------------------------------------------------------------------
%% Process Disconnect
%%--------------------------------------------------------------------

%% MQTT-v5.0: 3.14.4 DISCONNECT Actions
maybe_clean_will_msg(?RC_SUCCESS, Channel) ->
    Channel#channel{will_msg = undefined};
maybe_clean_will_msg(_ReasonCode, Channel) ->
    Channel.

%% MQTT-v5.0: 3.14.2.2.2 Session Expiry Interval
process_disconnect(
    _ReasonCode,
    #{'Session-Expiry-Interval' := Interval},
    Channel = #channel{conninfo = #{expiry_interval := 0}}
) when
    Interval > 0
->
    handle_out(disconnect, ?RC_PROTOCOL_ERROR, Channel);
process_disconnect(ReasonCode, Properties, Channel) ->
    NChannel = maybe_update_expiry_interval(Properties, Channel),
    {ok, {close, disconnect_reason(ReasonCode)}, NChannel}.

maybe_update_expiry_interval(
    #{'Session-Expiry-Interval' := Interval},
    Channel = #channel{conninfo = ConnInfo, clientinfo = ClientInfo}
) ->
    EI = timer:seconds(Interval),
    OldEI = maps:get(expiry_interval, ConnInfo, 0),
    case OldEI =:= EI of
        true ->
            Channel;
        false ->
            NChannel = Channel#channel{conninfo = ConnInfo#{expiry_interval => EI}},
            ClientID = maps:get(clientid, ClientInfo, undefined),
            %% Check if the client turns off persistence (turning it on is disallowed)
            case EI =:= 0 andalso OldEI > 0 of
                true ->
                    S = emqx_persistent_session:discard(ClientID, NChannel#channel.session),
                    set_session(S, NChannel);
                false ->
                    NChannel
            end
    end;
maybe_update_expiry_interval(_Properties, Channel) ->
    Channel.

%%--------------------------------------------------------------------
%% Handle Delivers from broker to client
%%--------------------------------------------------------------------

-spec handle_deliver(list(emqx_types:deliver()), channel()) ->
    {ok, channel()} | {ok, replies(), channel()}.

handle_deliver(
    Delivers,
    Channel = #channel{
        takeover = true,
        pendings = Pendings,
        session = Session,
        clientinfo = #{clientid := ClientId} = ClientInfo
    }
) ->
    %% NOTE: Order is important here. While the takeover is in
    %% progress, the session cannot enqueue messages, since it already
    %% passed on the queue to the new connection in the session state.
    NPendings = lists:append(
        Pendings,
        emqx_session:ignore_local(ClientInfo, maybe_nack(Delivers), ClientId, Session)
    ),
    {ok, Channel#channel{pendings = NPendings}};
handle_deliver(
    Delivers,
    Channel = #channel{
        conn_state = disconnected,
        takeover = false,
        session = Session,
        clientinfo = #{clientid := ClientId} = ClientInfo
    }
) ->
    Delivers1 = maybe_nack(Delivers),
    Delivers2 = emqx_session:ignore_local(ClientInfo, Delivers1, ClientId, Session),
    NSession = emqx_session:enqueue(ClientInfo, Delivers2, Session),
    NChannel = set_session(NSession, Channel),
    %% We consider queued/dropped messages as delivered since they are now in the session state.
    maybe_mark_as_delivered(Session, Delivers),
    {ok, NChannel};
handle_deliver(
    Delivers,
    Channel = #channel{
        session = Session,
        takeover = false,
        clientinfo = #{clientid := ClientId} = ClientInfo
    }
) ->
    case
        emqx_session:deliver(
            ClientInfo,
            emqx_session:ignore_local(ClientInfo, Delivers, ClientId, Session),
            Session
        )
    of
        {ok, Publishes, NSession} ->
            NChannel = set_session(NSession, Channel),
            maybe_mark_as_delivered(NSession, Delivers),
            handle_out(publish, Publishes, ensure_timer(retry_timer, NChannel));
        {ok, NSession} ->
            {ok, set_session(NSession, Channel)}
    end.

%% Nack delivers from shared subscription
maybe_nack(Delivers) ->
    lists:filter(fun not_nacked/1, Delivers).

not_nacked({deliver, _Topic, Msg}) ->
    case emqx_shared_sub:is_ack_required(Msg) of
        true ->
            ok = emqx_shared_sub:nack_no_connection(Msg),
            false;
        false ->
            true
    end.

maybe_mark_as_delivered(Session, Delivers) ->
    case emqx_session:info(is_persistent, Session) of
        false ->
            skip;
        true ->
            SessionID = emqx_session:info(id, Session),
            emqx_persistent_session:mark_as_delivered(SessionID, Delivers)
    end.

%%--------------------------------------------------------------------
%% Handle outgoing packet
%%--------------------------------------------------------------------

-spec handle_out(atom(), term(), channel()) ->
    {ok, channel()}
    | {ok, replies(), channel()}
    | {shutdown, Reason :: term(), channel()}
    | {shutdown, Reason :: term(), replies(), channel()}.
handle_out(connack, {?RC_SUCCESS, SP, Props}, Channel = #channel{conninfo = ConnInfo}) ->
    AckProps = run_fold(
        [
            fun enrich_connack_caps/2,
            fun enrich_server_keepalive/2,
            fun enrich_response_information/2,
            fun enrich_assigned_clientid/2
        ],
        Props,
        Channel
    ),
    NAckProps = run_hooks(
        'client.connack',
        [ConnInfo, emqx_reason_codes:name(?RC_SUCCESS)],
        AckProps
    ),

    return_connack(
        ?CONNACK_PACKET(?RC_SUCCESS, SP, NAckProps),
        ensure_keepalive(NAckProps, Channel)
    );
handle_out(connack, ReasonCode, Channel = #channel{conninfo = ConnInfo}) ->
    Reason = emqx_reason_codes:name(ReasonCode),
    AckProps = run_hooks('client.connack', [ConnInfo, Reason], emqx_mqtt_props:new()),
    AckPacket = ?CONNACK_PACKET(
        case maps:get(proto_ver, ConnInfo) of
            ?MQTT_PROTO_V5 -> ReasonCode;
            _ -> emqx_reason_codes:compat(connack, ReasonCode)
        end,
        sp(false),
        AckProps
    ),
    shutdown(Reason, AckPacket, Channel);
%% Optimize?
handle_out(publish, [], Channel) ->
    {ok, Channel};
handle_out(publish, Publishes, Channel) ->
    {Packets, NChannel} = do_deliver(Publishes, Channel),
    {ok, {outgoing, Packets}, NChannel};
handle_out(puback, {PacketId, ReasonCode}, Channel) ->
    {ok, ?PUBACK_PACKET(PacketId, ReasonCode), Channel};
handle_out(pubrec, {PacketId, ReasonCode}, Channel) ->
    {ok, ?PUBREC_PACKET(PacketId, ReasonCode), Channel};
handle_out(pubrel, {PacketId, ReasonCode}, Channel) ->
    {ok, ?PUBREL_PACKET(PacketId, ReasonCode), Channel};
handle_out(pubcomp, {PacketId, ReasonCode}, Channel) ->
    {ok, ?PUBCOMP_PACKET(PacketId, ReasonCode), Channel};
handle_out(suback, {PacketId, ReasonCodes}, Channel = ?IS_MQTT_V5) ->
    return_sub_unsub_ack(?SUBACK_PACKET(PacketId, ReasonCodes), Channel);
handle_out(suback, {PacketId, ReasonCodes}, Channel) ->
    ReasonCodes1 = [emqx_reason_codes:compat(suback, RC) || RC <- ReasonCodes],
    return_sub_unsub_ack(?SUBACK_PACKET(PacketId, ReasonCodes1), Channel);
handle_out(unsuback, {PacketId, ReasonCodes}, Channel = ?IS_MQTT_V5) ->
    return_sub_unsub_ack(?UNSUBACK_PACKET(PacketId, ReasonCodes), Channel);
handle_out(unsuback, {PacketId, _ReasonCodes}, Channel) ->
    return_sub_unsub_ack(?UNSUBACK_PACKET(PacketId), Channel);
handle_out(disconnect, ReasonCode, Channel) when is_integer(ReasonCode) ->
    ReasonName = disconnect_reason(ReasonCode),
    handle_out(disconnect, {ReasonCode, ReasonName}, Channel);
handle_out(disconnect, {ReasonCode, ReasonName}, Channel = ?IS_MQTT_V5) ->
    Packet = ?DISCONNECT_PACKET(ReasonCode),
    {ok, [{outgoing, Packet}, {close, ReasonName}], Channel};
handle_out(disconnect, {_ReasonCode, ReasonName}, Channel) ->
    {ok, {close, ReasonName}, Channel};
handle_out(auth, {ReasonCode, Properties}, Channel) ->
    {ok, ?AUTH_PACKET(ReasonCode, Properties), Channel};
handle_out(Type, Data, Channel) ->
    ?SLOG(error, #{msg => "unexpected_outgoing", type => Type, data => Data}),
    {ok, Channel}.

%%--------------------------------------------------------------------
%% Return ConnAck
%%--------------------------------------------------------------------

return_connack(AckPacket, Channel) ->
    Replies = [{event, connected}, {connack, AckPacket}],
    case maybe_resume_session(Channel) of
        ignore ->
            {ok, Replies, Channel};
        {ok, Publishes, NSession} ->
            NChannel0 = Channel#channel{
                resuming = false,
                pendings = []
            },
            NChannel1 = set_session(NSession, NChannel0),
            {Packets, NChannel2} = do_deliver(Publishes, NChannel1),
            Outgoing = [{outgoing, Packets} || length(Packets) > 0],
            {ok, Replies ++ Outgoing, NChannel2}
    end.

%%--------------------------------------------------------------------
%% Deliver publish: broker -> client
%%--------------------------------------------------------------------

%% return list(emqx_types:packet())
do_deliver({pubrel, PacketId}, Channel) ->
    {[?PUBREL_PACKET(PacketId, ?RC_SUCCESS)], Channel};
do_deliver(
    {PacketId, Msg},
    Channel = #channel{
        clientinfo =
            ClientInfo =
                #{mountpoint := MountPoint}
    }
) ->
    ok = emqx_metrics:inc('messages.delivered'),
    Msg1 = emqx_hooks:run_fold(
        'message.delivered',
        [ClientInfo],
        emqx_message:update_expiry(Msg)
    ),
    Msg2 = emqx_mountpoint:unmount(MountPoint, Msg1),
    Packet = emqx_message:to_packet(PacketId, Msg2),
    {NPacket, NChannel} = packing_alias(Packet, Channel),
    {[NPacket], NChannel};
do_deliver([Publish], Channel) ->
    do_deliver(Publish, Channel);
do_deliver(Publishes, Channel) when is_list(Publishes) ->
    {Packets, NChannel} =
        lists:foldl(
            fun(Publish, {Acc, Chann}) ->
                {Packets, NChann} = do_deliver(Publish, Chann),
                {Packets ++ Acc, NChann}
            end,
            {[], Channel},
            Publishes
        ),
    {lists:reverse(Packets), NChannel}.

%%--------------------------------------------------------------------
%% Handle out suback
%%--------------------------------------------------------------------

return_sub_unsub_ack(Packet, Channel) ->
    {ok, [{outgoing, Packet}, {event, updated}], Channel}.

%%--------------------------------------------------------------------
%% Handle call
%%--------------------------------------------------------------------

-spec handle_call(Req :: term(), channel()) ->
    {reply, Reply :: term(), channel()}
    | {shutdown, Reason :: term(), Reply :: term(), channel()}
    | {shutdown, Reason :: term(), Reply :: term(), emqx_types:packet(), channel()}.
handle_call(
    kick,
    Channel = #channel{
        conn_state = ConnState,
        will_msg = WillMsg,
        clientinfo = ClientInfo,
        conninfo = #{proto_ver := ProtoVer}
    }
) ->
    (WillMsg =/= undefined) andalso publish_will_msg(ClientInfo, WillMsg),
    Channel1 =
        case ConnState of
            connected -> ensure_disconnected(kicked, Channel);
            _ -> Channel
        end,
    case ProtoVer == ?MQTT_PROTO_V5 andalso ConnState == connected of
        true ->
            shutdown(
                kicked,
                ok,
                ?DISCONNECT_PACKET(?RC_ADMINISTRATIVE_ACTION),
                Channel1
            );
        _ ->
            shutdown(kicked, ok, Channel1)
    end;
handle_call(discard, Channel) ->
    disconnect_and_shutdown(discarded, ok, Channel);
%% Session Takeover
handle_call({takeover, 'begin'}, Channel = #channel{session = Session}) ->
    reply(Session, Channel#channel{takeover = true});
handle_call(
    {takeover, 'end'},
    Channel = #channel{
        session = Session,
        pendings = Pendings
    }
) ->
    ok = emqx_session:takeover(Session),
    %% TODO: Should not drain deliver here (side effect)
    Delivers = emqx_utils:drain_deliver(),
    AllPendings = lists:append(Delivers, Pendings),
    disconnect_and_shutdown(takenover, AllPendings, Channel);
handle_call(list_authz_cache, Channel) ->
    {reply, emqx_authz_cache:list_authz_cache(), Channel};
handle_call(
    {keepalive, Interval},
    Channel = #channel{
        keepalive = KeepAlive,
        conninfo = ConnInfo
    }
) ->
    ClientId = info(clientid, Channel),
    NKeepalive = emqx_keepalive:set(interval, Interval * 1000, KeepAlive),
    NConnInfo = maps:put(keepalive, Interval, ConnInfo),
    NChannel = Channel#channel{keepalive = NKeepalive, conninfo = NConnInfo},
    SockInfo = maps:get(sockinfo, emqx_cm:get_chan_info(ClientId), #{}),
    ChanInfo1 = info(NChannel),
    emqx_cm:set_chan_info(ClientId, ChanInfo1#{sockinfo => SockInfo}),
    reply(ok, reset_timer(alive_timer, NChannel));
handle_call(get_mqueue, Channel) ->
    reply({ok, get_mqueue(Channel)}, Channel);
handle_call(Req, Channel) ->
    ?SLOG(error, #{msg => "unexpected_call", call => Req}),
    reply(ignored, Channel).

%%--------------------------------------------------------------------
%% Handle Info
%%--------------------------------------------------------------------

-spec handle_info(Info :: term(), channel()) ->
    ok | {ok, channel()} | {shutdown, Reason :: term(), channel()}.

handle_info({subscribe, TopicFilters}, Channel) ->
    {_, NChannel} = lists:foldl(
        fun({TopicFilter, SubOpts}, {_, ChannelAcc}) ->
            do_subscribe(TopicFilter, SubOpts, ChannelAcc)
        end,
        {[], Channel},
        parse_topic_filters(TopicFilters)
    ),
    {ok, NChannel};
handle_info({unsubscribe, TopicFilters}, Channel) ->
    {_RC, NChannel} = process_unsubscribe(TopicFilters, #{}, Channel),
    {ok, NChannel};
handle_info({sock_closed, Reason}, Channel = #channel{conn_state = idle}) ->
    shutdown(Reason, Channel);
handle_info({sock_closed, Reason}, Channel = #channel{conn_state = connecting}) ->
    shutdown(Reason, Channel);
handle_info(
    {sock_closed, Reason},
    Channel =
        #channel{
            conn_state = ConnState
        }
) when
    ConnState =:= connected orelse ConnState =:= reauthenticating
->
    Channel1 = ensure_disconnected(Reason, maybe_publish_will_msg(Channel)),
    case maybe_shutdown(Reason, Channel1) of
        {ok, Channel2} -> {ok, {event, disconnected}, Channel2};
        Shutdown -> Shutdown
    end;
handle_info({sock_closed, Reason}, Channel = #channel{conn_state = disconnected}) ->
    ?SLOG(error, #{msg => "unexpected_sock_close", reason => Reason}),
    {ok, Channel};
handle_info(clean_authz_cache, Channel) ->
    ok = emqx_authz_cache:empty_authz_cache(),
    {ok, Channel};
handle_info(die_if_test = Info, Channel) ->
    die_if_test_compiled(),
    ?SLOG(error, #{msg => "unexpected_info", info => Info}),
    {ok, Channel};
handle_info({puback, PacketId, PubRes, RC}, Channel) ->
    do_finish_publish(PacketId, PubRes, RC, Channel);
handle_info(Info, Channel) ->
    ?SLOG(error, #{msg => "unexpected_info", info => Info}),
    {ok, Channel}.

-ifdef(TEST).

-spec die_if_test_compiled() -> no_return().
die_if_test_compiled() ->
    exit(normal).

-else.

die_if_test_compiled() ->
    ok.

-endif.

%%--------------------------------------------------------------------
%% Handle timeout
%%--------------------------------------------------------------------

-spec handle_timeout(reference(), Msg :: term(), channel()) ->
    {ok, channel()}
    | {ok, replies(), channel()}
    | {shutdown, Reason :: term(), channel()}.
handle_timeout(
    _TRef,
    {keepalive, _StatVal},
    Channel = #channel{keepalive = undefined}
) ->
    {ok, Channel};
handle_timeout(
    _TRef,
    {keepalive, _StatVal},
    Channel = #channel{conn_state = disconnected}
) ->
    {ok, Channel};
handle_timeout(
    _TRef,
    {keepalive, StatVal},
    Channel = #channel{keepalive = Keepalive}
) ->
    case emqx_keepalive:check(StatVal, Keepalive) of
        {ok, NKeepalive} ->
            NChannel = Channel#channel{keepalive = NKeepalive},
            {ok, reset_timer(alive_timer, NChannel)};
        {error, timeout} ->
            handle_out(disconnect, ?RC_KEEP_ALIVE_TIMEOUT, Channel)
    end;
handle_timeout(
    _TRef,
    retry_delivery,
    Channel = #channel{conn_state = disconnected}
) ->
    {ok, Channel};
handle_timeout(
    _TRef,
    retry_delivery,
    Channel = #channel{session = Session, clientinfo = ClientInfo}
) ->
    case emqx_session:retry(ClientInfo, Session) of
        {ok, NSession} ->
            {ok, clean_timer(retry_timer, set_session(NSession, Channel))};
        {ok, Publishes, Timeout, NSession} ->
            NChannel = set_session(NSession, Channel),
            handle_out(publish, Publishes, reset_timer(retry_timer, Timeout, NChannel))
    end;
handle_timeout(
    _TRef,
    expire_awaiting_rel,
    Channel = #channel{conn_state = disconnected}
) ->
    {ok, Channel};
handle_timeout(
    _TRef,
    expire_awaiting_rel,
    Channel = #channel{session = Session, clientinfo = ClientInfo}
) ->
    case emqx_session:expire(ClientInfo, awaiting_rel, Session) of
        {ok, NSession} ->
            {ok, clean_timer(await_timer, set_session(NSession, Channel))};
        {ok, Timeout, NSession} ->
            {ok, reset_timer(await_timer, Timeout, set_session(NSession, Channel))}
    end;
handle_timeout(_TRef, expire_session, Channel) ->
    shutdown(expired, Channel);
handle_timeout(
    _TRef, will_message, Channel = #channel{clientinfo = ClientInfo, will_msg = WillMsg}
) ->
    (WillMsg =/= undefined) andalso publish_will_msg(ClientInfo, WillMsg),
    {ok, clean_timer(will_timer, Channel#channel{will_msg = undefined})};
handle_timeout(
    _TRef,
    expire_quota_limit,
    #channel{quota = Quota} = Channel
) ->
    case emqx_limiter_container:retry(?LIMITER_ROUTING, Quota) of
        {_, Intv, Quota2} ->
            Channel2 = ensure_timer(quota_timer, Intv, Channel#channel{quota = Quota2}),
            {ok, Channel2};
        {_, Quota2} ->
            {ok, clean_timer(quota_timer, Channel#channel{quota = Quota2})}
    end;
handle_timeout(_TRef, Msg, Channel) ->
    ?SLOG(error, #{msg => "unexpected_timeout", timeout_msg => Msg}),
    {ok, Channel}.

%%--------------------------------------------------------------------
%% Ensure timers
%%--------------------------------------------------------------------

ensure_timer([Name], Channel) ->
    ensure_timer(Name, Channel);
ensure_timer([Name | Rest], Channel) ->
    ensure_timer(Rest, ensure_timer(Name, Channel));
ensure_timer(Name, Channel = #channel{timers = Timers}) ->
    TRef = maps:get(Name, Timers, undefined),
    Time = interval(Name, Channel),
    case TRef == undefined andalso Time > 0 of
        true -> ensure_timer(Name, Time, Channel);
        %% Timer disabled or exists
        false -> Channel
    end.

ensure_timer(Name, Time, Channel = #channel{timers = Timers}) ->
    Msg = maps:get(Name, ?TIMER_TABLE),
    TRef = emqx_utils:start_timer(Time, Msg),
    Channel#channel{timers = Timers#{Name => TRef}}.

reset_timer(Name, Channel) ->
    ensure_timer(Name, clean_timer(Name, Channel)).

reset_timer(Name, Time, Channel) ->
    ensure_timer(Name, Time, clean_timer(Name, Channel)).

clean_timer(Name, Channel = #channel{timers = Timers}) ->
    Channel#channel{timers = maps:remove(Name, Timers)}.

interval(alive_timer, #channel{keepalive = KeepAlive}) ->
    emqx_keepalive:info(interval, KeepAlive);
interval(retry_timer, #channel{session = Session}) ->
    emqx_session:info(retry_interval, Session);
interval(await_timer, #channel{session = Session}) ->
    emqx_session:info(await_rel_timeout, Session);
interval(expire_timer, #channel{conninfo = ConnInfo}) ->
    maps:get(expiry_interval, ConnInfo);
interval(will_timer, #channel{will_msg = WillMsg}) ->
    timer:seconds(will_delay_interval(WillMsg)).

%%--------------------------------------------------------------------
%% Terminate
%%--------------------------------------------------------------------

-spec terminate(any(), channel()) -> ok.
terminate(_, #channel{conn_state = idle} = _Channel) ->
    ok;
terminate(normal, Channel) ->
    run_terminate_hook(normal, Channel);
terminate({shutdown, kicked}, Channel) ->
    run_terminate_hook(kicked, Channel);
terminate({shutdown, Reason}, Channel) when
    Reason =:= discarded;
    Reason =:= takenover
->
    run_terminate_hook(Reason, Channel);
terminate(Reason, Channel = #channel{clientinfo = ClientInfo, will_msg = WillMsg}) ->
    %% since will_msg is set to undefined as soon as it is published,
    %% if will_msg still exists when the session is terminated, it
    %% must be published immediately.
    WillMsg =/= undefined andalso publish_will_msg(ClientInfo, WillMsg),
    (Reason =:= expired) andalso persist_if_session(Channel),
    run_terminate_hook(Reason, Channel).

persist_if_session(#channel{session = Session} = Channel) ->
    case emqx_session:is_session(Session) of
        true ->
            _ = emqx_persistent_session:persist(
                Channel#channel.clientinfo,
                Channel#channel.conninfo,
                Channel#channel.session
            ),
            ok;
        false ->
            ok
    end.

run_terminate_hook(_Reason, #channel{session = undefined} = _Channel) ->
    ok;
run_terminate_hook(Reason, #channel{clientinfo = ClientInfo, session = Session} = _Channel) ->
    emqx_session:terminate(ClientInfo, Reason, Session).

%%--------------------------------------------------------------------
%% Internal functions
%%--------------------------------------------------------------------
overload_protection(_, #channel{clientinfo = #{zone := Zone}}) ->
    emqx_olp:backoff(Zone),
    ok.

%%--------------------------------------------------------------------
%% Enrich MQTT Connect Info

enrich_conninfo(
    ConnPkt = #mqtt_packet_connect{
        proto_name = ProtoName,
        proto_ver = ProtoVer,
        clean_start = CleanStart,
        keepalive = Keepalive,
        properties = ConnProps,
        clientid = ClientId,
        username = Username
    },
    Channel = #channel{
        conninfo = ConnInfo,
        clientinfo = #{zone := Zone}
    }
) ->
    ExpiryInterval = expiry_interval(Zone, ConnPkt),
    NConnInfo = ConnInfo#{
        proto_name => ProtoName,
        proto_ver => ProtoVer,
        clean_start => CleanStart,
        keepalive => Keepalive,
        clientid => ClientId,
        username => Username,
        conn_props => ConnProps,
        expiry_interval => ExpiryInterval,
        receive_maximum => receive_maximum(Zone, ConnProps)
    },
    {ok, Channel#channel{conninfo = NConnInfo}}.

%% If the Session Expiry Interval is absent the value 0 is used.
expiry_interval(_, #mqtt_packet_connect{
    proto_ver = ?MQTT_PROTO_V5,
    properties = ConnProps
}) ->
    timer:seconds(emqx_mqtt_props:get('Session-Expiry-Interval', ConnProps, 0));
expiry_interval(Zone, #mqtt_packet_connect{clean_start = false}) ->
    get_mqtt_conf(Zone, session_expiry_interval);
expiry_interval(_, #mqtt_packet_connect{clean_start = true}) ->
    0.

receive_maximum(Zone, ConnProps) ->
    MaxInflightConfig =
        case get_mqtt_conf(Zone, max_inflight) of
            0 -> ?RECEIVE_MAXIMUM_LIMIT;
            N -> N
        end,
    %% Received might be zero which should be a protocol error
    %% we do not validate MQTT properties here
    %% it is to be caught later
    Received = emqx_mqtt_props:get('Receive-Maximum', ConnProps, MaxInflightConfig),
    erlang:min(Received, MaxInflightConfig).

%%--------------------------------------------------------------------
%% Run Connect Hooks

run_conn_hooks(ConnPkt, Channel = #channel{conninfo = ConnInfo}) ->
    ConnProps = emqx_packet:info(properties, ConnPkt),
    case run_hooks('client.connect', [ConnInfo], ConnProps) of
        Error = {error, _Reason} -> Error;
        NConnProps -> {ok, emqx_packet:set_props(NConnProps, ConnPkt), Channel}
    end.

%%--------------------------------------------------------------------
%% Check Connect Packet

check_connect(ConnPkt, #channel{clientinfo = #{zone := Zone}}) ->
    emqx_packet:check(ConnPkt, emqx_mqtt_caps:get_caps(Zone)).

%%--------------------------------------------------------------------
%% Enrich Client Info

enrich_client(ConnPkt, Channel = #channel{clientinfo = ClientInfo}) ->
    Pipe = pipeline(
        [
            fun set_username/2,
            fun set_bridge_mode/2,
            fun maybe_username_as_clientid/2,
            fun maybe_assign_clientid/2,
            fun fix_mountpoint/2
        ],
        ConnPkt,
        ClientInfo
    ),
    case Pipe of
        {ok, NConnPkt, NClientInfo} ->
            {ok, NConnPkt, Channel#channel{clientinfo = NClientInfo}};
        {error, ReasonCode, NClientInfo} ->
            {error, ReasonCode, Channel#channel{clientinfo = NClientInfo}}
    end.

set_username(
    #mqtt_packet_connect{username = Username},
    ClientInfo = #{username := undefined}
) ->
    {ok, ClientInfo#{username => Username}};
set_username(_ConnPkt, ClientInfo) ->
    {ok, ClientInfo}.

set_bridge_mode(#mqtt_packet_connect{is_bridge = true}, ClientInfo) ->
    {ok, ClientInfo#{is_bridge => true}};
set_bridge_mode(_ConnPkt, _ClientInfo) ->
    ok.

maybe_username_as_clientid(_ConnPkt, ClientInfo = #{username := undefined}) ->
    {ok, ClientInfo};
maybe_username_as_clientid(
    _ConnPkt,
    ClientInfo = #{
        zone := Zone,
        username := Username
    }
) ->
    case get_mqtt_conf(Zone, use_username_as_clientid) of
        true when Username =/= <<>> -> {ok, ClientInfo#{clientid => Username}};
        true -> {error, ?RC_CLIENT_IDENTIFIER_NOT_VALID, ClientInfo};
        false -> ok
    end.

maybe_assign_clientid(_ConnPkt, ClientInfo = #{clientid := ClientId}) when
    ClientId /= undefined
->
    {ok, ClientInfo};
maybe_assign_clientid(#mqtt_packet_connect{clientid = <<>>}, ClientInfo) ->
    %% Generate a rand clientId
    {ok, ClientInfo#{clientid => emqx_guid:to_base62(emqx_guid:gen())}};
maybe_assign_clientid(#mqtt_packet_connect{clientid = ClientId}, ClientInfo) ->
    {ok, ClientInfo#{clientid => ClientId}}.

fix_mountpoint(_ConnPkt, #{mountpoint := undefined}) ->
    ok;
fix_mountpoint(_ConnPkt, ClientInfo = #{mountpoint := MountPoint}) ->
    MountPoint1 = emqx_mountpoint:replvar(MountPoint, ClientInfo),
    {ok, ClientInfo#{mountpoint := MountPoint1}}.

%%--------------------------------------------------------------------
%% Set log metadata

set_log_meta(_ConnPkt, #channel{clientinfo = #{clientid := ClientId}}) ->
    emqx_logger:set_metadata_clientid(ClientId).

%%--------------------------------------------------------------------
%% Check banned

check_banned(_ConnPkt, #channel{clientinfo = ClientInfo}) ->
    case emqx_banned:check(ClientInfo) of
        true -> {error, ?RC_BANNED};
        false -> ok
    end.

%%--------------------------------------------------------------------
%% Flapping

count_flapping_event(_ConnPkt, Channel = #channel{clientinfo = ClientInfo = #{zone := Zone}}) ->
    is_integer(emqx_config:get_zone_conf(Zone, [flapping_detect, window_time])) andalso
        emqx_flapping:detect(ClientInfo),
    {ok, Channel}.

%%--------------------------------------------------------------------
%% Authenticate

authenticate(
    ?CONNECT_PACKET(
        #mqtt_packet_connect{
            proto_ver = ?MQTT_PROTO_V5,
            properties = #{'Authentication-Method' := AuthMethod} = Properties
        }
    ),
    #channel{
        clientinfo = ClientInfo,
        auth_cache = AuthCache
    } = Channel
) ->
    AuthData = emqx_mqtt_props:get('Authentication-Data', Properties, undefined),
    do_authenticate(
        ClientInfo#{
            auth_method => AuthMethod,
            auth_data => AuthData,
            auth_cache => AuthCache
        },
        Channel
    );
authenticate(
    ?CONNECT_PACKET(#mqtt_packet_connect{password = Password}),
    #channel{clientinfo = ClientInfo} = Channel
) ->
    do_authenticate(ClientInfo#{password => Password}, Channel);
authenticate(
    ?AUTH_PACKET(_, #{'Authentication-Method' := AuthMethod} = Properties),
    #channel{
        clientinfo = ClientInfo,
        conninfo = #{conn_props := ConnProps},
        auth_cache = AuthCache
    } = Channel
) ->
    case emqx_mqtt_props:get('Authentication-Method', ConnProps, undefined) of
        AuthMethod ->
            AuthData = emqx_mqtt_props:get('Authentication-Data', Properties, undefined),
            do_authenticate(
                ClientInfo#{
                    auth_method => AuthMethod,
                    auth_data => AuthData,
                    auth_cache => AuthCache
                },
                Channel
            );
        _ ->
            {error, ?RC_BAD_AUTHENTICATION_METHOD}
    end.

do_authenticate(
    #{auth_method := AuthMethod} = Credential,
    #channel{clientinfo = ClientInfo} = Channel
) ->
    Properties = #{'Authentication-Method' => AuthMethod},
    case emqx_access_control:authenticate(Credential) of
        {ok, AuthResult} ->
            {ok, Properties, Channel#channel{
                clientinfo = merge_auth_result(ClientInfo, AuthResult),
                auth_cache = #{}
            }};
        {ok, AuthResult, AuthData} ->
            {ok, Properties#{'Authentication-Data' => AuthData}, Channel#channel{
                clientinfo = merge_auth_result(ClientInfo, AuthResult),
                auth_cache = #{}
            }};
        {continue, AuthCache} ->
            {continue, Properties, Channel#channel{auth_cache = AuthCache}};
        {continue, AuthData, AuthCache} ->
            {continue, Properties#{'Authentication-Data' => AuthData}, Channel#channel{
                auth_cache = AuthCache
            }};
        {error, Reason} ->
            {error, emqx_reason_codes:connack_error(Reason)}
    end;
do_authenticate(Credential, #channel{clientinfo = ClientInfo} = Channel) ->
    case emqx_access_control:authenticate(Credential) of
        {ok, AuthResult} ->
            {ok, #{}, Channel#channel{clientinfo = merge_auth_result(ClientInfo, AuthResult)}};
        {error, Reason} ->
            {error, emqx_reason_codes:connack_error(Reason)}
    end.

merge_auth_result(ClientInfo, AuthResult) when is_map(ClientInfo) andalso is_map(AuthResult) ->
    IsSuperuser = maps:get(is_superuser, AuthResult, false),
    maps:merge(ClientInfo, AuthResult#{is_superuser => IsSuperuser}).

%%--------------------------------------------------------------------
%% Process Topic Alias

process_alias(
    Packet = #mqtt_packet{
        variable =
            #mqtt_packet_publish{
                topic_name = <<>>,
                properties = #{'Topic-Alias' := AliasId}
            } = Publish
    },
    Channel = ?IS_MQTT_V5 = #channel{topic_aliases = TopicAliases}
) ->
    case find_alias(inbound, AliasId, TopicAliases) of
        {ok, Topic} ->
            NPublish = Publish#mqtt_packet_publish{topic_name = Topic},
            {ok, Packet#mqtt_packet{variable = NPublish}, Channel};
        error ->
            {error, ?RC_PROTOCOL_ERROR}
    end;
process_alias(
    #mqtt_packet{
        variable = #mqtt_packet_publish{
            topic_name = Topic,
            properties = #{'Topic-Alias' := AliasId}
        }
    },
    Channel = ?IS_MQTT_V5 = #channel{topic_aliases = TopicAliases}
) ->
    NTopicAliases = save_alias(inbound, AliasId, Topic, TopicAliases),
    {ok, Channel#channel{topic_aliases = NTopicAliases}};
process_alias(_Packet, Channel) ->
    {ok, Channel}.

%%--------------------------------------------------------------------
%% Packing Topic Alias

packing_alias(
    Packet = #mqtt_packet{
        variable =
            #mqtt_packet_publish{
                topic_name = Topic,
                properties = Prop
            } = Publish
    },
    Channel =
        ?IS_MQTT_V5 = #channel{
            topic_aliases = TopicAliases,
            alias_maximum = Limits
        }
) ->
    case find_alias(outbound, Topic, TopicAliases) of
        {ok, AliasId} ->
            NPublish = Publish#mqtt_packet_publish{
                topic_name = <<>>,
                properties = maps:merge(Prop, #{'Topic-Alias' => AliasId})
            },
            {Packet#mqtt_packet{variable = NPublish}, Channel};
        error ->
            #{outbound := Aliases} = TopicAliases,
            AliasId = maps:size(Aliases) + 1,
            case
                (Limits =:= undefined) orelse
                    (AliasId =< maps:get(outbound, Limits, 0))
            of
                true ->
                    NTopicAliases = save_alias(outbound, AliasId, Topic, TopicAliases),
                    NChannel = Channel#channel{topic_aliases = NTopicAliases},
                    NPublish = Publish#mqtt_packet_publish{
                        topic_name = Topic,
                        properties = maps:merge(Prop, #{'Topic-Alias' => AliasId})
                    },
                    {Packet#mqtt_packet{variable = NPublish}, NChannel};
                false ->
                    {Packet, Channel}
            end
    end;
packing_alias(Packet, Channel) ->
    {Packet, Channel}.

%%--------------------------------------------------------------------
%% Check quota state

check_quota_exceeded(_, #channel{timers = Timers}) ->
    case maps:get(quota_timer, Timers, undefined) of
        undefined -> ok;
        _ -> {error, ?RC_QUOTA_EXCEEDED}
    end.

%%--------------------------------------------------------------------
%% Check Pub Alias

check_pub_alias(
    #mqtt_packet{
        variable = #mqtt_packet_publish{
            properties = #{'Topic-Alias' := AliasId}
        }
    },
    #channel{alias_maximum = Limits}
) ->
    case
        (Limits =:= undefined) orelse
            (AliasId =< maps:get(inbound, Limits, ?MAX_TOPIC_AlIAS))
    of
        true -> ok;
        false -> {error, ?RC_TOPIC_ALIAS_INVALID}
    end;
check_pub_alias(_Packet, _Channel) ->
    ok.

%%--------------------------------------------------------------------
%% Check Pub Authorization

check_pub_authz(
    #mqtt_packet{variable = #mqtt_packet_publish{topic_name = Topic}},
    #channel{clientinfo = ClientInfo}
) ->
    case emqx_access_control:authorize(ClientInfo, publish, Topic) of
        allow -> ok;
        deny -> {error, ?RC_NOT_AUTHORIZED}
    end.

%%--------------------------------------------------------------------
%% Check Pub Caps

check_pub_caps(
    #mqtt_packet{
        header = #mqtt_packet_header{
            qos = QoS,
            retain = Retain
        },
        variable = #mqtt_packet_publish{topic_name = Topic}
    },
    #channel{clientinfo = #{zone := Zone}}
) ->
    emqx_mqtt_caps:check_pub(Zone, #{qos => QoS, retain => Retain, topic => Topic}).

%%--------------------------------------------------------------------
%% Check Sub Authorization

check_sub_authzs(TopicFilters, Channel) ->
    check_sub_authzs(TopicFilters, Channel, []).

check_sub_authzs(
    [TopicFilter = {Topic, _} | More],
    Channel = #channel{clientinfo = ClientInfo},
    Acc
) ->
    case emqx_access_control:authorize(ClientInfo, subscribe, Topic) of
        allow ->
            check_sub_authzs(More, Channel, [{TopicFilter, 0} | Acc]);
        deny ->
            check_sub_authzs(More, Channel, [{TopicFilter, ?RC_NOT_AUTHORIZED} | Acc])
    end;
check_sub_authzs([], _Channel, Acc) ->
    lists:reverse(Acc).

%%--------------------------------------------------------------------
%% Check Sub Caps

check_sub_caps(TopicFilter, SubOpts, #channel{clientinfo = ClientInfo}) ->
    emqx_mqtt_caps:check_sub(ClientInfo, TopicFilter, SubOpts).

%%--------------------------------------------------------------------
%% Enrich SubId

put_subid_in_subopts(#{'Subscription-Identifier' := SubId}, TopicFilters) ->
    [{Topic, SubOpts#{subid => SubId}} || {Topic, SubOpts} <- TopicFilters];
put_subid_in_subopts(_Properties, TopicFilters) ->
    TopicFilters.

%%--------------------------------------------------------------------
%% Enrich SubOpts

enrich_subopts(SubOpts, _Channel = ?IS_MQTT_V5) ->
    SubOpts;
enrich_subopts(SubOpts, #channel{clientinfo = #{zone := Zone, is_bridge := IsBridge}}) ->
    NL = flag(get_mqtt_conf(Zone, ignore_loop_deliver)),
    SubOpts#{rap => flag(IsBridge), nl => NL}.

%%--------------------------------------------------------------------
%% Enrich ConnAck Caps

enrich_connack_caps(
    AckProps,
    ?IS_MQTT_V5 = #channel{
        clientinfo = #{
            zone := Zone
        }
    }
) ->
    #{
        max_packet_size := MaxPktSize,
        max_qos_allowed := MaxQoS,
        retain_available := Retain,
        max_topic_alias := MaxAlias,
        shared_subscription := Shared,
        wildcard_subscription := Wildcard
    } = emqx_mqtt_caps:get_caps(Zone),
    NAckProps = AckProps#{
        'Retain-Available' => flag(Retain),
        'Maximum-Packet-Size' => MaxPktSize,
        'Topic-Alias-Maximum' => MaxAlias,
        'Wildcard-Subscription-Available' => flag(Wildcard),
        'Subscription-Identifier-Available' => 1,
        'Shared-Subscription-Available' => flag(Shared)
    },
    %% MQTT 5.0 - 3.2.2.3.4:
    %% It is a Protocol Error to include Maximum QoS more than once,
    %% or to have a value other than 0 or 1. If the Maximum QoS is absent,
    %% the Client uses a Maximum QoS of 2.
    case MaxQoS =:= 2 of
        true -> NAckProps;
        _ -> NAckProps#{'Maximum-QoS' => MaxQoS}
    end;
enrich_connack_caps(AckProps, _Channel) ->
    AckProps.

%%--------------------------------------------------------------------
%% Enrich server keepalive

enrich_server_keepalive(AckProps, ?IS_MQTT_V5 = #channel{clientinfo = #{zone := Zone}}) ->
    case get_mqtt_conf(Zone, server_keepalive) of
        disabled -> AckProps;
        Keepalive -> AckProps#{'Server-Keep-Alive' => Keepalive}
    end;
enrich_server_keepalive(AckProps, _Channel) ->
    AckProps.

%%--------------------------------------------------------------------
%% Enrich response information

enrich_response_information(AckProps, #channel{
    conninfo = #{conn_props := ConnProps},
    clientinfo = #{zone := Zone}
}) ->
    case emqx_mqtt_props:get('Request-Response-Information', ConnProps, 0) of
        0 ->
            AckProps;
        1 ->
            AckProps#{
                'Response-Information' =>
                    case get_mqtt_conf(Zone, response_information, "") of
                        "" -> undefined;
                        RspInfo -> RspInfo
                    end
            }
    end.

%%--------------------------------------------------------------------
%% Enrich Assigned ClientId

enrich_assigned_clientid(AckProps, #channel{
    conninfo = ConnInfo,
    clientinfo = #{clientid := ClientId}
}) ->
    case maps:get(clientid, ConnInfo) of
        %% Original ClientId is null.
        <<>> ->
            AckProps#{'Assigned-Client-Identifier' => ClientId};
        _Origin ->
            AckProps
    end.

%%--------------------------------------------------------------------
%% Ensure connected

ensure_connected(
    Channel = #channel{
        conninfo = ConnInfo,
        clientinfo = ClientInfo
    }
) ->
    NConnInfo = ConnInfo#{connected_at => erlang:system_time(millisecond)},
    ok = run_hooks('client.connected', [ClientInfo, NConnInfo]),
    Channel#channel{
        conninfo = NConnInfo,
        conn_state = connected
    }.

%%--------------------------------------------------------------------
%% Init Alias Maximum

init_alias_maximum(
    #mqtt_packet_connect{
        proto_ver = ?MQTT_PROTO_V5,
        properties = Properties
    },
    #{zone := Zone} = _ClientInfo
) ->
    #{
        outbound => emqx_mqtt_props:get('Topic-Alias-Maximum', Properties, 0),
        inbound => maps:get(max_topic_alias, emqx_mqtt_caps:get_caps(Zone))
    };
init_alias_maximum(_ConnPkt, _ClientInfo) ->
    undefined.

%%--------------------------------------------------------------------
%% Ensure Keepalive

%% MQTT 5
ensure_keepalive(#{'Server-Keep-Alive' := Interval}, Channel = #channel{conninfo = ConnInfo}) ->
    ensure_keepalive_timer(Interval, Channel#channel{conninfo = ConnInfo#{keepalive => Interval}});
%% MQTT 3,4
ensure_keepalive(_AckProps, Channel = #channel{conninfo = ConnInfo}) ->
    ensure_keepalive_timer(maps:get(keepalive, ConnInfo), Channel).

ensure_keepalive_timer(0, Channel) ->
    Channel;
ensure_keepalive_timer(disabled, Channel) ->
    Channel;
ensure_keepalive_timer(Interval, Channel = #channel{clientinfo = #{zone := Zone}}) ->
    Backoff = get_mqtt_conf(Zone, keepalive_backoff),
    RecvOct = emqx_pd:get_counter(incoming_bytes),
    Keepalive = emqx_keepalive:init(RecvOct, round(timer:seconds(Interval) * Backoff)),
    ensure_timer(alive_timer, Channel#channel{keepalive = Keepalive}).

clear_keepalive(Channel = #channel{timers = Timers}) ->
    case maps:get(alive_timer, Timers, undefined) of
        undefined ->
            Channel;
        TRef ->
            emqx_utils:cancel_timer(TRef),
            Channel#channel{timers = maps:without([alive_timer], Timers)}
    end.
%%--------------------------------------------------------------------
%% Maybe Resume Session

maybe_resume_session(#channel{resuming = false}) ->
    ignore;
maybe_resume_session(#channel{
    session = Session,
    resuming = true,
    pendings = Pendings,
    clientinfo = #{clientid := ClientId} = ClientInfo
}) ->
    {ok, Publishes, Session1} = emqx_session:replay(ClientInfo, Session),
    %% We consider queued/dropped messages as delivered since they are now in the session state.
    emqx_persistent_session:mark_as_delivered(ClientId, Pendings),
    case emqx_session:deliver(ClientInfo, Pendings, Session1) of
        {ok, Session2} ->
            {ok, Publishes, Session2};
        {ok, More, Session2} ->
            {ok, lists:append(Publishes, More), Session2}
    end.

%%--------------------------------------------------------------------
%% Maybe Shutdown the Channel

maybe_shutdown(Reason, Channel = #channel{conninfo = ConnInfo}) ->
    case maps:get(expiry_interval, ConnInfo) of
        ?UINT_MAX ->
            {ok, Channel};
        I when I > 0 ->
            {ok, ensure_timer(expire_timer, I, Channel)};
        _ ->
            shutdown(Reason, Channel)
    end.

%%--------------------------------------------------------------------
%% Parse Topic Filters

-compile({inline, [parse_topic_filters/1]}).
parse_topic_filters(TopicFilters) ->
    lists:map(fun emqx_topic:parse/1, TopicFilters).

%%--------------------------------------------------------------------
%% Maybe & Ensure disconnected

ensure_disconnected(
    Reason,
    Channel = #channel{
        conninfo = ConnInfo,
        clientinfo = ClientInfo
    }
) ->
    NConnInfo = ConnInfo#{disconnected_at => erlang:system_time(millisecond)},
    ok = run_hooks('client.disconnected', [ClientInfo, Reason, NConnInfo]),
    ChanPid = self(),
    emqx_cm:mark_channel_disconnected(ChanPid),
    Channel#channel{conninfo = NConnInfo, conn_state = disconnected}.

%%--------------------------------------------------------------------
%% Maybe Publish will msg

maybe_publish_will_msg(Channel = #channel{will_msg = undefined}) ->
    Channel;
maybe_publish_will_msg(Channel = #channel{clientinfo = ClientInfo, will_msg = WillMsg}) ->
    case will_delay_interval(WillMsg) of
        0 ->
            ok = publish_will_msg(ClientInfo, WillMsg),
            Channel#channel{will_msg = undefined};
        I ->
            ensure_timer(will_timer, timer:seconds(I), Channel)
    end.

will_delay_interval(WillMsg) ->
    maps:get(
        'Will-Delay-Interval',
        emqx_message:get_header(properties, WillMsg, #{}),
        0
    ).

publish_will_msg(
    ClientInfo = #{mountpoint := MountPoint},
    Msg = #message{topic = Topic}
) ->
    PublishingDisallowed = emqx_access_control:authorize(ClientInfo, publish, Topic) =/= allow,
    ClientBanned = emqx_banned:check(ClientInfo),
    case PublishingDisallowed orelse ClientBanned of
        true ->
            ?tp(
                warning,
                last_will_testament_publish_denied,
                #{
                    topic => Topic,
                    client_banned => ClientBanned,
                    publishing_disallowed => PublishingDisallowed
                }
            ),
            ok;
        false ->
            NMsg = emqx_mountpoint:mount(MountPoint, Msg),
            _ = emqx_broker:publish(NMsg),
            ok
    end.

%%--------------------------------------------------------------------
%% Disconnect Reason

disconnect_reason(?RC_SUCCESS) -> normal;
disconnect_reason(ReasonCode) -> emqx_reason_codes:name(ReasonCode).

reason_code(takenover) -> ?RC_SESSION_TAKEN_OVER;
reason_code(discarded) -> ?RC_SESSION_TAKEN_OVER.

%%--------------------------------------------------------------------
%% Helper functions
%%--------------------------------------------------------------------

-compile({inline, [run_hooks/2, run_hooks/3]}).
run_hooks(Name, Args) ->
    ok = emqx_metrics:inc(Name),
    emqx_hooks:run(Name, Args).

run_hooks(Name, Args, Acc) ->
    ok = emqx_metrics:inc(Name),
    emqx_hooks:run_fold(Name, Args, Acc).

-compile({inline, [find_alias/3, save_alias/4]}).

find_alias(_, _, undefined) -> error;
find_alias(inbound, AliasId, _TopicAliases = #{inbound := Aliases}) -> maps:find(AliasId, Aliases);
find_alias(outbound, Topic, _TopicAliases = #{outbound := Aliases}) -> maps:find(Topic, Aliases).

save_alias(_, _, _, undefined) ->
    false;
save_alias(inbound, AliasId, Topic, TopicAliases = #{inbound := Aliases}) ->
    NAliases = maps:put(AliasId, Topic, Aliases),
    TopicAliases#{inbound => NAliases};
save_alias(outbound, AliasId, Topic, TopicAliases = #{outbound := Aliases}) ->
    NAliases = maps:put(Topic, AliasId, Aliases),
    TopicAliases#{outbound => NAliases}.

-compile({inline, [reply/2, shutdown/2, shutdown/3, sp/1, flag/1]}).

reply(Reply, Channel) ->
    {reply, Reply, Channel}.

shutdown(success, Channel) ->
    shutdown(normal, Channel);
shutdown(Reason, Channel) ->
    {shutdown, Reason, Channel}.

shutdown(success, Reply, Channel) ->
    shutdown(normal, Reply, Channel);
shutdown(Reason, Reply, Channel) ->
    {shutdown, Reason, Reply, Channel}.

shutdown(success, Reply, Packet, Channel) ->
    shutdown(normal, Reply, Packet, Channel);
shutdown(Reason, Reply, Packet, Channel) ->
    {shutdown, Reason, Reply, Packet, Channel}.

%% mqtt v5 connected sessions
disconnect_and_shutdown(
    Reason,
    Reply,
    Channel =
        ?IS_MQTT_V5 =
        #channel{conn_state = ConnState}
) when
    ConnState =:= connected orelse ConnState =:= reauthenticating
->
    NChannel = ensure_disconnected(Reason, Channel),
    shutdown(Reason, Reply, ?DISCONNECT_PACKET(reason_code(Reason)), NChannel);
%% mqtt v3/v4 sessions, mqtt v5 other conn_state sessions
disconnect_and_shutdown(Reason, Reply, Channel) ->
    NChannel = ensure_disconnected(Reason, Channel),
    shutdown(Reason, Reply, NChannel).

sp(true) -> 1;
sp(false) -> 0.

flag(true) -> 1;
flag(false) -> 0.

get_mqtt_conf(Zone, Key) ->
    emqx_config:get_zone_conf(Zone, [mqtt, Key]).

get_mqtt_conf(Zone, Key, Default) ->
    emqx_config:get_zone_conf(Zone, [mqtt, Key], Default).

%%--------------------------------------------------------------------
%% For CT tests
%%--------------------------------------------------------------------

set_field(Name, Value, Channel) ->
    Pos = emqx_utils:index_of(Name, record_info(fields, channel)),
    setelement(Pos + 1, Channel, Value).

get_mqueue(#channel{session = Session}) ->
    emqx_session:get_mqueue(Session).<|MERGE_RESOLUTION|>--- conflicted
+++ resolved
@@ -764,15 +764,11 @@
             handle_out(disconnect, RC, Channel)
     end.
 
-<<<<<<< HEAD
 do_finish_publish(PacketId, PubRes, RC, Channel) ->
     NChannel = ensure_quota(PubRes, Channel),
     handle_out(puback, {PacketId, RC}, NChannel).
 
-ensure_quota(_, Channel = #channel{quota = undefined}) ->
-=======
 ensure_quota(_, Channel = #channel{quota = infinity}) ->
->>>>>>> 335d948b
     Channel;
 ensure_quota(PubRes, Channel = #channel{quota = Limiter}) ->
     Cnt = lists:foldl(
