%%--------------------------------------------------------------------
%% Copyright (c) 2023-2024 EMQ Technologies Co., Ltd. All Rights Reserved.
%%
%% Licensed under the Apache License, Version 2.0 (the "License");
%% you may not use this file except in compliance with the License.
%% You may obtain a copy of the License at
%%
%%     http://www.apache.org/licenses/LICENSE-2.0
%%
%% Unless required by applicable law or agreed to in writing, software
%% distributed under the License is distributed on an "AS IS" BASIS,
%% WITHOUT WARRANTIES OR CONDITIONS OF ANY KIND, either express or implied.
%% See the License for the specific language governing permissions and
%% limitations under the License.
%%--------------------------------------------------------------------
-module(emqx_ds_storage_layer).

-behaviour(gen_server).

%% Replication layer API:
-export([
    open_shard/2,
    drop_shard/1,
    store_batch/3,
    get_streams/3,
    make_iterator/4,
    update_iterator/3,
    next/3,
    update_config/2,
    add_generation/1,
    list_generations_with_lifetimes/1,
    drop_generation/2
]).

%% gen_server
-export([start_link/2, init/1, handle_call/3, handle_cast/2, handle_info/2, terminate/2]).

%% internal exports:
-export([db_dir/2]).

-export_type([
    gen_id/0,
    generation/0,
    cf_refs/0,
    stream/0,
    iterator/0,
    shard_id/0,
    options/0,
    prototype/0,
    post_creation_context/0
]).

-include_lib("snabbkaffe/include/snabbkaffe.hrl").

-define(REF(ShardId), {via, gproc, {n, l, {?MODULE, ShardId}}}).

%%================================================================================
%% Type declarations
%%================================================================================

%% # "Record" integer keys.  We use maps with integer keys to avoid persisting and sending
%% records over the wire.

%% tags:
-define(STREAM, 1).
-define(IT, 2).

%% keys:
-define(tag, 1).
-define(generation, 2).
-define(enc, 3).

-type prototype() ::
    {emqx_ds_storage_reference, emqx_ds_storage_reference:options()}
    | {emqx_ds_storage_bitfield_lts, emqx_ds_storage_bitfield_lts:options()}.

-type shard_id() :: {emqx_ds:db(), emqx_ds_replication_layer:shard_id()}.

-type cf_refs() :: [{string(), rocksdb:cf_handle()}].

-type gen_id() :: 0..16#ffff.

%% Note: this might be stored permanently on a remote node.
-opaque stream() ::
    #{
        ?tag := ?STREAM,
        ?generation := gen_id(),
        ?enc := term()
    }.

%% Note: this might be stred permanently on a remote node.
-opaque iterator() ::
    #{
        ?tag := ?IT,
        ?generation := gen_id(),
        ?enc := term()
    }.

%%%% Generation:

-define(GEN_KEY(GEN_ID), {generation, GEN_ID}).

-type generation(Data) :: #{
    %% Module that handles data for the generation:
    module := module(),
    %% Module-specific data defined at generation creation time:
    data := Data,
    %% Column families used by this generation
    cf_refs := cf_refs(),
    %% Time at which this was created.  Might differ from `since', in particular for the
    %% first generation.
    created_at := emqx_ds:time(),
    %% When should this generation become active?
    %% This generation should only contain messages timestamped no earlier than that.
    %% The very first generation will have `since` equal 0.
    since := emqx_ds:time(),
    until := emqx_ds:time() | undefined
}.

%% Schema for a generation. Persistent term.
-type generation_schema() :: generation(term()).

%% Runtime view of generation:
-type generation() :: generation(term()).

%%%% Shard:

-type shard(GenData) :: #{
    %% ID of the current generation (where the new data is written):
    current_generation := gen_id(),
    %% This data is used to create new generation:
    prototype := prototype(),
    %% Generations:
    ?GEN_KEY(gen_id()) => GenData
}.

%% Shard schema (persistent):
-type shard_schema() :: shard(generation_schema()).

%% Shard (runtime):
-type shard() :: shard(generation()).

-type options() :: map().

-type post_creation_context() ::
    #{
        shard_id := emqx_ds_storage_layer:shard_id(),
        db := rocksdb:db_handle(),
        new_gen_id := emqx_ds_storage_layer:gen_id(),
        old_gen_id := emqx_ds_storage_layer:gen_id(),
        new_cf_refs := cf_refs(),
        old_cf_refs := cf_refs(),
        new_gen_runtime_data := _NewData,
        old_gen_runtime_data := _OldData
    }.

%%================================================================================
%% Generation callbacks
%%================================================================================

%% Create the new schema given generation id and the options.
%% Create rocksdb column families.
-callback create(shard_id(), rocksdb:db_handle(), gen_id(), Options :: map()) ->
    {_Schema, cf_refs()}.

%% Open the existing schema
-callback open(shard_id(), rocksdb:db_handle(), gen_id(), cf_refs(), _Schema) ->
    _Data.

-callback drop(shard_id(), rocksdb:db_handle(), gen_id(), cf_refs(), _RuntimeData) ->
    ok | {error, _Reason}.

-callback store_batch(shard_id(), _Data, [emqx_types:message()], emqx_ds:message_store_opts()) ->
    emqx_ds:store_batch_result().

-callback get_streams(shard_id(), _Data, emqx_ds:topic_filter(), emqx_ds:time()) ->
    [_Stream].

-callback make_iterator(shard_id(), _Data, _Stream, emqx_ds:topic_filter(), emqx_ds:time()) ->
    emqx_ds:make_iterator_result(_Iterator).

-callback next(shard_id(), _Data, Iter, pos_integer()) ->
    {ok, Iter, [emqx_types:message()]} | {error, _}.

-callback post_creation_actions(post_creation_context()) -> _Data.

-optional_callbacks([post_creation_actions/1]).

%%================================================================================
%% API for the replication layer
%%================================================================================

-record(call_list_generations_with_lifetimes, {}).
-record(call_drop_generation, {gen_id :: gen_id()}).

-spec open_shard(shard_id(), options()) -> ok.
open_shard(Shard, Options) ->
    emqx_ds_storage_layer_sup:ensure_shard(Shard, Options).

-spec drop_shard(shard_id()) -> ok.
drop_shard(Shard) ->
<<<<<<< HEAD
    catch emqx_ds_storage_layer_sup:stop_shard(Shard),
=======
>>>>>>> 4eb0260e
    case persistent_term:get({?MODULE, Shard, data_dir}, undefined) of
        undefined ->
            ok;
        BaseDir ->
            ok = rocksdb:destroy(db_dir(BaseDir, Shard), []),
            persistent_term:erase({?MODULE, Shard, base_dir})
    end.

-spec store_batch(shard_id(), [emqx_types:message()], emqx_ds:message_store_opts()) ->
    emqx_ds:store_batch_result().
store_batch(Shard, Messages, Options) ->
    %% We always store messages in the current generation:
    GenId = generation_current(Shard),
    #{module := Mod, data := GenData} = generation_get(Shard, GenId),
    Mod:store_batch(Shard, GenData, Messages, Options).

-spec get_streams(shard_id(), emqx_ds:topic_filter(), emqx_ds:time()) ->
    [{integer(), stream()}].
get_streams(Shard, TopicFilter, StartTime) ->
    Gens = generations_since(Shard, StartTime),
    ?tp(get_streams_all_gens, #{gens => Gens}),
    lists:flatmap(
        fun(GenId) ->
            ?tp(get_streams_get_gen, #{gen_id => GenId}),
            case generation_get_safe(Shard, GenId) of
                {ok, #{module := Mod, data := GenData}} ->
                    Streams = Mod:get_streams(Shard, GenData, TopicFilter, StartTime),
                    [
                        {GenId, #{
                            ?tag => ?STREAM,
                            ?generation => GenId,
                            ?enc => Stream
                        }}
                     || Stream <- Streams
                    ];
                {error, not_found} ->
                    %% race condition: generation was dropped before getting its streams?
                    []
            end
        end,
        Gens
    ).

-spec make_iterator(shard_id(), stream(), emqx_ds:topic_filter(), emqx_ds:time()) ->
    emqx_ds:make_iterator_result(iterator()).
make_iterator(
    Shard, #{?tag := ?STREAM, ?generation := GenId, ?enc := Stream}, TopicFilter, StartTime
) ->
    case generation_get_safe(Shard, GenId) of
        {ok, #{module := Mod, data := GenData}} ->
            case Mod:make_iterator(Shard, GenData, Stream, TopicFilter, StartTime) of
                {ok, Iter} ->
                    {ok, #{
                        ?tag => ?IT,
                        ?generation => GenId,
                        ?enc => Iter
                    }};
                {error, _} = Err ->
                    Err
            end;
        {error, not_found} ->
            {error, end_of_stream}
    end.

-spec update_iterator(
    shard_id(), iterator(), emqx_ds:message_key()
) ->
    emqx_ds:make_iterator_result(iterator()).
update_iterator(
    Shard,
    #{?tag := ?IT, ?generation := GenId, ?enc := OldIter},
    DSKey
) ->
    case generation_get_safe(Shard, GenId) of
        {ok, #{module := Mod, data := GenData}} ->
            case Mod:update_iterator(Shard, GenData, OldIter, DSKey) of
                {ok, Iter} ->
                    {ok, #{
                        ?tag => ?IT,
                        ?generation => GenId,
                        ?enc => Iter
                    }};
                {error, _} = Err ->
                    Err
            end;
        {error, not_found} ->
            {error, end_of_stream}
    end.

-spec next(shard_id(), iterator(), pos_integer()) ->
    emqx_ds:next_result(iterator()).
next(Shard, Iter = #{?tag := ?IT, ?generation := GenId, ?enc := GenIter0}, BatchSize) ->
    case generation_get_safe(Shard, GenId) of
        {ok, #{module := Mod, data := GenData}} ->
            Current = generation_current(Shard),
            case Mod:next(Shard, GenData, GenIter0, BatchSize) of
                {ok, _GenIter, []} when GenId < Current ->
                    %% This is a past generation. Storage layer won't write
                    %% any more messages here. The iterator reached the end:
                    %% the stream has been fully replayed.
                    {ok, end_of_stream};
                {ok, GenIter, Batch} ->
                    {ok, Iter#{?enc := GenIter}, Batch};
                Error = {error, _} ->
                    Error
            end;
        {error, not_found} ->
            %% generation was possibly dropped by GC
            {ok, end_of_stream}
    end.

-spec update_config(shard_id(), emqx_ds:create_db_opts()) -> ok.
update_config(ShardId, Options) ->
    gen_server:call(?REF(ShardId), {?FUNCTION_NAME, Options}, infinity).

-spec add_generation(shard_id()) -> ok.
add_generation(ShardId) ->
    gen_server:call(?REF(ShardId), add_generation, infinity).

-spec list_generations_with_lifetimes(shard_id()) ->
    #{
        gen_id() => #{
            created_at := emqx_ds:time(),
            since := emqx_ds:time(),
            until := undefined | emqx_ds:time()
        }
    }.
list_generations_with_lifetimes(ShardId) ->
    gen_server:call(?REF(ShardId), #call_list_generations_with_lifetimes{}, infinity).

-spec drop_generation(shard_id(), gen_id()) -> ok.
drop_generation(ShardId, GenId) ->
    gen_server:call(?REF(ShardId), #call_drop_generation{gen_id = GenId}, infinity).

%%================================================================================
%% gen_server for the shard
%%================================================================================

-spec start_link(shard_id(), emqx_ds:create_db_opts()) ->
    {ok, pid()}.
start_link(Shard = {_, _}, Options) ->
    gen_server:start_link(?REF(Shard), ?MODULE, {Shard, Options}, []).

-record(s, {
    shard_id :: shard_id(),
    db :: rocksdb:db_handle(),
    cf_refs :: cf_refs(),
    schema :: shard_schema(),
    shard :: shard()
}).

%% Note: we specify gen_server requests as records to make use of Dialyzer:
-record(call_create_generation, {since :: emqx_ds:time()}).

-type server_state() :: #s{}.

-define(DEFAULT_CF, "default").
-define(DEFAULT_CF_OPTS, []).

init({ShardId, Options}) ->
    process_flag(trap_exit, true),
    logger:set_process_metadata(#{shard_id => ShardId, domain => [ds, storage_layer, shard]}),
    erase_schema_runtime(ShardId),
    {ok, DB, CFRefs0} = rocksdb_open(ShardId, Options),
    {Schema, CFRefs} =
        case get_schema_persistent(DB) of
            not_found ->
                Prototype = maps:get(storage, Options),
                create_new_shard_schema(ShardId, DB, CFRefs0, Prototype);
            Scm ->
                {Scm, CFRefs0}
        end,
    Shard = open_shard(ShardId, DB, CFRefs, Schema),
    S = #s{
        shard_id = ShardId,
        db = DB,
        cf_refs = CFRefs,
        schema = Schema,
        shard = Shard
    },
    commit_metadata(S),
    {ok, S}.

handle_call({update_config, Options}, _From, #s{schema = Schema} = S0) ->
    Prototype = maps:get(storage, Options),
    S1 = S0#s{schema = Schema#{prototype := Prototype}},
    Since = emqx_message:timestamp_now(),
    S = add_generation(S1, Since),
    commit_metadata(S),
    {reply, ok, S};
handle_call(add_generation, _From, S0) ->
    Since = emqx_message:timestamp_now(),
    S = add_generation(S0, Since),
    commit_metadata(S),
    {reply, ok, S};
handle_call(#call_list_generations_with_lifetimes{}, _From, S) ->
    Generations = handle_list_generations_with_lifetimes(S),
    {reply, Generations, S};
handle_call(#call_drop_generation{gen_id = GenId}, _From, S0) ->
    {Reply, S} = handle_drop_generation(S0, GenId),
    commit_metadata(S),
    {reply, Reply, S};
handle_call(#call_create_generation{since = Since}, _From, S0) ->
    S = add_generation(S0, Since),
    commit_metadata(S),
    {reply, ok, S};
handle_call(_Call, _From, S) ->
    {reply, {error, unknown_call}, S}.

handle_cast(_Cast, S) ->
    {noreply, S}.

handle_info(_Info, S) ->
    {noreply, S}.

terminate(_Reason, #s{db = DB, shard_id = ShardId}) ->
    erase_schema_runtime(ShardId),
    ok = rocksdb:close(DB).

%%================================================================================
%% Internal exports
%%================================================================================

%%================================================================================
%% Internal functions
%%================================================================================

-spec open_shard(shard_id(), rocksdb:db_handle(), cf_refs(), shard_schema()) ->
    shard().
open_shard(ShardId, DB, CFRefs, ShardSchema) ->
    %% Transform generation schemas to generation runtime data:
    maps:map(
        fun
            (?GEN_KEY(GenId), GenSchema) ->
                open_generation(ShardId, DB, CFRefs, GenId, GenSchema);
            (_K, Val) ->
                Val
        end,
        ShardSchema
    ).

-spec add_generation(server_state(), emqx_ds:time()) -> server_state().
add_generation(S0, Since) ->
    #s{shard_id = ShardId, db = DB, schema = Schema0, shard = Shard0, cf_refs = CFRefs0} = S0,
    Schema1 = update_last_until(Schema0, Since),
    Shard1 = update_last_until(Shard0, Since),

    #{current_generation := OldGenId, prototype := {CurrentMod, _ModConf}} = Schema0,
    OldKey = ?GEN_KEY(OldGenId),
    #{OldKey := OldGenSchema} = Schema0,
    #{cf_refs := OldCFRefs} = OldGenSchema,
    #{OldKey := #{module := OldMod, data := OldGenData}} = Shard0,

    {GenId, Schema, NewCFRefs} = new_generation(ShardId, DB, Schema1, Since),

    CFRefs = NewCFRefs ++ CFRefs0,
    Key = ?GEN_KEY(GenId),
    Generation0 =
        #{data := NewGenData0} =
        open_generation(ShardId, DB, CFRefs, GenId, maps:get(Key, Schema)),

    %% When the new generation's module is the same as the last one, we might want to
    %% perform actions like inheriting some of the previous (meta)data.
    NewGenData =
        run_post_creation_actions(
            #{
                shard_id => ShardId,
                db => DB,
                new_gen_id => GenId,
                old_gen_id => OldGenId,
                new_cf_refs => NewCFRefs,
                old_cf_refs => OldCFRefs,
                new_gen_runtime_data => NewGenData0,
                old_gen_runtime_data => OldGenData,
                new_module => CurrentMod,
                old_module => OldMod
            }
        ),
    Generation = Generation0#{data := NewGenData},

    Shard = Shard1#{current_generation := GenId, Key => Generation},
    S0#s{
        cf_refs = CFRefs,
        schema = Schema,
        shard = Shard
    }.

-spec handle_list_generations_with_lifetimes(server_state()) -> #{gen_id() => map()}.
handle_list_generations_with_lifetimes(#s{schema = ShardSchema}) ->
    maps:fold(
        fun
            (?GEN_KEY(GenId), GenSchema, Acc) ->
                Acc#{GenId => export_generation(GenSchema)};
            (_Key, _Value, Acc) ->
                Acc
        end,
        #{},
        ShardSchema
    ).

-spec export_generation(generation_schema()) -> map().
export_generation(GenSchema) ->
    maps:with([created_at, since, until], GenSchema).

-spec handle_drop_generation(server_state(), gen_id()) ->
    {ok | {error, current_generation}, server_state()}.
handle_drop_generation(#s{schema = #{current_generation := GenId}} = S0, GenId) ->
    {{error, current_generation}, S0};
handle_drop_generation(#s{schema = Schema} = S0, GenId) when
    not is_map_key(?GEN_KEY(GenId), Schema)
->
    {{error, not_found}, S0};
handle_drop_generation(S0, GenId) ->
    #s{
        shard_id = ShardId,
        db = DB,
        schema = #{?GEN_KEY(GenId) := GenSchema} = OldSchema,
        shard = OldShard,
        cf_refs = OldCFRefs
    } = S0,
    #{module := Mod, cf_refs := GenCFRefs} = GenSchema,
    #{?GEN_KEY(GenId) := #{data := RuntimeData}} = OldShard,
    case Mod:drop(ShardId, DB, GenId, GenCFRefs, RuntimeData) of
        ok ->
            CFRefs = OldCFRefs -- GenCFRefs,
            Shard = maps:remove(?GEN_KEY(GenId), OldShard),
            Schema = maps:remove(?GEN_KEY(GenId), OldSchema),
            S = S0#s{
                cf_refs = CFRefs,
                shard = Shard,
                schema = Schema
            },
            {ok, S}
    end.

-spec open_generation(shard_id(), rocksdb:db_handle(), cf_refs(), gen_id(), generation_schema()) ->
    generation().
open_generation(ShardId, DB, CFRefs, GenId, GenSchema) ->
    ?tp(debug, ds_open_generation, #{gen_id => GenId, schema => GenSchema}),
    #{module := Mod, data := Schema} = GenSchema,
    RuntimeData = Mod:open(ShardId, DB, GenId, CFRefs, Schema),
    GenSchema#{data => RuntimeData}.

-spec create_new_shard_schema(shard_id(), rocksdb:db_handle(), cf_refs(), prototype()) ->
    {shard_schema(), cf_refs()}.
create_new_shard_schema(ShardId, DB, CFRefs, Prototype) ->
    ?tp(notice, ds_create_new_shard_schema, #{shard => ShardId, prototype => Prototype}),
    %% TODO: read prototype from options/config
    Schema0 = #{
        current_generation => 0,
        prototype => Prototype
    },
    {_NewGenId, Schema, NewCFRefs} = new_generation(ShardId, DB, Schema0, _Since = 0),
    {Schema, NewCFRefs ++ CFRefs}.

-spec new_generation(shard_id(), rocksdb:db_handle(), shard_schema(), emqx_ds:time()) ->
    {gen_id(), shard_schema(), cf_refs()}.
new_generation(ShardId, DB, Schema0, Since) ->
    #{current_generation := PrevGenId, prototype := {Mod, ModConf}} = Schema0,
    GenId = PrevGenId + 1,
    {GenData, NewCFRefs} = Mod:create(ShardId, DB, GenId, ModConf),
    GenSchema = #{
        module => Mod,
        data => GenData,
        cf_refs => NewCFRefs,
        created_at => emqx_message:timestamp_now(),
        since => Since,
        until => undefined
    },
    Schema = Schema0#{
        current_generation => GenId,
        ?GEN_KEY(GenId) => GenSchema
    },
    {GenId, Schema, NewCFRefs}.

%% @doc Commit current state of the server to both rocksdb and the persistent term
-spec commit_metadata(server_state()) -> ok.
commit_metadata(#s{shard_id = ShardId, schema = Schema, shard = Runtime, db = DB}) ->
    ok = put_schema_persistent(DB, Schema),
    put_schema_runtime(ShardId, Runtime).

-spec rocksdb_open(shard_id(), options()) ->
    {ok, rocksdb:db_handle(), cf_refs()} | {error, _TODO}.
rocksdb_open(Shard, Options) ->
    DBOptions = [
        {create_if_missing, true},
        {create_missing_column_families, true},
        {enable_write_thread_adaptive_yield, false}
        | maps:get(db_options, Options, [])
    ],
    DataDir = maps:get(data_dir, Options, emqx:data_dir()),
    DBDir = db_dir(DataDir, Shard),
    _ = filelib:ensure_dir(DBDir),
    ExistingCFs =
        case rocksdb:list_column_families(DBDir, DBOptions) of
            {ok, CFs} ->
                [{Name, []} || Name <- CFs, Name /= ?DEFAULT_CF];
            % DB is not present. First start
            {error, {db_open, _}} ->
                []
        end,
    ColumnFamilies = [
        {?DEFAULT_CF, ?DEFAULT_CF_OPTS}
        | ExistingCFs
    ],
    case rocksdb:open(DBDir, DBOptions, ColumnFamilies) of
        {ok, DBHandle, [_CFDefault | CFRefs]} ->
            persistent_term:put({?MODULE, Shard, data_dir}, DataDir),
            {CFNames, _} = lists:unzip(ExistingCFs),
            {ok, DBHandle, lists:zip(CFNames, CFRefs)};
        Error ->
            Error
    end.

-spec db_dir(file:filename(), shard_id()) -> file:filename().
db_dir(BaseDir, {DB, ShardId}) ->
    filename:join([BaseDir, atom_to_list(DB), binary_to_list(ShardId)]).

-spec update_last_until(Schema, emqx_ds:time()) -> Schema when Schema :: shard_schema() | shard().
update_last_until(Schema, Until) ->
    #{current_generation := GenId} = Schema,
    GenData0 = maps:get(?GEN_KEY(GenId), Schema),
    GenData = GenData0#{until := Until},
    Schema#{?GEN_KEY(GenId) := GenData}.

run_post_creation_actions(
    #{
        new_module := Mod,
        old_module := Mod,
        new_gen_runtime_data := NewGenData
    } = Context
) ->
    case erlang:function_exported(Mod, post_creation_actions, 1) of
        true ->
            Mod:post_creation_actions(Context);
        false ->
            NewGenData
    end;
run_post_creation_actions(#{new_gen_runtime_data := NewGenData}) ->
    %% Different implementation modules
    NewGenData.

%%--------------------------------------------------------------------------------
%% Schema access
%%--------------------------------------------------------------------------------

-spec generation_current(shard_id()) -> gen_id().
generation_current(Shard) ->
    #{current_generation := Current} = get_schema_runtime(Shard),
    Current.

-spec generation_get(shard_id(), gen_id()) -> generation().
generation_get(Shard, GenId) ->
    {ok, GenData} = generation_get_safe(Shard, GenId),
    GenData.

-spec generation_get_safe(shard_id(), gen_id()) -> {ok, generation()} | {error, not_found}.
generation_get_safe(Shard, GenId) ->
    case get_schema_runtime(Shard) of
        #{?GEN_KEY(GenId) := GenData} ->
            {ok, GenData};
        #{} ->
            {error, not_found}
    end.

-spec generations_since(shard_id(), emqx_ds:time()) -> [gen_id()].
generations_since(Shard, Since) ->
    Schema = get_schema_runtime(Shard),
    maps:fold(
        fun
            (?GEN_KEY(GenId), #{until := Until}, Acc) when Until >= Since ->
                [GenId | Acc];
            (_K, _V, Acc) ->
                Acc
        end,
        [],
        Schema
    ).

-define(PERSISTENT_TERM(SHARD), {emqx_ds_storage_layer, SHARD}).

-spec get_schema_runtime(shard_id()) -> shard().
get_schema_runtime(Shard = {_, _}) ->
    persistent_term:get(?PERSISTENT_TERM(Shard)).

-spec put_schema_runtime(shard_id(), shard()) -> ok.
put_schema_runtime(Shard = {_, _}, RuntimeSchema) ->
    persistent_term:put(?PERSISTENT_TERM(Shard), RuntimeSchema),
    ok.

-spec erase_schema_runtime(shard_id()) -> ok.
erase_schema_runtime(Shard) ->
    persistent_term:erase(?PERSISTENT_TERM(Shard)),
    ok.

-undef(PERSISTENT_TERM).

-define(ROCKSDB_SCHEMA_KEY, <<"schema_v1">>).

-spec get_schema_persistent(rocksdb:db_handle()) -> shard_schema() | not_found.
get_schema_persistent(DB) ->
    case rocksdb:get(DB, ?ROCKSDB_SCHEMA_KEY, []) of
        {ok, Blob} ->
            Schema = binary_to_term(Blob),
            %% Sanity check:
            #{current_generation := _, prototype := _} = Schema,
            Schema;
        not_found ->
            not_found
    end.

-spec put_schema_persistent(rocksdb:db_handle(), shard_schema()) -> ok.
put_schema_persistent(DB, Schema) ->
    Blob = term_to_binary(Schema),
    rocksdb:put(DB, ?ROCKSDB_SCHEMA_KEY, Blob, []).

-undef(ROCKSDB_SCHEMA_KEY).<|MERGE_RESOLUTION|>--- conflicted
+++ resolved
@@ -199,10 +199,6 @@
 
 -spec drop_shard(shard_id()) -> ok.
 drop_shard(Shard) ->
-<<<<<<< HEAD
-    catch emqx_ds_storage_layer_sup:stop_shard(Shard),
-=======
->>>>>>> 4eb0260e
     case persistent_term:get({?MODULE, Shard, data_dir}, undefined) of
         undefined ->
             ok;
