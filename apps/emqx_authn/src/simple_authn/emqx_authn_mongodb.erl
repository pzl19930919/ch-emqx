--- conflicted
+++ resolved
@@ -23,14 +23,10 @@
 -behaviour(hocon_schema).
 -behaviour(emqx_authentication).
 
-<<<<<<< HEAD
--export([ fields/1 ]).
-=======
 -export([ namespace/0
         , roots/0
         , fields/1
         ]).
->>>>>>> c42c1e69
 
 -export([ refs/0
         , create/1
@@ -43,9 +39,7 @@
 %% Hocon Schema
 %%------------------------------------------------------------------------------
 
-<<<<<<< HEAD
-=======
-namespace() -> "authn:mongodb".
+namespace() -> "authn:password-based:mongodb".
 
 roots() ->
     [ {config, {union, [ hoconsc:mk(standalone)
@@ -54,7 +48,6 @@
                        ]}}
     ].
 
->>>>>>> c42c1e69
 fields(standalone) ->
     common_fields() ++ emqx_connector_mongo:fields(single);
 
