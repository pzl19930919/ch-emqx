%%--------------------------------------------------------------------
%% Copyright (c) 2020-2021 EMQ Technologies Co., Ltd. All Rights Reserved.
%%
%% Licensed under the Apache License, Version 2.0 (the "License");
%% you may not use this file except in compliance with the License.
%% You may obtain a copy of the License at
%%
%%     http://www.apache.org/licenses/LICENSE-2.0
%%
%% Unless required by applicable law or agreed to in writing, software
%% distributed under the License is distributed on an "AS IS" BASIS,
%% WITHOUT WARRANTIES OR CONDITIONS OF ANY KIND, either express or implied.
%% See the License for the specific language governing permissions and
%% limitations under the License.
%%--------------------------------------------------------------------

-module(emqx_authn_redis).

-include("emqx_authn.hrl").
-include_lib("emqx/include/logger.hrl").
-include_lib("typerefl/include/types.hrl").

-behaviour(hocon_schema).
-behaviour(emqx_authentication).

<<<<<<< HEAD
-export([ fields/1 ]).
=======
-export([ namespace/0
        , roots/0
        , fields/1
        ]).
>>>>>>> c42c1e69

-export([ refs/0
        , create/1
        , update/2
        , authenticate/2
        , destroy/1
        ]).

%%------------------------------------------------------------------------------
%% Hocon Schema
%%------------------------------------------------------------------------------

<<<<<<< HEAD
=======
namespace() -> "authn:redis".
roots() ->
    [ {config, {union, [ hoconsc:mk(standalone)
                       , hoconsc:mk(cluster)
                       , hoconsc:mk(sentinel)
                       ]}}
    ].

>>>>>>> c42c1e69
fields(standalone) ->
    common_fields() ++ emqx_connector_redis:fields(single);

fields(cluster) ->
    common_fields() ++ emqx_connector_redis:fields(cluster);

fields(sentinel) ->
    common_fields() ++ emqx_connector_redis:fields(sentinel).

common_fields() ->
    [ {mechanism,               {enum, ['password-based']}}
    , {backend,                 {enum, [redis]}}
    , {query,                   fun query/1}
    , {password_hash_algorithm, fun password_hash_algorithm/1}
    , {salt_position,           fun salt_position/1}
    ] ++ emqx_authn_schema:common_fields().

query(type) -> string();
query(nullable) -> false;
query(_) -> undefined.

password_hash_algorithm(type) -> {enum, [plain, md5, sha, sha256, sha512, bcrypt]};
password_hash_algorithm(default) -> sha256;
password_hash_algorithm(_) -> undefined.

salt_position(type) -> {enum, [prefix, suffix]};
salt_position(default) -> prefix;
salt_position(_) -> undefined.

%%------------------------------------------------------------------------------
%% APIs
%%------------------------------------------------------------------------------

refs() ->
    [ hoconsc:ref(?MODULE, standalone)
    , hoconsc:ref(?MODULE, cluster)
    , hoconsc:ref(?MODULE, sentinel)
    ].

create(#{ query := Query
        , '_unique' := Unique
        } = Config) ->
    try
        NQuery = parse_query(Query),
        State = maps:with([ password_hash_algorithm
                          , salt_position
                          , '_unique'], Config),
        NState = State#{query => NQuery},
        case emqx_resource:create_local(Unique, emqx_connector_redis, Config) of
            {ok, already_created} ->
                {ok, NState};
            {ok, _} ->
                {ok, NState};
            {error, Reason} ->
                {error, Reason}
        end
    catch
        error:{unsupported_query, Query} ->
            {error, {unsupported_query, Query}};
        error:missing_password_hash ->
            {error, missing_password_hash};
        error:{unsupported_field, Field} ->
            {error, {unsupported_field, Field}}
    end.

update(Config, State) ->
    case create(Config) of
        {ok, NewState} ->
            ok = destroy(State),
            {ok, NewState};
        {error, Reason} ->
            {error, Reason}
    end.

authenticate(#{auth_method := _}, _) ->
    ignore;
authenticate(#{password := Password} = Credential,
             #{ query := {Command, Key, Fields}
              , '_unique' := Unique
              } = State) ->
    try
        NKey = binary_to_list(iolist_to_binary(replace_placeholders(Key, Credential))),
        case emqx_resource:query(Unique, {cmd, [Command, NKey | Fields]}) of
            {ok, Values} ->
                Selected = merge(Fields, Values),
                case check_password(Password, Selected, State) of
                   ok ->
                       {ok, #{superuser => maps:get("superuser", Selected, false)}};
                   {error, Reason} ->
                       {error, Reason}
                end;
            {error, Reason} ->
                ?LOG(error, "['~s'] Query failed: ~p", [Unique, Reason]),
                ignore
        end
    catch
        error:{cannot_get_variable, Placeholder} ->
            ?LOG(warning, "The following error occurred in '~s' during authentication: ~p", [Unique, {cannot_get_variable, Placeholder}]),
            ignore
    end.

destroy(#{'_unique' := Unique}) ->
    _ = emqx_resource:remove_local(Unique),
    ok.

%%------------------------------------------------------------------------------
%% Internal functions
%%------------------------------------------------------------------------------

%% Only support HGET and HMGET
parse_query(Query) ->
    case string:tokens(Query, " ") of
        [Command, Key, Field | Fields] when Command =:= "HGET" orelse Command =:= "HMGET" ->
            NFields = [Field | Fields],
            check_fields(NFields),
            NKey = parse_key(Key),
            {Command, NKey, NFields};
        _ ->
            error({unsupported_query, Query})
    end.

check_fields(Fields) ->
    check_fields(Fields, false).

check_fields([], false) ->
    error(missing_password_hash);
check_fields([], true) ->
    ok;
check_fields(["password_hash" | More], false) ->
    check_fields(More, true);
check_fields(["salt" | More], HasPassHash) ->
    check_fields(More, HasPassHash);
check_fields(["superuser" | More], HasPassHash) ->
    check_fields(More, HasPassHash);
check_fields([Field | _], _) ->
    error({unsupported_field, Field}).

parse_key(Key) ->
    Tokens = re:split(Key, "(" ++ ?RE_PLACEHOLDER ++ ")", [{return, binary}, group, trim]),
    parse_key(Tokens, []).

parse_key([], Acc) ->
    lists:reverse(Acc);
parse_key([[Constant, Placeholder] | Tokens], Acc) ->
    parse_key(Tokens, [{placeholder, Placeholder}, {constant, Constant} | Acc]);
parse_key([[Constant] | Tokens], Acc) ->
    parse_key(Tokens, [{constant, Constant} | Acc]).

replace_placeholders(Key, Credential) ->
    lists:map(fun({constant, Constant}) ->
                  Constant;
                 ({placeholder, Placeholder}) ->
                  case emqx_authn_utils:replace_placeholder(Placeholder, Credential) of
                      undefined -> error({cannot_get_variable, Placeholder});
                      Value -> Value
                  end
              end, Key).

merge(Fields, Value) when not is_list(Value) ->
    merge(Fields, [Value]);
merge(Fields, Values) ->
    maps:from_list(
        lists:filter(fun({_, V}) ->
                         V =/= undefined
                     end, lists:zip(Fields, Values))).

check_password(undefined, _Selected, _State) ->
    {error, bad_username_or_password};
check_password(Password,
               #{"password_hash" := PasswordHash},
               #{password_hash_algorithm := bcrypt}) ->
    case {ok, PasswordHash} =:= bcrypt:hashpw(Password, PasswordHash) of
        true -> ok;
        false -> {error, bad_username_or_password}
    end;
check_password(Password,
               #{"password_hash" := PasswordHash} = Selected,
               #{password_hash_algorithm := Algorithm,
                 salt_position := SaltPosition}) ->
    Salt = maps:get("salt", Selected, <<>>),
    case PasswordHash =:= emqx_authn_utils:hash(Algorithm, Password, Salt, SaltPosition) of
        true -> ok;
        false -> {error, bad_username_or_password}
    end;
check_password(_Password, _Selected, _State) ->
    ignore.<|MERGE_RESOLUTION|>--- conflicted
+++ resolved
@@ -23,14 +23,10 @@
 -behaviour(hocon_schema).
 -behaviour(emqx_authentication).
 
-<<<<<<< HEAD
--export([ fields/1 ]).
-=======
 -export([ namespace/0
         , roots/0
         , fields/1
         ]).
->>>>>>> c42c1e69
 
 -export([ refs/0
         , create/1
@@ -43,9 +39,8 @@
 %% Hocon Schema
 %%------------------------------------------------------------------------------
 
-<<<<<<< HEAD
-=======
-namespace() -> "authn:redis".
+namespace() -> "authn:password-based:redis".
+
 roots() ->
     [ {config, {union, [ hoconsc:mk(standalone)
                        , hoconsc:mk(cluster)
@@ -53,7 +48,6 @@
                        ]}}
     ].
 
->>>>>>> c42c1e69
 fields(standalone) ->
     common_fields() ++ emqx_connector_redis:fields(single);
 
