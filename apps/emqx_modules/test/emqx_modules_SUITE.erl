%%--------------------------------------------------------------------
%% Copyright (c) 2020-2021 EMQ Technologies Co., Ltd. All Rights Reserved.
%%
%% Licensed under the Apache License, Version 2.0 (the "License");
%% you may not use this file except in compliance with the License.
%% You may obtain a copy of the License at
%%
%%     http://www.apache.org/licenses/LICENSE-2.0
%%
%% Unless required by applicable law or agreed to in writing, software
%% distributed under the License is distributed on an "AS IS" BASIS,
%% WITHOUT WARRANTIES OR CONDITIONS OF ANY KIND, either express or implied.
%% See the License for the specific language governing permissions and
%% limitations under the License.
%%--------------------------------------------------------------------

-module(emqx_modules_SUITE).

-compile(export_all).
-compile(nowarn_export_all).

-include_lib("eunit/include/eunit.hrl").

-define(CONTENT_TYPE, "application/x-www-form-urlencoded").

-define(HOST, "http://127.0.0.1:8081/").

-define(API_VERSION, "v4").

-define(BASE_PATH, "api").

all() -> emqx_ct:all(?MODULE).

init_per_suite(Config) ->
    emqx_ct_helpers:start_apps([emqx_management, emqx_modules], fun set_special_cfg/1),
    emqx_ct_http:create_default_app(),
    Config.

<<<<<<< HEAD
set_special_configs(emqx_management) ->
    application:set_env(emqx, modules_loaded_file, emqx_ct_helpers:deps_path(emqx, "test/emqx_SUITE_data/loaded_modules")),
    application:set_env(emqx, plugins_etc_dir,
        emqx_ct_helpers:deps_path(emqx_management, "test")),
    Conf = #{<<"emqx_management">> => #{
        <<"listeners">> => [#{
            <<"protocol">> => <<"http">>
        }]}
    },
    ok = file:write_file(filename:join(emqx:get_env(plugins_etc_dir), 'emqx_management.conf'), jsx:encode(Conf)),
    ok;

=======
set_special_cfg(_) ->
    ok.
>>>>>>> c7e540f4

end_per_suite(_Config) ->
    emqx_ct_http:delete_default_app(),
    emqx_ct_helpers:stop_apps([emqx_modules, emqx_management]).

t_load(_) ->
    ?assertEqual(ok, emqx_modules:unload()),
    ?assertEqual(ok, emqx_modules:load()),
    ?assertEqual({error, not_started}, emqx_modules:unload(rewrite)),
    ?assertEqual(ignore, emqx_modules:reload(rewrite)).

t_list(_) ->
    emqx_modules:load(presence, #{qos => 1}),
    ?assertMatch([_ | _ ], emqx_modules:list()),
    emqx_modules:unload(presence).

t_modules_api(_) ->
    emqx_modules:load(presence, #{qos => 1}),
    timer:sleep(50),
    {ok, Modules1} = request_api(get, api_path(["modules"]), auth_header_()),
    [Modules11] = filter(get(<<"data">>, Modules1), <<"node">>, atom_to_binary(node(), utf8)),
    [Module1] = filter(maps:get(<<"modules">>, Modules11), <<"name">>, <<"presence">>),
    ?assertEqual(<<"presence">>, maps:get(<<"name">>, Module1)),
    {ok, _} = request_api(put,
                          api_path(["modules",
                                    atom_to_list(presence),
                                    "unload"]),
                          auth_header_()),
    {ok, Error1} = request_api(put,
                               api_path(["modules",
                                         atom_to_list(presence),
                                         "unload"]),
                               auth_header_()),
    ?assertEqual(<<"not_started">>, get(<<"message">>, Error1)),
    {ok, Modules2} = request_api(get,
                                 api_path(["nodes", atom_to_list(node()), "modules"]),
                                 auth_header_()),
    [Module2] = filter(get(<<"data">>, Modules2), <<"name">>, <<"presence">>),
    ?assertEqual(<<"presence">>, maps:get(<<"name">>, Module2)),

    {ok, _} = request_api(put,
                          api_path(["nodes",
                                    atom_to_list(node()),
                                    "modules",
                                    atom_to_list(presence),
                                    "load"]),
                          auth_header_()),
    {ok, Modules3} = request_api(get,
                                 api_path(["nodes", atom_to_list(node()), "modules"]),
                                 auth_header_()),
    [Module3] = filter(get(<<"data">>, Modules3), <<"name">>, <<"presence">>),
    ?assertEqual(<<"presence">>, maps:get(<<"name">>, Module3)),

    {ok, _} = request_api(put,
                          api_path(["nodes",
                                    atom_to_list(node()),
                                    "modules",
                                    atom_to_list(presence),
                                    "unload"]),
                          auth_header_()),
    {ok, Error2} = request_api(put,
                               api_path(["nodes",
                                         atom_to_list(node()),
                                         "modules",
                                         atom_to_list(presence),
                                         "unload"]),
                               auth_header_()),
    ?assertEqual(<<"not_started">>, get(<<"message">>, Error2)),
    emqx_modules:unload(presence).


t_modules_cmd(_) ->
    mock_print(),
    meck:new(emqx_modules, [non_strict, passthrough]),
    meck:expect(emqx_modules, load, fun(_) -> ok end),
    meck:expect(emqx_modules, unload, fun(_) -> ok end),
    meck:expect(emqx_modules, reload, fun(_) -> ok end),
    ?assertEqual(emqx_modules:cli(["list"]), ok),
    ?assertEqual(emqx_modules:cli(["load", "delayed"]),
                 "Module delayed loaded successfully.\n"),
    ?assertEqual(emqx_modules:cli(["unload", "delayed"]),
                 "Module delayed unloaded successfully.\n"),
    unmock_print().

%% For: https://github.com/emqx/emqx/issues/4511
t_join_cluster(_) ->
    %% Started by emqx application
    {error, {already_started, emqx_modules}} = application:start(emqx_modules),
    %% After clustered
    emqx:shutdown(),
    emqx:reboot(),
    {error,{already_started,emqx_modules}} = application:start(emqx_modules),
    %% After emqx reboot, we should not interfere with other tests
    _ = end_per_suite([]),
    _ = init_per_suite([]),
    ok.

mock_print() ->
    catch meck:unload(emqx_ctl),
    meck:new(emqx_ctl, [non_strict, passthrough]),
    meck:expect(emqx_ctl, print, fun(Arg) -> emqx_ctl:format(Arg) end),
    meck:expect(emqx_ctl, print, fun(Msg, Arg) -> emqx_ctl:format(Msg, Arg) end),
    meck:expect(emqx_ctl, usage, fun(Usages) -> emqx_ctl:format_usage(Usages) end),
    meck:expect(emqx_ctl, usage, fun(Cmd, Descr) -> emqx_ctl:format_usage(Cmd, Descr) end).

unmock_print() ->
    meck:unload(emqx_ctl).

get(Key, ResponseBody) ->
   maps:get(Key, jiffy:decode(list_to_binary(ResponseBody), [return_maps])).

request_api(Method, Url, Auth) ->
    request_api(Method, Url, [], Auth, []).

request_api(Method, Url, QueryParams, Auth) ->
    request_api(Method, Url, QueryParams, Auth, []).

request_api(Method, Url, QueryParams, Auth, []) ->
    NewUrl = case QueryParams of
                 "" -> Url;
                 _ -> Url ++ "?" ++ QueryParams
             end,
    do_request_api(Method, {NewUrl, [Auth]});
request_api(Method, Url, QueryParams, Auth, Body) ->
    NewUrl = case QueryParams of
                 "" -> Url;
                 _ -> Url ++ "?" ++ QueryParams
             end,
    do_request_api(Method, {NewUrl, [Auth], "application/json", emqx_json:encode(Body)}).

do_request_api(Method, Request)->
    ct:pal("Method: ~p, Request: ~p", [Method, Request]),
    case httpc:request(Method, Request, [], []) of
        {error, socket_closed_remotely} ->
            {error, socket_closed_remotely};
        {ok, {{"HTTP/1.1", Code, _}, _, Return} }
            when Code =:= 200 orelse Code =:= 201 ->
            {ok, Return};
        {ok, {Reason, _, _}} ->
            {error, Reason}
    end.

auth_header_() ->
    AppId = <<"admin">>,
    AppSecret = <<"public">>,
    auth_header_(binary_to_list(AppId), binary_to_list(AppSecret)).

auth_header_(User, Pass) ->
    Encoded = base64:encode_to_string(lists:append([User,":",Pass])),
    {"Authorization","Basic " ++ Encoded}.

api_path(Parts)->
    ?HOST ++ filename:join([?BASE_PATH, ?API_VERSION] ++ Parts).

filter(List, Key, Value) ->
    lists:filter(fun(Item) ->
        maps:get(Key, Item) == Value
    end, List).<|MERGE_RESOLUTION|>--- conflicted
+++ resolved
@@ -36,7 +36,6 @@
     emqx_ct_http:create_default_app(),
     Config.
 
-<<<<<<< HEAD
 set_special_configs(emqx_management) ->
     application:set_env(emqx, modules_loaded_file, emqx_ct_helpers:deps_path(emqx, "test/emqx_SUITE_data/loaded_modules")),
     application:set_env(emqx, plugins_etc_dir,
@@ -48,11 +47,8 @@
     },
     ok = file:write_file(filename:join(emqx:get_env(plugins_etc_dir), 'emqx_management.conf'), jsx:encode(Conf)),
     ok;
-
-=======
 set_special_cfg(_) ->
     ok.
->>>>>>> c7e540f4
 
 end_per_suite(_Config) ->
     emqx_ct_http:delete_default_app(),
