%%--------------------------------------------------------------------
%% Copyright (c) 2020-2021 EMQ Technologies Co., Ltd. All Rights Reserved.
%%
%% Licensed under the Apache License, Version 2.0 (the "License");
%% you may not use this file except in compliance with the License.
%% You may obtain a copy of the License at
%%
%%     http://www.apache.org/licenses/LICENSE-2.0
%%
%% Unless required by applicable law or agreed to in writing, software
%% distributed under the License is distributed on an "AS IS" BASIS,
%% WITHOUT WARRANTIES OR CONDITIONS OF ANY KIND, either express or implied.
%% See the License for the specific language governing permissions and
%% limitations under the License.
%%--------------------------------------------------------------------

-module(emqx_authz).
-behaviour(emqx_config_handler).

-include("emqx_authz.hrl").
-include_lib("emqx/include/logger.hrl").

-ifdef(TEST).
-compile(export_all).
-compile(nowarn_export_all).
-endif.

-export([ register_metrics/0
        , init/0
        , deinit/0
        , lookup/0
        , lookup/1
        , move/2
        , update/2
        , authorize/5
        ]).

-export([post_config_update/5, pre_config_update/3]).

-export([acl_conf_file/0]).

-export([ph_to_re/1]).

-type(source() :: map()).

-type(match_result() :: {matched, allow} | {matched, deny} | nomatch).

-type(default_result() :: allow | deny).

-type(authz_result() :: {stop, allow} | {ok, deny}).

-type(sources() :: [source()]).

-define(METRIC_ALLOW, 'client.authorize.allow').
-define(METRIC_DENY, 'client.authorize.deny').
-define(METRIC_NOMATCH, 'client.authorize.nomatch').

-define(METRICS, [?METRIC_ALLOW, ?METRIC_DENY, ?METRIC_NOMATCH]).

-define(IS_ENABLED(Enable), ((Enable =:= true) or (Enable =:= <<"true">>))).

%% Initialize authz backend.
%% Populate the passed configuration map with necessary data,
%% like `ResourceID`s
-callback(init(source()) -> source()).

%% Get authz text description.
-callback(description() -> string()).

%% Destroy authz backend.
%% Make cleanup of all allocated data.
%% An authz backend will not be used after `destroy`.
-callback(destroy(source()) -> ok).

%% Check if a configuration map is valid for further
%% authz backend initialization.
%% The callback must deallocate all resources allocated
%% during verification.
-callback(dry_run(source()) -> ok | {error, term()}).

%% Authorize client action.
-callback(authorize(
            emqx_types:clientinfo(),
            emqx_types:pubsub(),
            emqx_types:topic(),
            source()) -> match_result()).

-spec(register_metrics() -> ok).
register_metrics() ->
    lists:foreach(fun emqx_metrics:ensure/1, ?METRICS).

init() ->
    ok = register_metrics(),
    emqx_conf:add_handler(?CONF_KEY_PATH, ?MODULE),
    Sources = emqx_conf:get(?CONF_KEY_PATH, []),
    ok = check_dup_types(Sources),
    NSources = init_sources(Sources),
    ok = emqx_hooks:add('client.authorize', {?MODULE, authorize, [NSources]}, -1).

deinit() ->
    ok = emqx_hooks:del('client.authorize', {?MODULE, authorize}),
    emqx_conf:remove_handler(?CONF_KEY_PATH),
    emqx_authz_utils:cleanup_resources().

lookup() ->
    {_M, _F, [A]}= find_action_in_hooks(),
    A.

lookup(Type) ->
    {Source, _Front, _Rear} = take(Type),
    Source.

move(Type, #{<<"before">> := Before}) ->
    emqx_authz_utils:update_config(?CONF_KEY_PATH, {?CMD_MOVE, type(Type), ?CMD_MOVE_BEFORE(type(Before))});
move(Type, #{<<"after">> := After}) ->
    emqx_authz_utils:update_config(?CONF_KEY_PATH, {?CMD_MOVE, type(Type), ?CMD_MOVE_AFTER(type(After))});
move(Type, Position) ->
    emqx_authz_utils:update_config(?CONF_KEY_PATH, {?CMD_MOVE, type(Type), Position}).

update({?CMD_REPLACE, Type}, Sources) ->
    emqx_authz_utils:update_config(?CONF_KEY_PATH, {{?CMD_REPLACE, type(Type)}, Sources});
update({?CMD_DELETE, Type}, Sources) ->
    emqx_authz_utils:update_config(?CONF_KEY_PATH, {{?CMD_DELETE, type(Type)}, Sources});
update(Cmd, Sources) ->
    emqx_authz_utils:update_config(?CONF_KEY_PATH, {Cmd, Sources}).

do_update({?CMD_MOVE, Type, ?CMD_MOVE_TOP}, Conf) when is_list(Conf) ->
    {Source, Front, Rear} = take(Type, Conf),
    [Source | Front] ++ Rear;
do_update({?CMD_MOVE, Type, ?CMD_MOVE_BOTTOM}, Conf) when is_list(Conf) ->
    {Source, Front, Rear} = take(Type, Conf),
    Front ++ Rear ++ [Source];
do_update({?CMD_MOVE, Type, ?CMD_MOVE_BEFORE(Before)}, Conf) when is_list(Conf) ->
    {S1, Front1, Rear1} = take(Type, Conf),
    {S2, Front2, Rear2} = take(Before, Front1 ++ Rear1),
    Front2 ++ [S1, S2] ++ Rear2;
do_update({?CMD_MOVE, Type, ?CMD_MOVE_AFTER(After)}, Conf) when is_list(Conf) ->
    {S1, Front1, Rear1} = take(Type, Conf),
    {S2, Front2, Rear2} = take(After, Front1 ++ Rear1),
    Front2 ++ [S2, S1] ++ Rear2;
do_update({?CMD_PREPEND, Sources}, Conf) when is_list(Sources), is_list(Conf) ->
    NConf = Sources ++ Conf,
    ok = check_dup_types(NConf),
    NConf;
do_update({?CMD_APPEND, Sources}, Conf) when is_list(Sources), is_list(Conf) ->
    NConf = Conf ++ Sources,
    ok = check_dup_types(NConf),
    NConf;
<<<<<<< HEAD
do_update({{?CMD_REPLACE, Type}, #{<<"enable">> := Enable} = Source}, Conf)
  when is_map(Source), is_list(Conf), ?IS_ENABLED(Enable) ->
=======
do_update({{?CMD_REPLACE, Type}, #{<<"enable">> := true} = Source}, Conf)
  when is_map(Source), is_list(Conf) ->
>>>>>>> 2259f3ba
    case create_dry_run(Type, Source)  of
        ok ->
            {_Old, Front, Rear} = take(Type, Conf),
            NConf = Front ++ [Source | Rear],
            ok = check_dup_types(NConf),
            NConf;
        {error, _} = Error -> Error
    end;
do_update({{?CMD_REPLACE, Type}, Source}, Conf)
  when is_map(Source), is_list(Conf) ->
    {_Old, Front, Rear} = take(Type, Conf),
    NConf = Front ++ [Source | Rear],
    ok = check_dup_types(NConf),
    NConf;
do_update({{?CMD_DELETE, Type}, _Source}, Conf) when is_list(Conf) ->
    {_Old, Front, Rear} = take(Type, Conf),
    NConf = Front ++ Rear,
    NConf;
do_update({_, Sources}, _Conf) when is_list(Sources)->
    %% overwrite the entire config!
    Sources;
do_update({Op, Sources}, Conf) ->
    error({bad_request, #{op => Op, sources => Sources, conf => Conf}}).

pre_config_update(_, Cmd, Conf) ->
    {ok, do_update(Cmd, Conf)}.


post_config_update(_, _, undefined, _Conf, _AppEnvs) ->
    ok;
post_config_update(_, Cmd, NewSources, _OldSource, _AppEnvs) ->
    ok = do_post_update(Cmd, NewSources),
    ok = emqx_authz_cache:drain_cache().

do_post_update({?CMD_MOVE, _Type, _Where} = Cmd, _NewSources) ->
    InitedSources = lookup(),
    MovedSources = do_update(Cmd, InitedSources),
    ok = emqx_hooks:put('client.authorize', {?MODULE, authorize, [MovedSources]}, -1),
    ok = emqx_authz_cache:drain_cache();
do_post_update({?CMD_PREPEND, Sources}, _NewSources) ->
    InitedSources = init_sources(check_sources(Sources)),
    ok = emqx_hooks:put('client.authorize', {?MODULE, authorize, [InitedSources ++ lookup()]}, -1),
    ok = emqx_authz_cache:drain_cache();
do_post_update({?CMD_APPEND, Sources}, _NewSources) ->
    InitedSources = init_sources(check_sources(Sources)),
    emqx_hooks:put('client.authorize', {?MODULE, authorize, [lookup() ++ InitedSources]}, -1),
    ok = emqx_authz_cache:drain_cache();
do_post_update({{?CMD_REPLACE, Type}, Source}, _NewSources) when is_map(Source) ->
    OldInitedSources = lookup(),
    {OldSource, Front, Rear} = take(Type, OldInitedSources),
    ok = ensure_resource_deleted(OldSource),
    InitedSources = init_sources(check_sources([Source])),
    ok = emqx_hooks:put( 'client.authorize'
                       , {?MODULE, authorize, [Front ++ InitedSources ++ Rear]}, -1),
    ok = emqx_authz_cache:drain_cache();
do_post_update({{?CMD_DELETE, Type}, _Source}, _NewSources) ->
    OldInitedSources = lookup(),
    {OldSource, Front, Rear} = take(Type, OldInitedSources),
    ok = ensure_resource_deleted(OldSource),
    ok = emqx_hooks:put('client.authorize', {?MODULE, authorize, [Front ++ Rear]}, -1),
    ok = emqx_authz_cache:drain_cache();
do_post_update({?CMD_REPLACE, Sources}, _NewSources) ->
    %% overwrite the entire config!
    OldInitedSources = lookup(),
    InitedSources = init_sources(check_sources(Sources)),
    ok = emqx_hooks:put('client.authorize', {?MODULE, authorize, [InitedSources]}, -1),
    lists:foreach(fun ensure_resource_deleted/1, OldInitedSources),
    ok = emqx_authz_cache:drain_cache().

ensure_resource_deleted(#{enable := false}) -> ok;
ensure_resource_deleted(#{type := Type} = Source) ->
    Module = authz_module(Type),
    Module:destroy(Source).

check_dup_types(Sources) ->
    check_dup_types(Sources, []).

check_dup_types([], _Checked) -> ok;
check_dup_types([Source | Sources], Checked) ->
    %% the input might be raw or type-checked result, so lookup both 'type' and <<"type">>
    %% TODO: check: really?
    Type = case maps:get(<<"type">>, Source, maps:get(type, Source, undefined)) of
               undefined ->
                   %% this should never happen if the value is type checked by honcon schema
                   error({bad_source_input, Source});
               Type0 ->
                   type(Type0)
           end,
    case lists:member(Type, Checked) of
        true ->
            %% we have made it clear not to support more than one authz instance for each type
            error({duplicated_authz_source_type, Type});
        false ->
            check_dup_types(Sources, [Type | Checked])
    end.

create_dry_run(Type, Source) ->
    [CheckedSource] = check_sources([Source]),
    Module = authz_module(Type),
    Module:dry_run(CheckedSource).

init_sources(Sources) ->
    {_Enabled, Disabled} = lists:partition(fun(#{enable := Enable}) -> Enable end, Sources),
    case Disabled =/= [] of
        true -> ?SLOG(info, #{msg => "disabled_sources_ignored", sources => Disabled});
        false -> ok
    end,
    lists:map(fun init_source/1, Sources).

init_source(#{enable := false} = Source) -> Source;
init_source(#{type := Type} = Source) ->
    Module = authz_module(Type),
    Module:init(Source).

%%--------------------------------------------------------------------
%% AuthZ callbacks
%%--------------------------------------------------------------------

%% @doc Check AuthZ
-spec(authorize( emqx_types:clientinfo()
               , emqx_types:pubsub()
               , emqx_types:topic()
               , default_result()
               , sources())
      -> authz_result()).
authorize(#{username := Username,
            peerhost := IpAddress
           } = Client, PubSub, Topic, DefaultResult, Sources) ->
    case do_authorize(Client, PubSub, Topic, Sources) of
        {matched, allow} ->
            ?SLOG(info, #{msg => "authorization_permission_allowed",
                          username => Username,
                          ipaddr => IpAddress,
                          topic => Topic}),
            emqx_metrics:inc(?METRIC_ALLOW),
            {stop, allow};
        {matched, deny} ->
            ?SLOG(info, #{msg => "authorization_permission_denied",
                          username => Username,
                          ipaddr => IpAddress,
                          topic => Topic}),
            emqx_metrics:inc(?METRIC_DENY),
            {stop, deny};
        nomatch ->
            ?SLOG(info, #{msg => "authorization_failed_nomatch",
                          username => Username,
                          ipaddr => IpAddress,
                          topic => Topic,
                          reason => "no-match rule"}),
            emqx_metrics:inc(?METRIC_NOMATCH),
            {stop, DefaultResult}
    end.

do_authorize(_Client, _PubSub, _Topic, []) ->
    nomatch;
do_authorize(Client, PubSub, Topic, [#{enable := false} | Rest]) ->
    do_authorize(Client, PubSub, Topic, Rest);
do_authorize(Client, PubSub, Topic,
               [Connector = #{type := Type} | Tail] ) ->
    Module = authz_module(Type),
    case Module:authorize(Client, PubSub, Topic, Connector) of
        nomatch -> do_authorize(Client, PubSub, Topic, Tail);
        Matched -> Matched
    end.

%%--------------------------------------------------------------------
%% Internal function
%%--------------------------------------------------------------------

check_sources(RawSources) ->
    Schema = #{roots => emqx_authz_schema:fields("authorization"), fields => #{}},
    Conf = #{<<"sources">> => RawSources},
    #{sources := Sources} = hocon_schema:check_plain(Schema, Conf, #{atom_key => true}),
    Sources.

take(Type) -> take(Type, lookup()).

%% Take the source of give type, the sources list is split into two parts
%% front part and rear part.
take(Type, Sources) ->
    {Front, Rear} =  lists:splitwith(fun(T) -> type(T) =/= type(Type) end, Sources),
    case Rear =:= [] of
        true ->
            error({authz_source_of_type_not_found, Type});
        _ ->
            {hd(Rear), Front, tl(Rear)}
    end.

find_action_in_hooks() ->
    Callbacks = emqx_hooks:lookup('client.authorize'),
    [Action] = [Action || {callback,{?MODULE, authorize, _} = Action, _, _} <- Callbacks ],
    Action.

authz_module('built-in-database') ->
    emqx_authz_mnesia;
authz_module(Type) ->
    list_to_existing_atom("emqx_authz_" ++ atom_to_list(Type)).

type(#{type := Type}) -> type(Type);
type(#{<<"type">> := Type}) -> type(Type);
type(file) -> file;
type(<<"file">>) -> file;
type(http) -> http;
type(<<"http">>) -> http;
type(mongodb) -> mongodb;
type(<<"mongodb">>) -> mongodb;
type(mysql) -> mysql;
type(<<"mysql">>) -> mysql;
type(redis) -> redis;
type(<<"redis">>) -> redis;
type(postgresql) -> postgresql;
type(<<"postgresql">>) -> postgresql;
type('built-in-database') -> 'built-in-database';
type(<<"built-in-database">>) -> 'built-in-database';
%% should never happend if the input is type-checked by hocon schema
type(Unknown) -> error({unknown_authz_source_type, Unknown}).

%% @doc where the acl.conf file is stored.
acl_conf_file() ->
    filename:join([emqx:data_dir(), "authz", "acl.conf"]).

ph_to_re(VarPH) ->
    re:replace(VarPH, "[\\$\\{\\}]", "\\\\&", [global, {return, list}]).<|MERGE_RESOLUTION|>--- conflicted
+++ resolved
@@ -146,13 +146,8 @@
     NConf = Conf ++ Sources,
     ok = check_dup_types(NConf),
     NConf;
-<<<<<<< HEAD
 do_update({{?CMD_REPLACE, Type}, #{<<"enable">> := Enable} = Source}, Conf)
   when is_map(Source), is_list(Conf), ?IS_ENABLED(Enable) ->
-=======
-do_update({{?CMD_REPLACE, Type}, #{<<"enable">> := true} = Source}, Conf)
-  when is_map(Source), is_list(Conf) ->
->>>>>>> 2259f3ba
     case create_dry_run(Type, Source)  of
         ok ->
             {_Old, Front, Rear} = take(Type, Conf),
