authorization {
<<<<<<< HEAD
    # sources = [
    #    # {
    #    #      type: http
    #    #      url: "https://emqx.com"
    #    #      headers: {
    #    #          Accept: "application/json"
    #    #          Content-Type: "application/json"
    #    #      }
    #    # },
    #    # {
    #    #     type: mysql
    #    #     server: "127.0.0.1:3306"
    #    #     database: mqtt
    #    #     pool_size: 1
    #    #     username: root
    #    #     password: public
    #    #     auto_reconnect: true
    #    #     ssl: {
    #    #       enable: true
    #    #       cacertfile:  "{{ platform_etc_dir }}/certs/cacert.pem"
    #    #       certfile: "{{ platform_etc_dir }}/certs/client-cert.pem"
    #    #       keyfile: "{{ platform_etc_dir }}/certs/client-key.pem"
    #    #     }
    #    #     query: "select ipaddress, username, clientid, action, permission, topic from mqtt_authz where ipaddr = '%a' or username = '%u' or clientid = '%c'"
    #    # },
    #    # {
    #    #     type: postgresql
    #    #     server: "127.0.0.1:5432"
    #    #     database: mqtt
    #    #     pool_size: 1
    #    #     username: root
    #    #     password: public
    #    #     auto_reconnect: true
    #    #     ssl: {enable: false}
    #    #     query: "select ipaddress, username, clientid, action, permission, topic from mqtt_authz where ipaddr = '%a' or username = '%u' or username = '$all' or clientid = '%c'"
    #    # },
    #    # {
    #    #     type: redis
    #    #     server: "127.0.0.1:6379"
    #    #     database: 0
    #    #     pool_size: 1
    #    #     password: public
    #    #     auto_reconnect: true
    #    #     ssl: {enable: false}
    #    #     cmd: "HGETALL mqtt_authz:%u"
    #    # },
    #    # {
    #    #     type: mongodb
    #    #     mongo_type: single
    #    #     server: "127.0.0.1:27017"
    #    #     pool_size: 1
    #    #     database: mqtt
    #    #     ssl: {enable: false}
    #    #     collection: mqtt_authz
    #    #     selector: { "$or": [ { "username": "%u" }, { "clientid": "%c" } ] }
    #    # },
    #    {
    #         type: file
    #         path: "{{ platform_etc_dir }}/acl.conf"
    #    }
    # ]
=======
    sources = [
       # {
       #      type: http
       #      url: "https://emqx.com"
       #      headers: {
       #          Accept: "application/json"
       #          Content-Type: "application/json"
       #      }
       # },
       # {
       #     type: mysql
       #     server: "127.0.0.1:3306"
       #     database: mqtt
       #     pool_size: 1
       #     username: root
       #     password: public
       #     auto_reconnect: true
       #     ssl: {
       #       enable: true
       #       cacertfile:  "{{ platform_etc_dir }}/certs/cacert.pem"
       #       certfile: "{{ platform_etc_dir }}/certs/client-cert.pem"
       #       keyfile: "{{ platform_etc_dir }}/certs/client-key.pem"
       #     }
       #     query: "select ipaddress, username, clientid, action, permission, topic from mqtt_authz where ipaddr = '%a' or username = '%u' or clientid = '%c'"
       # },
       # {
       #     type: postgresql
       #     server: "127.0.0.1:5432"
       #     database: mqtt
       #     pool_size: 1
       #     username: root
       #     password: public
       #     auto_reconnect: true
       #     ssl: {enable: false}
       #     query: "select ipaddress, username, clientid, action, permission, topic from mqtt_authz where ipaddr = '%a' or username = '%u' or username = '$all' or clientid = '%c'"
       # },
       # {
       #     type: redis
       #     server: "127.0.0.1:6379"
       #     database: 0
       #     pool_size: 1
       #     password: public
       #     auto_reconnect: true
       #     ssl: {enable: false}
       #     cmd: "HGETALL mqtt_authz:%u"
       # },
       # {
       #     type: mongodb
       #     mongo_type: single
       #     server: "127.0.0.1:27017"
       #     pool_size: 1
       #     database: mqtt
       #     ssl: {enable: false}
       #     collection: mqtt_authz
       #     selector: { "$or": [ { "username": "%u" }, { "clientid": "%c" } ] }
       # },
       {
            type: built-in-database
       },
       {
            type: file
            # file is loaded into cache
            path: "{{ platform_etc_dir }}/acl.conf"
       }
    ]
>>>>>>> 04f24871
}<|MERGE_RESOLUTION|>--- conflicted
+++ resolved
@@ -1,67 +1,4 @@
 authorization {
-<<<<<<< HEAD
-    # sources = [
-    #    # {
-    #    #      type: http
-    #    #      url: "https://emqx.com"
-    #    #      headers: {
-    #    #          Accept: "application/json"
-    #    #          Content-Type: "application/json"
-    #    #      }
-    #    # },
-    #    # {
-    #    #     type: mysql
-    #    #     server: "127.0.0.1:3306"
-    #    #     database: mqtt
-    #    #     pool_size: 1
-    #    #     username: root
-    #    #     password: public
-    #    #     auto_reconnect: true
-    #    #     ssl: {
-    #    #       enable: true
-    #    #       cacertfile:  "{{ platform_etc_dir }}/certs/cacert.pem"
-    #    #       certfile: "{{ platform_etc_dir }}/certs/client-cert.pem"
-    #    #       keyfile: "{{ platform_etc_dir }}/certs/client-key.pem"
-    #    #     }
-    #    #     query: "select ipaddress, username, clientid, action, permission, topic from mqtt_authz where ipaddr = '%a' or username = '%u' or clientid = '%c'"
-    #    # },
-    #    # {
-    #    #     type: postgresql
-    #    #     server: "127.0.0.1:5432"
-    #    #     database: mqtt
-    #    #     pool_size: 1
-    #    #     username: root
-    #    #     password: public
-    #    #     auto_reconnect: true
-    #    #     ssl: {enable: false}
-    #    #     query: "select ipaddress, username, clientid, action, permission, topic from mqtt_authz where ipaddr = '%a' or username = '%u' or username = '$all' or clientid = '%c'"
-    #    # },
-    #    # {
-    #    #     type: redis
-    #    #     server: "127.0.0.1:6379"
-    #    #     database: 0
-    #    #     pool_size: 1
-    #    #     password: public
-    #    #     auto_reconnect: true
-    #    #     ssl: {enable: false}
-    #    #     cmd: "HGETALL mqtt_authz:%u"
-    #    # },
-    #    # {
-    #    #     type: mongodb
-    #    #     mongo_type: single
-    #    #     server: "127.0.0.1:27017"
-    #    #     pool_size: 1
-    #    #     database: mqtt
-    #    #     ssl: {enable: false}
-    #    #     collection: mqtt_authz
-    #    #     selector: { "$or": [ { "username": "%u" }, { "clientid": "%c" } ] }
-    #    # },
-    #    {
-    #         type: file
-    #         path: "{{ platform_etc_dir }}/acl.conf"
-    #    }
-    # ]
-=======
     sources = [
        # {
        #      type: http
@@ -127,5 +64,4 @@
             path: "{{ platform_etc_dir }}/acl.conf"
        }
     ]
->>>>>>> 04f24871
 }