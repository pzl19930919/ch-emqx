%%--------------------------------------------------------------------
%% Copyright (c) 2020-2022 EMQ Technologies Co., Ltd. All Rights Reserved.
%%
%% Licensed under the Apache License, Version 2.0 (the "License");
%% you may not use this file except in compliance with the License.
%% You may obtain a copy of the License at
%%
%%     http://www.apache.org/licenses/LICENSE-2.0
%%
%% Unless required by applicable law or agreed to in writing, software
%% distributed under the License is distributed on an "AS IS" BASIS,
%% WITHOUT WARRANTIES OR CONDITIONS OF ANY KIND, either express or implied.
%% See the License for the specific language governing permissions and
%% limitations under the License.
%%--------------------------------------------------------------------

-module(emqx_auth_mongo_SUITE).

-compile(export_all).
-compile(nowarn_export_all).

-include("emqx_auth_mongo.hrl").
-include_lib("emqx/include/emqx.hrl").
-include_lib("common_test/include/ct.hrl").
-include_lib("eunit/include/eunit.hrl").
-include_lib("snabbkaffe/include/snabbkaffe.hrl").

-define(POOL(App),  ecpool_worker:client(gproc_pool:pick_worker({ecpool, App}))).

-define(MONGO_CL_ACL, <<"mqtt_acl">>).
-define(MONGO_CL_USER, <<"mqtt_user">>).

-define(INIT_ACL, [ { <<"username">>, <<"testuser">>
                    , <<"clientid">>, <<"null">>
                    , <<"subscribe">>, [<<"#">>]
                    }
                  , { <<"username">>, <<"dashboard">>
                    , <<"clientid">>, <<"null">>
                    , <<"pubsub">>, [<<"$SYS/#">>]
                    }
                  , { <<"username">>, <<"user3">>
                    , <<"clientid">>, <<"null">>
                    , <<"publish">>, [<<"a/b/c">>]
                    }
                  ]).

-define(INIT_AUTH, [ { <<"username">>, <<"plain">>
                     , <<"password">>, <<"plain">>
                     , <<"salt">>, <<"salt">>
                     , <<"is_superuser">>, true
                     }
                   , { <<"username">>, <<"md5">>
                     , <<"password">>, <<"1bc29b36f623ba82aaf6724fd3b16718">>
                     , <<"salt">>, <<"salt">>
                     , <<"is_superuser">>, false
                     }
                   , { <<"username">>, <<"sha">>
                     , <<"password">>, <<"d8f4590320e1343a915b6394170650a8f35d6926">>
                     , <<"salt">>, <<"salt">>
                     , <<"is_superuser">>, false
                     }
                   , { <<"username">>, <<"sha256">>
                     , <<"password">>, <<"5d5b09f6dcb2d53a5fffc60c4ac0d55fabdf556069d6631545f42aa6e3500f2e">>
                     , <<"salt">>, <<"salt">>
                     , <<"is_superuser">>, false
                     }
                   , { <<"username">>, <<"pbkdf2_password">>
                     , <<"password">>, <<"cdedb5281bb2f801565a1122b2563515">>
                     , <<"salt">>, <<"ATHENA.MIT.EDUraeburn">>
                     , <<"is_superuser">>, false
                     }
                   , { <<"username">>, <<"bcrypt_foo">>
                     , <<"password">>, <<"$2a$12$sSS8Eg.ovVzaHzi1nUHYK.HbUIOdlQI0iS22Q5rd5z.JVVYH6sfm6">>
                     , <<"salt">>, <<"$2a$12$sSS8Eg.ovVzaHzi1nUHYK.">>
                     , <<"is_superuser">>, false
                     }
                   , { <<"username">>, <<"user_full">>
                     , <<"clientid">>, <<"client_full">>
                     , <<"common_name">>, <<"cn_full">>
                     , <<"distinguished_name">>, <<"dn_full">>
                     , <<"password">>, <<"plain">>
                     , <<"salt">>, <<"salt">>
                     , <<"is_superuser">>, false
                     }
                   ]).

%%--------------------------------------------------------------------
%% Setups
%%--------------------------------------------------------------------

all() ->
    OtherTCs = emqx_ct:all(?MODULE) -- resilience_tests(),
    [ {group, resilience}
    | OtherTCs].

resilience_tests() ->
    [ t_acl_superuser_timeout
    , t_available_acl_query_no_connection
    , t_available_acl_query_timeout
    , t_available_authn_query_timeout
    , t_authn_timeout
    , t_available
    ].

groups() ->
    [ {resilience, resilience_tests()}
    ].

init_per_suite(Config) ->
    emqx_ct_helpers:start_apps([emqx_auth_mongo], fun set_special_confs/1),
    %% avoid inter-suite flakiness
    ok = emqx_mod_acl_internal:unload([]),
    Config.

end_per_suite(_Cfg) ->
    deinit_mongo_data(),
    %% avoid inter-suite flakiness
    emqx_mod_acl_internal:load([]),
    emqx_ct_helpers:stop_apps([emqx_auth_mongo]).

set_special_confs(emqx) ->
    application:set_env(emqx, acl_nomatch, deny),
    application:set_env(emqx, allow_anonymous, false),
    application:set_env(emqx, enable_acl_cache, false);
set_special_confs(_App) ->
    ok.

init_per_group(resilience, Config) ->
    ProxyHost = os:getenv("PROXY_HOST", "toxiproxy"),
    ProxyPortStr = os:getenv("PROXY_PORT", "8474"),
    ProxyPort = list_to_integer(ProxyPortStr),
    reset_proxy(ProxyHost, ProxyPort),
    ProxyServer = ProxyHost ++ ":27017",
    {ok, OriginalServer} = application:get_env(emqx_auth_mongo, server),
    OriginalServerMap = maps:from_list(OriginalServer),
    NewServerMap = OriginalServerMap#{hosts => [ProxyServer]},
    NewServer = maps:to_list(NewServerMap),
    emqx_ct_helpers:stop_apps([emqx_auth_mongo]),
    Handler =
        fun(App = emqx_auth_mongo) ->
             application:set_env(emqx_auth_mongo, server, NewServer),
             set_special_confs(App);
           (App)->
             set_special_confs(App)
        end,
    emqx_ct_helpers:start_apps([emqx_auth_mongo], Handler),
    [ {original_server, OriginalServer}
    , {proxy_host, ProxyHost}
    , {proxy_port, ProxyPort}
    | Config];
init_per_group(_Group, Config) ->
    Config.

end_per_group(resilience, Config) ->
    OriginalServer = ?config(original_server, Config),
    application:set_env(emqx_auth_mongo, server, OriginalServer),
    emqx_ct_helpers:stop_apps([emqx_auth_mongo]),
    emqx_ct_helpers:start_apps([emqx_auth_mongo], fun set_special_confs/1),
    ok;
end_per_group(_Group, _Config) ->
    ok.

init_per_testcase(t_authn_full_selector_variables, Config) ->
    {ok, AuthQuery} = application:get_env(emqx_auth_mongo, auth_query),
    OriginalSelector = proplists:get_value(selector, AuthQuery),
    Selector = [ {<<"username">>, <<"%u">>}
               , {<<"clientid">>, <<"%c">>}
               , {<<"common_name">>, <<"%C">>}
               , {<<"distinguished_name">>, <<"%d">>}
               ],
    reload({auth_query, [{selector, Selector}]}),
    init_mongo_data(),
    [ {original_selector, OriginalSelector}
    , {selector, Selector}
    | Config];
init_per_testcase(_TestCase, Config) ->
    init_mongo_data(),
    Config.

end_per_testcase(t_authn_full_selector_variables, Config) ->
    OriginalSelector = ?config(original_selector, Config),
    reload({auth_query, [{selector, OriginalSelector}]}),
    deinit_mongo_data(),
    ok;
end_per_testcase(TestCase, Config)
 when TestCase =:= t_available_acl_query_timeout;
      TestCase =:= t_acl_superuser_timeout;
      TestCase =:= t_authn_no_connection;
<<<<<<< HEAD
=======
      TestCase =:= t_available_authn_query_timeout;
      TestCase =:= t_authn_timeout;
>>>>>>> fde012b2
      TestCase =:= t_available_acl_query_no_connection ->
    ProxyHost = ?config(proxy_host, Config),
    ProxyPort = ?config(proxy_port, Config),
    reset_proxy(ProxyHost, ProxyPort),
    %% force restart of clients because CI tends to get stuck...
    application:stop(emqx_auth_mongo),
    application:start(emqx_auth_mongo),
    wait_for_stabilization(#{attempts => 10, interval_ms => 500}),
    deinit_mongo_data(),
    ok;
end_per_testcase(_TestCase, _Config) ->
    deinit_mongo_data(),
    ok.

init_mongo_data() ->
    %% Users
    {ok, Connection} = ?POOL(?APP),
    mongo_api:delete(Connection, ?MONGO_CL_USER, {}),
    ?assertMatch({{true, _}, _}, mongo_api:insert(Connection, ?MONGO_CL_USER, ?INIT_AUTH)),
    %% ACLs
    mongo_api:delete(Connection, ?MONGO_CL_ACL, {}),
    ?assertMatch({{true, _}, _}, mongo_api:insert(Connection, ?MONGO_CL_ACL, ?INIT_ACL)).

deinit_mongo_data() ->
    {ok, Connection} = ?POOL(?APP),
    mongo_api:delete(Connection, ?MONGO_CL_USER, {}),
    mongo_api:delete(Connection, ?MONGO_CL_ACL, {}).

%%--------------------------------------------------------------------
%% Test cases
%%--------------------------------------------------------------------

%% for full coverage ;-)
t_authn_description(_Config) ->
    ?assert(is_list(emqx_auth_mongo:description())).

%% for full coverage ;-)
t_acl_description(_Config) ->
    ?assert(is_list(emqx_acl_mongo:description())).

t_check_auth(_) ->
    Plain = #{zone => external, clientid => <<"client1">>, username => <<"plain">>},
    Plain1 = #{zone => external, clientid => <<"client1">>, username => <<"plain2">>},
    Md5 = #{zone => external, clientid => <<"md5">>, username => <<"md5">>},
    Sha = #{zone => external, clientid => <<"sha">>, username => <<"sha">>},
    Sha256 = #{zone => external, clientid => <<"sha256">>, username => <<"sha256">>},
    Pbkdf2 = #{zone => external, clientid => <<"pbkdf2_password">>, username => <<"pbkdf2_password">>},
    Bcrypt = #{zone => external, clientid => <<"bcrypt_foo">>, username => <<"bcrypt_foo">>},
    User1 = #{zone => external, clientid => <<"bcrypt_foo">>, username => <<"user">>},
    reload({auth_query, [{password_hash, plain}]}),
    %% With exactly username/password, connection success
    {ok, #{is_superuser := true}} = emqx_access_control:authenticate(Plain#{password => <<"plain">>}),
    %% With exactly username and wrong password, connection fail
    {error, _} = emqx_access_control:authenticate(Plain#{password => <<"error_pwd">>}),
    %% With wrong username and wrong password, emqx_auth_mongo auth fail, then allow anonymous authentication
    {error, _} = emqx_access_control:authenticate(Plain1#{password => <<"error_pwd">>}),
    %% With wrong username and exactly password, emqx_auth_mongo auth fail, then allow anonymous authentication
    {error, _} = emqx_access_control:authenticate(Plain1#{password => <<"plain">>}),
    reload({auth_query, [{password_hash, md5}]}),
    {ok, #{is_superuser := false}} = emqx_access_control:authenticate(Md5#{password => <<"md5">>}),
    reload({auth_query, [{password_hash, sha}]}),
    {ok, #{is_superuser := false}} = emqx_access_control:authenticate(Sha#{password => <<"sha">>}),
    reload({auth_query, [{password_hash, sha256}]}),
    {ok, #{is_superuser := false}} = emqx_access_control:authenticate(Sha256#{password => <<"sha256">>}),
    %%pbkdf2 sha
    reload({auth_query, [{password_hash, {pbkdf2, sha, 1, 16}}, {password_field, [<<"password">>, <<"salt">>]}]}),
    {ok, #{is_superuser := false}} = emqx_access_control:authenticate(Pbkdf2#{password => <<"password">>}),
    reload({auth_query, [{password_hash, {salt, bcrypt}}]}),
    {ok, #{is_superuser := false}} = emqx_access_control:authenticate(Bcrypt#{password => <<"foo">>}),
    {error, _} = emqx_access_control:authenticate(User1#{password => <<"foo">>}),
    %% bad field config
    reload({auth_query, [{password_field, [<<"bad_field">>]}]}),
    ?assertEqual({error, password_error},
                 emqx_access_control:authenticate(Plain#{password => <<"plain">>})),
    %% unknown username
    Unknown = #{zone => unknown, clientid => <<"?">>, username => <<"?">>, password => <<"">>},
    ?assertEqual({error, not_authorized}, emqx_access_control:authenticate(Unknown)),
    ok.

t_authn_full_selector_variables(Config) ->
    Selector = ?config(selector, Config),
    ClientInfo = #{ zone => external
                  , clientid => <<"client_full">>
                  , username => <<"user_full">>
                  , cn => <<"cn_full">>
                  , dn => <<"dn_full">>
                  , password => <<"plain">>
                  },
    ?assertMatch({ok, _}, emqx_access_control:authenticate(ClientInfo)),
    EnvFields = [ clientid
                , username
                , cn
                , dn
                ],
    lists:foreach(
     fun(Field) ->
       UnauthorizedClientInfo = ClientInfo#{Field => <<"wrong">>},
       ?assertEqual({error, not_authorized},
                    emqx_access_control:authenticate(UnauthorizedClientInfo),
                    #{ field => Field
                     , client_info => UnauthorizedClientInfo
                     , selector => Selector
                     })
     end,
     EnvFields),
    ok.

t_authn_interpolation_no_info(_Config) ->
    Valid = #{zone => external, clientid => <<"client1">>,
              username => <<"plain">>, password => <<"plain">>},
    ?assertMatch({ok, _}, emqx_access_control:authenticate(Valid)),
    try
        %% has values that are equal to placeholders
        InterpolationUser = #{ <<"username">> => <<"%u">>
                             , <<"password">> => <<"plain">>
                             , <<"salt">> => <<"salt">>
                             , <<"is_superuser">> => true
                             },
        {ok, Conn} = ?POOL(?APP),
        {{true, _}, _} = mongo_api:insert(Conn, ?MONGO_CL_USER, InterpolationUser),
        Invalid = maps:without([username], Valid),
        ?assertMatch({error, not_authorized}, emqx_access_control:authenticate(Invalid))
    after
        deinit_mongo_data(),
        init_mongo_data()
    end.

%% authenticates, but superquery returns no documents
t_authn_empty_is_superuser_collection(_Config) ->
    {ok, SuperQuery} = application:get_env(emqx_auth_mongo, super_query),
    Collection = list_to_binary(proplists:get_value(collection, SuperQuery)),
    reload({auth_query, [{password_hash, plain}]}),
    Plain = #{zone => external, clientid => <<"client1">>,
              username => <<"plain">>, password => <<"plain">>},
    ok = snabbkaffe:start_trace(),
    ?force_ordering(
      #{?snk_kind := emqx_auth_mongo_superuser_check_authn_ok},
      #{?snk_kind := truncate_coll_enter}),
    ?force_ordering(
      #{?snk_kind := truncate_coll_done},
      #{?snk_kind := emqx_auth_mongo_superuser_query_enter}),
    try
        spawn_link(fun() ->
          ?tp(truncate_coll_enter, #{}),
          {ok, Conn} = ?POOL(?APP),
          {true, _} = mongo_api:delete(Conn, Collection, _Selector = #{}),
          ?tp(truncate_coll_done, #{})
        end),
        ?assertMatch({ok, #{is_superuser := false}}, emqx_access_control:authenticate(Plain)),
        ok = snabbkaffe:stop(),
        ok
    after
        init_mongo_data()
    end.

t_available(Config) ->
    ProxyHost = ?config(proxy_host, Config),
    ProxyPort = ?config(proxy_port, Config),
    Pool = ?APP,
    SuperQuery = #superquery{collection = SuperCollection} = superquery(),
    %% success;
    ?assertEqual(ok, emqx_auth_mongo:available(Pool, SuperQuery)),
    %% error with code;
    EmptySelector = #{},
    ?assertEqual(
       {error, {mongo_error, 2}},
       emqx_auth_mongo:available(Pool, SuperCollection, EmptySelector, fun error_code_query/3)),
    %% exception (in query)
    ?assertMatch(
       {error, _},
       with_failure(down, ProxyHost, ProxyPort,
         fun() ->
           Collection = <<"mqtt_user">>,
           Selector = #{},
           emqx_auth_mongo:available(Pool, Collection, Selector)
         end)),
    %% exception (arbitrary function)
    ?assertMatch(
       {error, _},
       with_failure(down, ProxyHost, ProxyPort,
         fun() ->
           Collection = <<"mqtt_user">>,
           Selector = #{},
           RaisingFun = fun(_, _, _) -> error(some_error) end,
           emqx_auth_mongo:available(Pool, Collection, Selector, RaisingFun)
         end)),
    ok.

t_check_acl(_) ->
    {ok, Connection} = ?POOL(?APP),
    User1 = #{zone => external, clientid => <<"client1">>, username => <<"testuser">>},
    User2 = #{zone => external, clientid => <<"client2">>, username => <<"dashboard">>},
    User3 = #{zone => external, clientid => <<"client2">>, username => <<"user3">>},
    User4 = #{zone => external, clientid => <<"$$client2">>, username => <<"$$user3">>},
    3 = mongo_api:count(Connection, ?MONGO_CL_ACL, {}, 17),
    %% ct log output
    allow = emqx_access_control:check_acl(User1, subscribe, <<"users/testuser/1">>),
    deny = emqx_access_control:check_acl(User1, subscribe, <<"$SYS/testuser/1">>),
    deny = emqx_access_control:check_acl(User2, subscribe, <<"a/b/c">>),
    allow = emqx_access_control:check_acl(User2, subscribe, <<"$SYS/testuser/1">>),
    allow = emqx_access_control:check_acl(User3, publish, <<"a/b/c">>),
    deny = emqx_access_control:check_acl(User3, publish, <<"c">>),
    deny = emqx_access_control:check_acl(User4, publish, <<"a/b/c">>),
    %% undefined value to interpolate
    User1Undef = User1#{clientid => undefined},
    allow = emqx_access_control:check_acl(User1Undef, subscribe, <<"users/testuser/1">>),
    ok.

t_acl_empty_results(_Config) ->
    #aclquery{selector = Selector} = aclquery(),
    User1 = #{zone => external, clientid => <<"client1">>, username => <<"testuser">>},
    try
        reload({acl_query, [{selector, []}]}),
        ?assertEqual(deny, emqx_access_control:check_acl(User1, subscribe, <<"users/testuser/1">>)),
        ok
    after
        reload({acl_query, [{selector, Selector}]})
    end,
    ok.

t_acl_exception(_Config) ->
    %% FIXME: is there a more authentic way to produce an exception in
    %% `match'???
    User1 = #{zone => external, clientid => not_a_binary, username => <<"testuser">>},
    ?assertEqual(deny, emqx_access_control:check_acl(User1, subscribe, <<"users/testuser/1">>)),
    ok.

t_acl_super(_) ->
    reload({auth_query, [{password_hash, plain}, {password_field, [<<"password">>]}]}),
    {ok, C} = emqtt:start_link([{clientid, <<"simpleClient">>},
                                {username, <<"plain">>},
                                {password, <<"plain">>}]),
    {ok, _} = emqtt:connect(C),
    timer:sleep(10),
    emqtt:subscribe(C, <<"TopicA">>, qos2),
    timer:sleep(1000),
    emqtt:publish(C, <<"TopicA">>, <<"Payload">>, qos2),
    timer:sleep(1000),
    receive
        {publish, #{payload := Payload}} ->
        ?assertEqual(<<"Payload">>, Payload)
    after
        1000 ->
        ct:fail({receive_timeout, <<"Payload">>}),
        ok
    end,
    emqtt:disconnect(C).

%% apparently, if the config is undefined in `emqx_auth_mongo_app:r',
%% this is allowed...
t_is_superuser_undefined(_Config) ->
    Pool = ClientInfo = unused_in_this_case,
    SuperQuery = undefined,
    ?assertNot(emqx_auth_mongo:is_superuser(Pool, SuperQuery, ClientInfo)),
    ok.

t_authn_timeout(Config) ->
    ProxyHost = ?config(proxy_host, Config),
    ProxyPort = ?config(proxy_port, Config),
    FailureType = timeout,
    {ok, C} = emqtt:start_link([{clientid, <<"simpleClient">>},
                                {username, <<"plain">>},
                                {password, <<"plain">>}]),
    unlink(C),

    ?check_trace(
       try
           enable_failure(FailureType, ProxyHost, ProxyPort),
           {error, {unauthorized_client, _}} = emqtt:connect(C),
           ok
       after
           heal_failure(FailureType, ProxyHost, ProxyPort)
       end,
       fun(Trace) ->
           %% fails with `{exit,{{{badmatch,{{error,closed},...'
           ?assertMatch([_], ?of_kind(emqx_auth_mongo_check_authn_error, Trace)),
           ok
       end),

    ok.

%% tests query timeout failure
t_available_authn_query_timeout(Config) ->
    ProxyHost = ?config(proxy_host, Config),
    ProxyPort = ?config(proxy_port, Config),
    FailureType = timeout,
    SuperQuery = superquery(),

    ?check_trace(
       #{timetrap => timer:seconds(60)},
       try
           enable_failure(FailureType, ProxyHost, ProxyPort),
           Pool = ?APP,
           %% query_multi returns an empty list even on failures.
           ?assertEqual({error, timeout}, emqx_auth_mongo:available(Pool, SuperQuery)),
           ok
       after
           heal_failure(FailureType, ProxyHost, ProxyPort)
       end,
       fun(Trace) ->
         ?assertMatch(
            [#{?snk_kind := emqx_auth_mongo_available_error , error := _}],
            ?of_kind(emqx_auth_mongo_available_error, Trace))
       end),

    ok.

%% tests query_multi failure
t_available_acl_query_no_connection(Config) ->
    test_acl_query_failure(down, Config).

%% ensure query_multi has a timeout
t_available_acl_query_timeout(Config) ->
    ct:timetrap(90000),
    test_acl_query_failure(timeout, Config).

%% checks that `with_timeout' lets unknown errors pass through
t_query_multi_unknown_exception(_Config) ->
    ok = meck:new(ecpool, [no_link, no_history, non_strict, passthrough]),
    ok = meck:expect(ecpool, with_client, fun(_, _) -> throw(some_error) end),
    Pool = ?APP,
    Collection = ?MONGO_CL_ACL,
    SelectorList = [#{<<"username">> => <<"user">>}],
    try
        ?assertThrow(some_error, emqx_auth_mongo:query_multi(Pool, Collection, SelectorList))
    after
        meck:unload(ecpool)
    end.

t_acl_superuser_timeout(Config) ->
    ProxyHost = ?config(proxy_host, Config),
    ProxyPort = ?config(proxy_port, Config),
    FailureType = timeout,
    reload({auth_query, [{password_hash, plain}, {password_field, [<<"password">>]}]}),
    {ok, C} = emqtt:start_link([{clientid, <<"simpleClient">>},
                                {username, <<"plain">>},
                                {password, <<"plain">>}]),
    unlink(C),

    ?check_trace(
       try
           ?force_ordering(
              #{?snk_kind := emqx_auth_mongo_superuser_check_authn_ok},
              #{?snk_kind := connection_will_cut}
             ),
           ?force_ordering(
              #{?snk_kind := connection_cut},
              #{?snk_kind := emqx_auth_mongo_superuser_query_enter}
             ),
           spawn(fun() ->
                   ?tp(connection_will_cut, #{}),
                   enable_failure(FailureType, ProxyHost, ProxyPort),
                   ?tp(connection_cut, #{})
                 end),

           {ok, _} = emqtt:connect(C),
           ok = emqtt:disconnect(C),
           ok
       after
           heal_failure(FailureType, ProxyHost, ProxyPort)
       end,
       fun(Trace) ->
         ?assertMatch(
            [ #{ ?snk_kind := emqx_auth_mongo_superuser_query_error
               , error := _
               }
            , #{ ?snk_kind := emqx_auth_mongo_superuser_query_result
               , is_superuser := false
               }
            ],
            ?of_kind([ emqx_auth_mongo_superuser_query_error
                     , emqx_auth_mongo_superuser_query_result
                     ], Trace))
       end),

    ok.

%%--------------------------------------------------------------------
%% Utils
%%--------------------------------------------------------------------

test_acl_query_failure(FailureType, Config) ->
    ProxyHost = ?config(proxy_host, Config),
    ProxyPort = ?config(proxy_port, Config),
    ACLQuery = aclquery(),

    ?check_trace(
       #{timetrap => timer:seconds(60)},
       try
           ?force_ordering(
              #{?snk_kind := emqx_auth_mongo_query_multi_enter},
              #{?snk_kind := connection_will_cut}
             ),
           ?force_ordering(
              #{?snk_kind := connection_cut},
              #{?snk_kind := emqx_auth_mongo_query_multi_find_selector}
             ),
           spawn(fun() ->
                   ?tp(connection_will_cut, #{}),
                   enable_failure(FailureType, ProxyHost, ProxyPort),
                   ?tp(connection_cut, #{})
                 end),
           Pool = ?APP,
           %% query_multi returns an empty list even on failures.
           ?assertMatch(ok, emqx_auth_mongo:available(Pool, ACLQuery)),
           ok
       after
           heal_failure(FailureType, ProxyHost, ProxyPort)
       end,
       fun(Trace) ->
         ?assertMatch(
            [#{?snk_kind := emqx_auth_mongo_query_multi_error , error := _}],
            ?of_kind(emqx_auth_mongo_query_multi_error, Trace))
       end),

    ok.

reload({Par, Vals}) when is_list(Vals) ->
    application:stop(?APP),
    {ok, TupleVals} = application:get_env(?APP, Par),
    NewVals =
    lists:filtermap(fun({K, V}) ->
        case lists:keymember(K, 1, Vals) of
        false ->{true, {K, V}};
        _ -> false
        end
    end, TupleVals),
    application:set_env(?APP, Par, lists:append(NewVals, Vals)),
    application:start(?APP).

superquery() ->
    emqx_auth_mongo_app:with_env(super_query, fun(SQ) -> SQ end).

aclquery() ->
    emqx_auth_mongo_app:with_env(acl_query, fun(SQ) -> SQ end).

%% TODO: any easier way to make mongo return a map with an error code???
error_code_query(Pool, Collection, Selector) ->
    %% should be a query; this is to provoke an error return from
    %% mongo.
    WrongLimit = {},
    ecpool:with_client(
      Pool,
      fun(Conn) ->
        mongoc:transaction_query(
          Conn,
          fun(Conf = #{pool := Worker}) ->
            Query = mongoc:count_query(Conf, Collection, Selector, WrongLimit),
            {_, Res} = mc_worker_api:command(Worker, Query),
            Res
          end)
      end).

wait_for_stabilization(#{attempts := Attempts, interval_ms := IntervalMS})
  when Attempts > 0 ->
    try
        {ok, Conn} = ?POOL(?APP),
        #{} = mongo_api:find_one(Conn, ?MONGO_CL_USER, #{}, #{}),
        ok
    catch
        _:_ ->
            ct:pal("mongodb connection still stabilizing... sleeping for ~b ms", [IntervalMS]),
            ct:sleep(IntervalMS),
            wait_for_stabilization(#{attempts => Attempts - 1, interval_ms => IntervalMS})
    end;
wait_for_stabilization(_) ->
    error(mongo_connection_did_not_stabilize).

%% TODO: move to ct helpers???
reset_proxy(ProxyHost, ProxyPort) ->
    Url = "http://" ++ ProxyHost ++ ":" ++ integer_to_list(ProxyPort) ++ "/reset",
    Body = <<>>,
    {ok, {{_, 204, _}, _, _}} = httpc:request(post, {Url, [], "application/json", Body}, [],
                                              [{body_format, binary}]).

with_failure(FailureType, ProxyHost, ProxyPort, Fun) ->
    enable_failure(FailureType, ProxyHost, ProxyPort),
    try
        Fun()
    after
        heal_failure(FailureType, ProxyHost, ProxyPort)
    end.

enable_failure(FailureType, ProxyHost, ProxyPort) ->
    case FailureType of
        down -> switch_proxy(off, ProxyHost, ProxyPort);
        timeout -> timeout_proxy(on, ProxyHost, ProxyPort);
        latency_up -> latency_up_proxy(on, ProxyHost, ProxyPort)
    end.

heal_failure(FailureType, ProxyHost, ProxyPort) ->
    case FailureType of
        down -> switch_proxy(on, ProxyHost, ProxyPort);
        timeout -> timeout_proxy(off, ProxyHost, ProxyPort);
        latency_up -> latency_up_proxy(off, ProxyHost, ProxyPort)
    end.

switch_proxy(Switch, ProxyHost, ProxyPort) ->
    Url = "http://" ++ ProxyHost ++ ":" ++ integer_to_list(ProxyPort) ++ "/proxies/mongo",
    Body = case Switch of
               off -> <<"{\"enabled\":false}">>;
               on  -> <<"{\"enabled\":true}">>
           end,
    {ok, {{_, 200, _}, _, _}} = httpc:request(post, {Url, [], "application/json", Body}, [],
                                              [{body_format, binary}]).

timeout_proxy(on, ProxyHost, ProxyPort) ->
    Url = "http://" ++ ProxyHost ++ ":" ++ integer_to_list(ProxyPort) ++ "/proxies/mongo/toxics",
    Body = <<"{\"name\":\"timeout\",\"type\":\"timeout\","
             "\"stream\":\"upstream\",\"toxicity\":1.0,"
             "\"attributes\":{\"timeout\":0}}">>,
    {ok, {{_, 200, _}, _, _}} = httpc:request(post, {Url, [], "application/json", Body}, [],
                                              [{body_format, binary}]);
timeout_proxy(off, ProxyHost, ProxyPort) ->
    Url = "http://" ++ ProxyHost ++ ":" ++ integer_to_list(ProxyPort) ++ "/proxies/mongo/toxics/timeout",
    Body = <<>>,
    {ok, {{_, 204, _}, _, _}} = httpc:request(delete, {Url, [], "application/json", Body}, [],
                                              [{body_format, binary}]).

latency_up_proxy(on, ProxyHost, ProxyPort) ->
    Url = "http://" ++ ProxyHost ++ ":" ++ integer_to_list(ProxyPort) ++ "/proxies/mongo/toxics",
    Body = <<"{\"name\":\"latency_up\",\"type\":\"latency\","
             "\"stream\":\"upstream\",\"toxicity\":1.0,"
             "\"attributes\":{\"latency\":20000,\"jitter\":3000}}">>,
    {ok, {{_, 200, _}, _, _}} = httpc:request(post, {Url, [], "application/json", Body}, [],
                                              [{body_format, binary}]);
latency_up_proxy(off, ProxyHost, ProxyPort) ->
    Url = "http://" ++ ProxyHost ++ ":" ++ integer_to_list(ProxyPort) ++ "/proxies/mongo/toxics/latency_up",
    Body = <<>>,
    {ok, {{_, 204, _}, _, _}} = httpc:request(delete, {Url, [], "application/json", Body}, [],
                                              [{body_format, binary}]).<|MERGE_RESOLUTION|>--- conflicted
+++ resolved
@@ -186,11 +186,8 @@
  when TestCase =:= t_available_acl_query_timeout;
       TestCase =:= t_acl_superuser_timeout;
       TestCase =:= t_authn_no_connection;
-<<<<<<< HEAD
-=======
       TestCase =:= t_available_authn_query_timeout;
       TestCase =:= t_authn_timeout;
->>>>>>> fde012b2
       TestCase =:= t_available_acl_query_no_connection ->
     ProxyHost = ?config(proxy_host, Config),
     ProxyPort = ?config(proxy_port, Config),
