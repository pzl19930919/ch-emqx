--- conflicted
+++ resolved
@@ -1,11 +1,7 @@
 {deps,
-<<<<<<< HEAD
- [{lwm2m_coap, {git, "https://github.com/emqx/lwm2m-coap", {tag, "v1.1.3"}}}
-=======
   %% lwm2m-coap v.1.* is for emqx v4.3.*
   %% lwm2m-coap v.2.* is for emqx v5.*
  [{lwm2m_coap, {git, "https://github.com/emqx/lwm2m-coap", {tag, "v2.0.0"}}}
->>>>>>> ccc9a96f
  ]}.
 
 {profiles,
