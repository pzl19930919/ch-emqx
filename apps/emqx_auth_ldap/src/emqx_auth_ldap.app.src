{application, emqx_auth_ldap,
 [{description, "EMQ X Authentication/ACL with LDAP"},
<<<<<<< HEAD
  {vsn, "4.3.1"}, % strict semver, bump manually!
=======
  {vsn, "4.4.0"}, % strict semver, bump manually!
>>>>>>> 9977d836
  {modules, []},
  {registered, [emqx_auth_ldap_sup]},
  {applications, [kernel,stdlib,eldap2,ecpool]},
  {mod, {emqx_auth_ldap_app,[]}},
  {env, []},
  {licenses, ["Apache-2.0"]},
  {maintainers, ["EMQ X Team <contact@emqx.io>"]},
  {links, [{"Homepage", "https://emqx.io/"},
           {"Github", "https://github.com/emqx/emqx-auth-ldap"}
          ]}
 ]}.<|MERGE_RESOLUTION|>--- conflicted
+++ resolved
@@ -1,10 +1,6 @@
 {application, emqx_auth_ldap,
  [{description, "EMQ X Authentication/ACL with LDAP"},
-<<<<<<< HEAD
-  {vsn, "4.3.1"}, % strict semver, bump manually!
-=======
   {vsn, "4.4.0"}, % strict semver, bump manually!
->>>>>>> 9977d836
   {modules, []},
   {registered, [emqx_auth_ldap_sup]},
   {applications, [kernel,stdlib,eldap2,ecpool]},
