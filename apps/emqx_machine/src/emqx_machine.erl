--- conflicted
+++ resolved
@@ -32,16 +32,7 @@
             os:set_signal(sigterm, handle) %% default is handle
     end,
     ok = set_backtrace_depth(),
-<<<<<<< HEAD
-    %% emqx_config:init_load(emqx_conf_schema),
     ok = print_otp_version_warning().
-=======
-    ok = print_otp_version_warning(),
-    ok = load_config_files(),
-    ekka:start(),
-    ok = mria_rlog:wait_for_shards([?EMQX_MACHINE_SHARD], infinity),
-    ok.
->>>>>>> 8e58699f
 
 graceful_shutdown() ->
     emqx_machine_terminator:graceful_wait().
