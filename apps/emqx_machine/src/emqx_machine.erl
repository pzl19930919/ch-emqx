%%--------------------------------------------------------------------
%% Copyright (c) 2021 EMQ Technologies Co., Ltd. All Rights Reserved.
%%
%% Licensed under the Apache License, Version 2.0 (the "License");
%% you may not use this file except in compliance with the License.
%% You may obtain a copy of the License at
%%
%%     http://www.apache.org/licenses/LICENSE-2.0
%%
%% Unless required by applicable law or agreed to in writing, software
%% distributed under the License is distributed on an "AS IS" BASIS,
%% WITHOUT WARRANTIES OR CONDITIONS OF ANY KIND, either express or implied.
%% See the License for the specific language governing permissions and
%% limitations under the License.
%%--------------------------------------------------------------------

-module(emqx_machine).

-export([ start/0
        , graceful_shutdown/0
        , is_ready/0
        ]).

-include_lib("emqx/include/logger.hrl").
-include_lib("emqx/include/emqx.hrl").

-define(EMQX_SHARDS, [ ?ROUTE_SHARD
    , ?COMMON_SHARD
    , ?SHARED_SUB_SHARD
    , ?RULE_ENGINE_SHARD
    , ?MOD_DELAYED_SHARD
]).

%% @doc EMQ X boot entrypoint.
start() ->
    case os:type() of
        {win32, nt} -> ok;
        _nix ->
            os:set_signal(sighup, ignore),
            os:set_signal(sigterm, handle) %% default is handle
    end,
    ok = set_backtrace_depth(),
    ok = print_otp_version_warning(),

    ok = load_config_files(),
    %% Load application first for ekka_mnesia scanner
    ekka:start(),
    ok = ekka_rlog:wait_for_shards(?EMQX_SHARDS, infinity),
    ok.

graceful_shutdown() ->
    emqx_machine_terminator:graceful_wait().

set_backtrace_depth() ->
    {ok, Depth} = application:get_env(emqx_machine, backtrace_depth),
    _ = erlang:system_flag(backtrace_depth, Depth),
    ok.

%% @doc Return true if boot is complete.
is_ready() ->
    emqx_machine_terminator:is_running().

-if(?OTP_RELEASE > 22).
print_otp_version_warning() -> ok.
-else.
print_otp_version_warning() ->
    ?ULOG("WARNING: Running on Erlang/OTP version ~p. Recommended: 23~n",
          [?OTP_RELEASE]).
-endif. % OTP_RELEASE > 22

load_config_files() ->
    %% the app env 'config_files' for 'emqx` app should be set
    %% in app.time.config by boot script before starting Erlang VM
    ConfFiles = application:get_env(emqx, config_files, []),
    %% emqx_machine_schema is a superset of emqx_schema
    ok = emqx_config:init_load(emqx_machine_schema, ConfFiles),
    %% to avoid config being loaded again when emqx app starts.
<<<<<<< HEAD
    ok = emqx_app:set_init_config_load_done().
=======
    ok = emqx_app:set_init_config_load_done().

start_autocluster() ->
    ekka:callback(prepare, fun ?MODULE:stop_apps/1),
    ekka:callback(reboot,  fun ?MODULE:ensure_apps_started/0),
    _ = ekka:autocluster(emqx), %% returns 'ok' or a pid or 'any()' as in spec
    ok.

stop_apps(Reason) ->
    ?SLOG(info, #{msg => "stopping_apps", reason => Reason}),
    _ = emqx_alarm_handler:unload(),
    lists:foreach(fun stop_one_app/1, lists:reverse(sorted_reboot_apps())).

stop_one_app(App) ->
    ?SLOG(debug, #{msg => "stopping_app", app => App}),
    try
        _ = application:stop(App)
    catch
        C : E ->
            ?SLOG(error, #{msg => "failed_to_stop_app",
                           app => App,
                           exception => C,
                           reason => E})
    end.


ensure_apps_started() ->
    lists:foreach(fun start_one_app/1, sorted_reboot_apps()).

start_one_app(App) ->
    ?SLOG(debug, #{msg => "starting_app", app => App}),
    case application:ensure_all_started(App) of
        {ok, Apps} ->
            ?SLOG(debug, #{msg => "started_apps", apps => Apps});
        {error, Reason} ->
            ?SLOG(critical, #{msg => "failed_to_start_app", app => App, reason => Reason}),
            error({failed_to_start_app, App, Reason})
    end.

%% list of app names which should be rebooted when:
%% 1. due to static static config change
%% 2. after join a cluster
reboot_apps() ->
    [ gproc
    , esockd
    , ranch
    , cowboy
    , emqx
    , emqx_prometheus
    , emqx_modules
    , emqx_dashboard
    , emqx_connector
    , emqx_gateway
    , emqx_statsd
    , emqx_resource
    , emqx_rule_engine
    , emqx_bridge
    , emqx_bridge_mqtt
    , emqx_plugin_libs
    , emqx_management
    , emqx_retainer
    , emqx_exhook
    , emqx_authn
    , emqx_authz
    , emqx_psk
    ].

sorted_reboot_apps() ->
    Apps = [{App, app_deps(App)} || App <- reboot_apps()],
    sorted_reboot_apps(Apps).

app_deps(App) ->
    case application:get_key(App, applications) of
        undefined -> [];
        {ok, List} -> lists:filter(fun(A) -> lists:member(A, reboot_apps()) end, List)
    end.

sorted_reboot_apps(Apps) ->
    G = digraph:new(),
    try
        lists:foreach(fun({App, Deps}) -> add_app(G, App, Deps) end, Apps),
        case digraph_utils:topsort(G) of
            Sorted when is_list(Sorted) ->
                Sorted;
            false ->
                Loops = find_loops(G),
                error({circular_application_dependency, Loops})
        end
    after
        digraph:delete(G)
    end.

add_app(G, App, undefined) ->
    ?SLOG(debug, #{msg => "app_is_not_loaded", app => App}),
    %% not loaded
    add_app(G, App, []);
add_app(_G, _App, []) ->
    ok;
add_app(G, App, [Dep | Deps]) ->
    digraph:add_vertex(G, App),
    digraph:add_vertex(G, Dep),
    digraph:add_edge(G, Dep, App), %% dep -> app as dependency
    add_app(G, App, Deps).

find_loops(G) ->
    lists:filtermap(
      fun (App) ->
              case digraph:get_short_cycle(G, App) of
                  false -> false;
                  Apps -> {true, Apps}
              end
      end, digraph:vertices(G)).
>>>>>>> e62af95d
<|MERGE_RESOLUTION|>--- conflicted
+++ resolved
@@ -75,119 +75,4 @@
     %% emqx_machine_schema is a superset of emqx_schema
     ok = emqx_config:init_load(emqx_machine_schema, ConfFiles),
     %% to avoid config being loaded again when emqx app starts.
-<<<<<<< HEAD
-    ok = emqx_app:set_init_config_load_done().
-=======
-    ok = emqx_app:set_init_config_load_done().
-
-start_autocluster() ->
-    ekka:callback(prepare, fun ?MODULE:stop_apps/1),
-    ekka:callback(reboot,  fun ?MODULE:ensure_apps_started/0),
-    _ = ekka:autocluster(emqx), %% returns 'ok' or a pid or 'any()' as in spec
-    ok.
-
-stop_apps(Reason) ->
-    ?SLOG(info, #{msg => "stopping_apps", reason => Reason}),
-    _ = emqx_alarm_handler:unload(),
-    lists:foreach(fun stop_one_app/1, lists:reverse(sorted_reboot_apps())).
-
-stop_one_app(App) ->
-    ?SLOG(debug, #{msg => "stopping_app", app => App}),
-    try
-        _ = application:stop(App)
-    catch
-        C : E ->
-            ?SLOG(error, #{msg => "failed_to_stop_app",
-                           app => App,
-                           exception => C,
-                           reason => E})
-    end.
-
-
-ensure_apps_started() ->
-    lists:foreach(fun start_one_app/1, sorted_reboot_apps()).
-
-start_one_app(App) ->
-    ?SLOG(debug, #{msg => "starting_app", app => App}),
-    case application:ensure_all_started(App) of
-        {ok, Apps} ->
-            ?SLOG(debug, #{msg => "started_apps", apps => Apps});
-        {error, Reason} ->
-            ?SLOG(critical, #{msg => "failed_to_start_app", app => App, reason => Reason}),
-            error({failed_to_start_app, App, Reason})
-    end.
-
-%% list of app names which should be rebooted when:
-%% 1. due to static static config change
-%% 2. after join a cluster
-reboot_apps() ->
-    [ gproc
-    , esockd
-    , ranch
-    , cowboy
-    , emqx
-    , emqx_prometheus
-    , emqx_modules
-    , emqx_dashboard
-    , emqx_connector
-    , emqx_gateway
-    , emqx_statsd
-    , emqx_resource
-    , emqx_rule_engine
-    , emqx_bridge
-    , emqx_bridge_mqtt
-    , emqx_plugin_libs
-    , emqx_management
-    , emqx_retainer
-    , emqx_exhook
-    , emqx_authn
-    , emqx_authz
-    , emqx_psk
-    ].
-
-sorted_reboot_apps() ->
-    Apps = [{App, app_deps(App)} || App <- reboot_apps()],
-    sorted_reboot_apps(Apps).
-
-app_deps(App) ->
-    case application:get_key(App, applications) of
-        undefined -> [];
-        {ok, List} -> lists:filter(fun(A) -> lists:member(A, reboot_apps()) end, List)
-    end.
-
-sorted_reboot_apps(Apps) ->
-    G = digraph:new(),
-    try
-        lists:foreach(fun({App, Deps}) -> add_app(G, App, Deps) end, Apps),
-        case digraph_utils:topsort(G) of
-            Sorted when is_list(Sorted) ->
-                Sorted;
-            false ->
-                Loops = find_loops(G),
-                error({circular_application_dependency, Loops})
-        end
-    after
-        digraph:delete(G)
-    end.
-
-add_app(G, App, undefined) ->
-    ?SLOG(debug, #{msg => "app_is_not_loaded", app => App}),
-    %% not loaded
-    add_app(G, App, []);
-add_app(_G, _App, []) ->
-    ok;
-add_app(G, App, [Dep | Deps]) ->
-    digraph:add_vertex(G, App),
-    digraph:add_vertex(G, Dep),
-    digraph:add_edge(G, Dep, App), %% dep -> app as dependency
-    add_app(G, App, Deps).
-
-find_loops(G) ->
-    lists:filtermap(
-      fun (App) ->
-              case digraph:get_short_cycle(G, App) of
-                  false -> false;
-                  Apps -> {true, Apps}
-              end
-      end, digraph:vertices(G)).
->>>>>>> e62af95d
+    ok = emqx_app:set_init_config_load_done().