--- conflicted
+++ resolved
@@ -50,11 +50,8 @@
 ]).
 
 -ifdef(TEST).
--export([create/6]).
-<<<<<<< HEAD
-=======
+-export([create/7]).
 -export([trans/2, force_create_app/1]).
->>>>>>> 788698f1
 -endif.
 
 -define(APP, emqx_app).
@@ -123,22 +120,14 @@
     init_bootstrap_file(File).
 
 create(Name, Enable, ExpiredAt, Desc, Role) ->
+    ApiKey = generate_unique_api_key(Name),
     ApiSecret = generate_api_secret(),
-<<<<<<< HEAD
-    create(Name, ApiSecret, Enable, ExpiredAt, Desc, Role).
-
-create(Name, ApiSecret, Enable, ExpiredAt, Desc, Role) ->
+    create(Name, ApiKey, ApiSecret, Enable, ExpiredAt, Desc, Role).
+
+create(Name, ApiKey, ApiSecret, Enable, ExpiredAt, Desc, Role) ->
     case mnesia:table_info(?APP, size) < 100 of
-        true -> create_app(Name, ApiSecret, Enable, ExpiredAt, Desc, Role);
-=======
-    ApiKey = generate_unique_api_key(Name),
-    create(Name, ApiKey, ApiSecret, Enable, ExpiredAt, Desc).
-
-create(Name, ApiKey, ApiSecret, Enable, ExpiredAt, Desc) ->
-    case mnesia:table_info(?APP, size) < 100 of
-        true -> create_app(Name, ApiKey, ApiSecret, Enable, ExpiredAt, Desc);
->>>>>>> 788698f1
-        false -> {error, "Maximum ApiKey"}
+        true -> create_app(Name, ApiKey, ApiSecret, Enable, ExpiredAt, Desc, Role);
+        false -> {error, "Maximum number of ApiKeys reached."}
     end.
 
 read(Name) ->
@@ -252,11 +241,7 @@
 is_expired(undefined) -> false;
 is_expired(ExpiredTime) -> ExpiredTime < erlang:system_time(second).
 
-<<<<<<< HEAD
-create_app(Name, ApiSecret, Enable, ExpiredAt, Desc, Role) ->
-=======
-create_app(Name, ApiKey, ApiSecret, Enable, ExpiredAt, Desc) ->
->>>>>>> 788698f1
+create_app(Name, ApiKey, ApiSecret, Enable, ExpiredAt, Desc, Role) ->
     App =
         #?APP{
             name = Name,
@@ -274,18 +259,13 @@
             Error
     end.
 
-<<<<<<< HEAD
-create_app(App = #?APP{api_key = ApiKey, name = Name, extra = #{role := Role}}) ->
+create_app(App = #?APP{extra = #{role := Role}}) ->
     case valid_role(Role) of
         ok ->
-            trans(fun ?MODULE:do_create_app/3, [App, ApiKey, Name]);
+            trans(fun ?MODULE:do_create_app/1, [App]);
         Error ->
             Error
     end.
-=======
-create_app(App) ->
-    trans(fun ?MODULE:do_create_app/1, [App]).
->>>>>>> 788698f1
 
 force_create_app(App) ->
     trans(fun ?MODULE:do_force_create_app/1, [App]).
@@ -406,25 +386,15 @@
 add_bootstrap_file(File, Dev, MP, Line) ->
     case file:read_line(Dev) of
         {ok, Bin} ->
-<<<<<<< HEAD
             case parse_bootstrap_line(Bin, MP) of
-                {ok, [AppKey, ApiSecret, Role]} ->
-=======
-            case re:run(Bin, MP, [global, {capture, all_but_first, binary}]) of
-                {match, [[ApiKey, ApiSecret]]} ->
->>>>>>> 788698f1
+                {ok, [ApiKey, ApiSecret, Role]} ->
                     App =
                         #?APP{
                             name = generate_unique_name(?FROM_BOOTSTRAP_FILE_PREFIX, ApiKey),
                             api_key = ApiKey,
                             api_secret_hash = emqx_dashboard_admin:hash(ApiSecret),
                             enable = true,
-<<<<<<< HEAD
-                            expired_at = infinity,
                             extra = #{desc => ?BOOTSTRAP_TAG, role => Role},
-=======
-                            desc = ?BOOTSTRAP_TAG,
->>>>>>> 788698f1
                             created_at = erlang:system_time(second),
                             expired_at = infinity
                         },
@@ -455,9 +425,9 @@
 
 parse_bootstrap_line(Bin, MP) ->
     case re:run(Bin, MP, [global, {capture, all_but_first, binary}]) of
-        {match, [[_AppKey, _ApiSecret] = Args]} ->
+        {match, [[_ApiKey, _ApiSecret] = Args]} ->
             {ok, Args ++ [?ROLE_API_DEFAULT]};
-        {match, [[_AppKey, _ApiSecret, Role] = Args]} ->
+        {match, [[_ApiKey, _ApiSecret, Role] = Args]} ->
             case valid_role(Role) of
                 ok ->
                     {ok, Args};
