--- conflicted
+++ resolved
@@ -664,22 +664,12 @@
 -endif.
 
 -ifndef(EMQX_ENTERPRISE).
-<<<<<<< HEAD
-
 covert_empty_headers([]) -> #{};
 covert_empty_headers(Other) -> Other.
 
 flag_to_boolean(<<"on">>) -> true;
 flag_to_boolean(<<"off">>) -> false;
 flag_to_boolean(Other) -> Other.
-
--endif.
-=======
-covert_empty_headers(Headers) ->
-    case Headers of
-        [] -> #{};
-        Other -> Other
-    end.
 -endif.
 
 read_global_auth_type(Data, Version) when Version =:= "4.0" orelse
@@ -709,5 +699,4 @@
 ensure_binary(A) when is_binary(A) ->
     A;
 ensure_binary(A) ->
-    list_to_binary(A).
->>>>>>> 48cbb9c0
+    list_to_binary(A).