%%--------------------------------------------------------------------
%% Copyright (c) 2020-2024 EMQ Technologies Co., Ltd. All Rights Reserved.
%%
%% Licensed under the Apache License, Version 2.0 (the "License");
%% you may not use this file except in compliance with the License.
%% You may obtain a copy of the License at
%%
%%     http://www.apache.org/licenses/LICENSE-2.0
%%
%% Unless required by applicable law or agreed to in writing, software
%% distributed under the License is distributed on an "AS IS" BASIS,
%% WITHOUT WARRANTIES OR CONDITIONS OF ANY KIND, either express or implied.
%% See the License for the specific language governing permissions and
%% limitations under the License.
%%--------------------------------------------------------------------
-module(emqx_mgmt_api_clients_SUITE).
-compile(export_all).
-compile(nowarn_export_all).

-include_lib("emqx/include/emqx_mqtt.hrl").
-include_lib("emqx/include/emqx_router.hrl").
-include_lib("stdlib/include/assert.hrl").
-include_lib("common_test/include/ct.hrl").
-include_lib("proper/include/proper.hrl").
-include_lib("snabbkaffe/include/snabbkaffe.hrl").
-include_lib("emqx/include/asserts.hrl").

-define(HTTP200, {"HTTP/1.1", 200, "OK"}).
-define(HTTP201, {"HTTP/1.1", 201, "Created"}).
-define(HTTP204, {"HTTP/1.1", 204, "No Content"}).
-define(HTTP400, {"HTTP/1.1", 400, "Bad Request"}).
-define(HTTP404, {"HTTP/1.1", 404, "Not Found"}).

all() ->
    [
        {group, general},
        {group, persistent_sessions},
        {group, non_persistent_cluster}
    ].

groups() ->
    AllTCs = emqx_common_test_helpers:all(?MODULE),
    GeneralTCs =
        AllTCs --
            (persistent_session_testcases() ++
                non_persistent_cluster_testcases() ++ client_msgs_testcases()),
    [
        {general, [
            {group, msgs_base64_encoding},
            {group, msgs_plain_encoding}
            | GeneralTCs
        ]},
        {persistent_sessions, persistent_session_testcases()},
        {non_persistent_cluster, non_persistent_cluster_testcases()},
        {msgs_base64_encoding, client_msgs_testcases()},
        {msgs_plain_encoding, client_msgs_testcases()}
    ].

persistent_session_testcases() ->
    [
        t_persistent_sessions1,
        t_persistent_sessions2,
        t_persistent_sessions3,
        t_persistent_sessions4,
        t_persistent_sessions5,
        t_persistent_sessions6,
        t_persistent_sessions_subscriptions1,
        t_list_clients_v2
    ].
non_persistent_cluster_testcases() ->
    [
        t_bulk_subscribe
    ].
client_msgs_testcases() ->
    [
        t_inflight_messages,
        t_mqueue_messages
    ].

init_per_suite(Config) ->
    Config.

end_per_suite(_Config) ->
    ok.

init_per_group(general, Config) ->
    Apps = emqx_cth_suite:start(
        [
            emqx,
            emqx_conf,
            emqx_management,
            emqx_mgmt_api_test_util:emqx_dashboard()
        ],
        #{work_dir => emqx_cth_suite:work_dir(Config)}
    ),
    [
        {apps, Apps},
        {api_auth_header, emqx_mgmt_api_test_util:auth_header_()}
        | Config
    ];
init_per_group(persistent_sessions, Config) ->
    AppSpecs = [
        {emqx,
            "durable_sessions.enable = true\n"
            "durable_sessions.disconnected_session_count_refresh_interval = 100ms"},
        emqx_management
    ],
    Dashboard = emqx_mgmt_api_test_util:emqx_dashboard(),
    Cluster = [
        {emqx_mgmt_api_clients_SUITE1, #{role => core, apps => AppSpecs ++ [Dashboard]}},
        {emqx_mgmt_api_clients_SUITE2, #{role => core, apps => AppSpecs}}
    ],
    Nodes =
        [N1 | _] = emqx_cth_cluster:start(
            Cluster,
            #{work_dir => emqx_cth_suite:work_dir(Config)}
        ),
    [
        {nodes, Nodes},
        {api_auth_header, erpc:call(N1, emqx_mgmt_api_test_util, auth_header_, [])}
        | Config
    ];
init_per_group(non_persistent_cluster, Config) ->
    AppSpecs = [
        emqx,
        emqx_conf,
        emqx_management
    ],
    Dashboard = emqx_mgmt_api_test_util:emqx_dashboard(),
    Cluster = [
        {mgmt_api_clients_SUITE1, #{role => core, apps => AppSpecs ++ [Dashboard]}},
        {mgmt_api_clients_SUITE2, #{role => core, apps => AppSpecs}}
    ],
    Nodes =
        [N1 | _] = emqx_cth_cluster:start(
            Cluster,
            #{work_dir => emqx_cth_suite:work_dir(Config)}
        ),
    [
        {nodes, Nodes},
        {api_auth_header, erpc:call(N1, emqx_mgmt_api_test_util, auth_header_, [])}
        | Config
    ];
init_per_group(msgs_base64_encoding, Config) ->
    [{payload_encoding, base64} | Config];
init_per_group(msgs_plain_encoding, Config) ->
    [{payload_encoding, plain} | Config];
init_per_group(_Group, Config) ->
    Config.

end_per_group(general, Config) ->
    Apps = ?config(apps, Config),
    ok = emqx_cth_suite:stop(Apps);
end_per_group(Group, Config) when
    Group =:= persistent_sessions;
    Group =:= non_persistent_cluster
->
    Nodes = ?config(nodes, Config),
    ok = emqx_cth_cluster:stop(Nodes);
end_per_group(_Group, _Config) ->
    ok.

init_per_testcase(_TC, Config) ->
    %% NOTE
    %% Wait until there are no stale clients data before running the testcase.
    ?retry(
        _Timeout = 100,
        _N = 10,
        ?assertMatch(
            {ok, {?HTTP200, _, #{<<"data">> := []}}},
            list_request(Config)
        )
    ),
    ok = snabbkaffe:start_trace(),
    Config.

end_per_testcase(TC, _Config) when
    TC =:= t_inflight_messages;
    TC =:= t_mqueue_messages
->
    ok = snabbkaffe:stop(),
    ClientId = atom_to_binary(TC),
    lists:foreach(
        fun(P) -> exit(P, kill) end, emqx_cm:lookup_channels(local, _Mtns = undefined, ClientId)
    ),
    ok = emqx_common_test_helpers:wait_for(
        ?FUNCTION_NAME,
        ?LINE,
        fun() -> [] =:= emqx_cm:lookup_channels(local, _Mtns1 = undefined, ClientId) end,
        5000
    ),
    ok = snabbkaffe:stop(),
    ok;
end_per_testcase(_TC, _Config) ->
    ok = snabbkaffe:stop(),
    ok.

t_clients(Config) ->
    Username1 = <<"user1">>,
    ClientId1 = <<"client1">>,

    Username2 = <<"user2">>,
    ClientId2 = <<"client2">>,

    Topic = <<"topic_1">>,
    Qos = 0,

    {ok, C1} = emqtt:start_link(#{
        username => Username1,
        clientid => ClientId1,
        proto_ver => v5,
        properties => #{'Session-Expiry-Interval' => 120}
    }),
    {ok, _} = emqtt:connect(C1),
    {ok, C2} = emqtt:start_link(#{username => Username2, clientid => ClientId2}),
    {ok, _} = emqtt:connect(C2),

    timer:sleep(300),

    %% get /clients
    ClientsPath = emqx_mgmt_api_test_util:api_path(["clients"]),
    {ok, {?HTTP200, _, Clients}} = request(get, ClientsPath, Config),
    ClientsMeta = maps:get(<<"meta">>, Clients),
    ClientsPage = maps:get(<<"page">>, ClientsMeta),
    ClientsLimit = maps:get(<<"limit">>, ClientsMeta),
    ClientsCount = maps:get(<<"count">>, ClientsMeta),
    ?assertEqual(ClientsPage, 1),
    ?assertEqual(ClientsLimit, emqx_mgmt:default_row_limit()),
    ?assertEqual(ClientsCount, 2),

    %% get /clients/:clientid
    Client1Path = emqx_mgmt_api_test_util:api_path(["clients", ClientId1]),
    {ok, {?HTTP200, _, Client1}} = request(get, Client1Path, Config),
    ?assertEqual(Username1, maps:get(<<"username">>, Client1)),
    ?assertEqual(ClientId1, maps:get(<<"clientid">>, Client1)),
    ?assertEqual(120, maps:get(<<"expiry_interval">>, Client1)),

    %% delete /clients/:clientid kickout
    true = erlang:unlink(C2),
    MRef = erlang:monitor(process, C2),
    Client2Path = emqx_mgmt_api_test_util:api_path(["clients", ClientId2]),
    {ok, {?HTTP204, _, _}} = request(delete, Client2Path, [], Config),
    ?assertReceive({'DOWN', MRef, process, C2, _}),
    %% Client info is cleared after DOWN event
    ?retry(_Interval = 100, _Attempts = 5, begin
        ?assertMatch(
            {error, {?HTTP404, _, _}},
            request(get, Client2Path, Config)
        )
    end),

    %% get /clients/:clientid/authorization/cache should have no authz cache
    Client1AuthzCachePath = emqx_mgmt_api_test_util:api_path([
        "clients",
        ClientId1,
        "authorization",
        "cache"
    ]),
    ?assertMatch(
        {ok, {?HTTP200, _, []}},
        request(get, Client1AuthzCachePath, Config)
    ),

    %% post /clients/:clientid/subscribe
    SubscribeBody = #{topic => Topic, qos => Qos, nl => 1, rh => 1},
    SubscribePath = emqx_mgmt_api_test_util:api_path(["clients", ClientId1, "subscribe"]),
    {ok, {?HTTP200, _, _}} = request(post, SubscribePath, SubscribeBody, Config),
    timer:sleep(100),
    {_, [{AfterSubTopic, #{qos := AfterSubQos}}]} = emqx_mgmt:list_client_subscriptions(
        _Mtns = undefined, ClientId1
    ),
    ?assertEqual(AfterSubTopic, Topic),
    ?assertEqual(AfterSubQos, Qos),

    %% get /clients/:clientid/subscriptions
    SubscriptionsPath = emqx_mgmt_api_test_util:api_path(["clients", ClientId1, "subscriptions"]),
    ?assertMatch(
        {ok,
            {?HTTP200, _, [
                #{
                    <<"clientid">> := ClientId1,
                    <<"nl">> := 1,
                    <<"rap">> := 0,
                    <<"rh">> := 1,
                    <<"node">> := _,
                    <<"qos">> := Qos,
                    <<"topic">> := Topic
                }
            ]}},
        request(get, SubscriptionsPath, Config)
    ),

    %% post /clients/:clientid/unsubscribe
    UnSubscribePath = emqx_mgmt_api_test_util:api_path(["clients", ClientId1, "unsubscribe"]),
    UnSubscribeBody = #{topic => Topic},
    ?assertMatch(
        {ok, {?HTTP204, _, _}},
        request(post, UnSubscribePath, UnSubscribeBody, Config)
    ),
    timer:sleep(100),
    ?assertEqual([], emqx_mgmt:list_client_subscriptions(undefined, ClientId1)),

    %% testcase cleanup, kickout client1
    disconnect_and_destroy_session(C1).

t_persistent_sessions1(Config) ->
    [N1, _N2] = ?config(nodes, Config),
    Port1 = get_mqtt_port(N1, tcp),

    ?assertMatch({ok, {?HTTP200, _, #{<<"data">> := []}}}, list_request(Config)),

    ?check_trace(
        begin
            %% Scenario 1
            %% 1) Client connects and is listed as connected.
            ?tp(notice, "scenario 1", #{}),
            ClientId = <<"c1">>,
            C1 = connect_client(#{port => Port1, clientid => ClientId}),
            assert_single_client(#{node => N1, clientid => ClientId, status => connected}, Config),
            %% 2) Client disconnects and is listed as disconnected.
            ok = emqtt:disconnect(C1),
            assert_single_client(
                #{node => N1, clientid => ClientId, status => disconnected}, Config
            ),
            %% 3) Client reconnects and is listed as connected.
            C2 = connect_client(#{port => Port1, clientid => ClientId}),
            assert_single_client(#{node => N1, clientid => ClientId, status => connected}, Config),
            %% 4) Client disconnects.
            ok = emqtt:stop(C2),
            %% 5) Session is GC'ed, client is removed from list.
            ?tp(notice, "gc", #{}),
            %% simulate GC
            ok = erpc:call(N1, emqx_persistent_session_ds, destroy_session, [ClientId]),
            ?retry(
                100,
                20,
                ?assertMatch(
                    {ok, {?HTTP200, _, #{<<"data">> := []}}},
                    list_request(Config)
                )
            ),
            ok
        end,
        []
    ),
    ok.

t_persistent_sessions2(Config) ->
    [N1, _N2] = ?config(nodes, Config),
    Port1 = get_mqtt_port(N1, tcp),

    ?assertMatch({ok, {?HTTP200, _, #{<<"data">> := []}}}, list_request(Config)),

    ?check_trace(
        begin
            %% Scenario 2
            %% 1) Client connects and is listed as connected.
            ?tp(notice, "scenario 2", #{}),
            ClientId = <<"c2">>,
            C1 = connect_client(#{port => Port1, clientid => ClientId}),
            assert_single_client(#{node => N1, clientid => ClientId, status => connected}, Config),
            unlink(C1),
            %% 2) Client connects to the same node and takes over, listed only once.
            C2 = connect_client(#{port => Port1, clientid => ClientId}),
            assert_single_client(#{node => N1, clientid => ClientId, status => connected}, Config),
            disconnect_and_destroy_session(C2)
        end,
        []
    ),
    ok.

t_persistent_sessions3(Config) ->
    [N1, N2] = ?config(nodes, Config),
    Port1 = get_mqtt_port(N1, tcp),
    Port2 = get_mqtt_port(N2, tcp),

    ?assertMatch({ok, {?HTTP200, _, #{<<"data">> := []}}}, list_request(Config)),

    ?check_trace(
        begin
            %% Scenario 3
            %% 1) Client connects and is listed as connected.
            ?tp(notice, "scenario 3", #{}),
            ClientId = <<"c3">>,
            C1 = connect_client(#{port => Port1, clientid => ClientId}),
            assert_single_client(#{node => N1, clientid => ClientId, status => connected}, Config),
            unlink(C1),
            %% 2) Client connects to *another node* and takes over, listed only once.
            C2 = connect_client(#{port => Port2, clientid => ClientId}),
            assert_single_client(#{node => N2, clientid => ClientId, status => connected}, Config),
            %% Doesn't show up in the other node while alive
            ?retry(
                100,
                20,
                ?assertMatch(
                    {ok, {?HTTP200, _, #{<<"data">> := []}}},
                    list_request(#{node => N1}, Config)
                )
            ),
            disconnect_and_destroy_session(C2)
        end,
        []
    ),
    ok.

t_persistent_sessions4(Config) ->
    [N1, N2] = ?config(nodes, Config),
    Port1 = get_mqtt_port(N1, tcp),
    Port2 = get_mqtt_port(N2, tcp),

    ?assertMatch({ok, {?HTTP200, _, #{<<"data">> := []}}}, list_request(Config)),

    ?check_trace(
        begin
            %% Scenario 4
            %% 1) Client connects and is listed as connected.
            ?tp(notice, "scenario 4", #{}),
            ClientId = <<"c4">>,
            C1 = connect_client(#{port => Port1, clientid => ClientId}),
            assert_single_client(#{node => N1, clientid => ClientId, status => connected}, Config),
            %% 2) Client disconnects and is listed as disconnected.
            ok = emqtt:stop(C1),
            %% While disconnected, shows up in both nodes.
            assert_single_client(
                #{node => N1, clientid => ClientId, status => disconnected}, Config
            ),
            assert_single_client(
                #{node => N2, clientid => ClientId, status => disconnected}, Config
            ),
            %% 3) Client reconnects to *another node* and is listed as connected once.
            C2 = connect_client(#{port => Port2, clientid => ClientId}),
            assert_single_client(#{node => N2, clientid => ClientId, status => connected}, Config),
            %% Doesn't show up in the other node while alive
            ?retry(
                100,
                20,
                ?assertMatch(
                    {ok, {?HTTP200, _, #{<<"data">> := []}}},
                    list_request(#{node => N1}, Config)
                )
            ),
            disconnect_and_destroy_session(C2)
        end,
        []
    ),
    ok.

t_persistent_sessions5(Config) ->
    [N1, N2] = ?config(nodes, Config),
    Port1 = get_mqtt_port(N1, tcp),
    Port2 = get_mqtt_port(N2, tcp),

    ?assertMatch({ok, {?HTTP200, _, #{<<"data">> := []}}}, list_request(Config)),

    ?check_trace(
        begin
            %% Pagination with mixed clients
            ClientId1 = <<"c5">>,
            ClientId2 = <<"c6">>,
            ClientId3 = <<"c7">>,
            ClientId4 = <<"c8">>,
            ClientIds = [ClientId1, ClientId2, ClientId3, ClientId4],
            %% persistent
            C1 = connect_client(#{port => Port1, clientid => ClientId1}),
            C2 = connect_client(#{port => Port2, clientid => ClientId2}),
            %% in-memory
            C3 = connect_client(#{
                port => Port1, clientid => ClientId3, expiry => 0, clean_start => true
            }),
            C4 = connect_client(#{
                port => Port2, clientid => ClientId4, expiry => 0, clean_start => true
            }),

            P1 = list_request(#{limit => 3, page => 1}, Config),
            P2 = list_request(#{limit => 3, page => 2}, Config),
            ?assertMatch(
                {ok,
                    {?HTTP200, _, #{
                        <<"data">> := [_, _, _],
                        <<"meta">> := #{
                            <<"count">> := 4,
                            <<"hasnext">> := true
                        }
                    }}},
                P1
            ),
            ?assertMatch(
                {ok,
                    {?HTTP200, _, #{
                        <<"data">> := [_],
                        <<"meta">> := #{
                            <<"count">> := 4,
                            <<"hasnext">> := false
                        }
                    }}},
                P2
            ),
            {ok, {_, _, #{<<"data">> := R1}}} = P1,
            {ok, {_, _, #{<<"data">> := R2}}} = P2,
            ?assertEqual(
                lists:sort(ClientIds),
                lists:sort(lists:map(fun(#{<<"clientid">> := CId}) -> CId end, R1 ++ R2))
            ),
            ?assertMatch(
                {ok,
                    {?HTTP200, _, #{
                        <<"data">> := [_, _],
                        <<"meta">> := #{
                            <<"count">> := 4,
                            <<"hasnext">> := true
                        }
                    }}},
                list_request(#{limit => 2, page => 1}, Config)
            ),
            %% Disconnect persistent sessions
            lists:foreach(fun emqtt:stop/1, [C1, C2]),

            P3 =
                ?retry(200, 10, begin
                    P3_ = list_request(#{limit => 3, page => 1}, Config),
                    ?assertMatch(
                        {ok,
                            {?HTTP200, _, #{
                                <<"data">> := [_, _, _],
                                <<"meta">> := #{
                                    <<"count">> := 4,
                                    <<"hasnext">> := true
                                }
                            }}},
                        P3_
                    ),
                    P3_
                end),
            P4 =
                ?retry(200, 10, begin
                    P4_ = list_request(#{limit => 3, page => 2}, Config),
                    ?assertMatch(
                        {ok,
                            {?HTTP200, _, #{
                                <<"data">> := [_],
                                <<"meta">> := #{
                                    <<"count">> := 4,
                                    <<"hasnext">> := false
                                }
                            }}},
                        P4_
                    ),
                    P4_
                end),
            {ok, {_, _, #{<<"data">> := R3}}} = P3,
            {ok, {_, _, #{<<"data">> := R4}}} = P4,
            ?assertEqual(
                lists:sort(ClientIds),
                lists:sort(lists:map(fun(#{<<"clientid">> := CId}) -> CId end, R3 ++ R4))
            ),

            lists:foreach(fun emqtt:stop/1, [C3, C4]),
            lists:foreach(
                fun(ClientId) ->
                    ok = erpc:call(N1, emqx_persistent_session_ds, destroy_session, [ClientId])
                end,
                ClientIds
            ),

            ok
        end,
        []
    ),
    ok.

%% Checks that expired durable sessions are returned with `is_expired => true'.
t_persistent_sessions6(Config) ->
    [N1, _N2] = ?config(nodes, Config),
    Port1 = get_mqtt_port(N1, tcp),

    ?assertMatch({ok, {?HTTP200, _, #{<<"data">> := []}}}, list_request(Config)),

    ?check_trace(
        begin
            ClientId = <<"c1">>,
            C1 = connect_client(#{port => Port1, clientid => ClientId, expiry => 1}),
            assert_single_client(#{node => N1, clientid => ClientId, status => connected}, Config),
            ?retry(
                100,
                20,
                ?assertMatch(
                    {ok, {?HTTP200, _, #{<<"data">> := [#{<<"is_expired">> := false}]}}},
                    list_request(Config)
                )
            ),

            ok = emqtt:disconnect(C1),
            %% Wait for session to be considered expired but not GC'ed
            ct:sleep(2_000),
            assert_single_client(
                #{node => N1, clientid => ClientId, status => disconnected}, Config
            ),
            N1Bin = atom_to_binary(N1),
            ?retry(
                100,
                20,
                ?assertMatch(
                    {ok,
                        {?HTTP200, _, #{
                            <<"data">> := [
                                #{
                                    <<"is_expired">> := true,
                                    <<"node">> := N1Bin,
                                    <<"disconnected_at">> := <<_/binary>>
                                }
                            ]
                        }}},
                    list_request(Config)
                )
            ),
            ?assertMatch(
                {ok,
                    {?HTTP200, _, #{
                        <<"is_expired">> := true,
                        <<"node">> := N1Bin,
                        <<"disconnected_at">> := <<_/binary>>
                    }}},
                get_client_request(ClientId, Config)
            ),

            C2 = connect_client(#{port => Port1, clientid => ClientId}),
            disconnect_and_destroy_session(C2),

            ok
        end,
        []
    ),
    ok.

%% Check that the output of `/clients/:clientid/subscriptions' has the expected keys.
t_persistent_sessions_subscriptions1(Config) ->
    [N1, _N2] = ?config(nodes, Config),
    Port1 = get_mqtt_port(N1, tcp),

    ?assertMatch({ok, {?HTTP200, _, #{<<"data">> := []}}}, list_request(Config)),

    ?check_trace(
        begin
            ClientId = <<"c1">>,
            C1 = connect_client(#{port => Port1, clientid => ClientId}),
            {ok, _, [?RC_GRANTED_QOS_1]} = emqtt:subscribe(C1, <<"topic/1">>, 1),
            ?assertMatch(
                {ok,
                    {?HTTP200, _, [
                        #{
                            <<"durable">> := true,
                            <<"node">> := <<_/binary>>,
                            <<"clientid">> := ClientId,
                            <<"qos">> := 1,
                            <<"rap">> := 0,
                            <<"rh">> := 0,
                            <<"nl">> := 0,
                            <<"topic">> := <<"topic/1">>
                        }
                    ]}},
                get_subscriptions_request(ClientId, Config)
            ),

            %% Just disconnect
            ok = emqtt:disconnect(C1),
            ?assertMatch(
                {ok,
                    {?HTTP200, _, [
                        #{
                            <<"durable">> := true,
                            <<"node">> := null,
                            <<"clientid">> := ClientId,
                            <<"qos">> := 1,
                            <<"rap">> := 0,
                            <<"rh">> := 0,
                            <<"nl">> := 0,
                            <<"topic">> := <<"topic/1">>
                        }
                    ]}},
                get_subscriptions_request(ClientId, Config)
            ),

            C2 = connect_client(#{port => Port1, clientid => ClientId}),
            disconnect_and_destroy_session(C2),
            ok
        end,
        []
    ),
    ok.

t_clients_bad_value_type(Config) ->
    %% get /clients
    ClientsPath = emqx_mgmt_api_test_util:api_path(["clients"]),
    QS = cow_qs:qs([{<<"ip_address">>, <<"127.0.0.1:8080">>}]),
    ?assertMatch(
        {error,
            {?HTTP400, _, #{
                <<"code">> := <<"INVALID_PARAMETER">>,
                <<"message">> :=
                    <<"the ip_address parameter expected type is ip, but the value is 127.0.0.1:8080">>
            }}},
        request(get, ClientsPath, [], QS, Config)
    ).

t_authz_cache(Config) ->
    ClientId = <<"client_authz">>,

    {ok, C} = emqtt:start_link(#{clientid => ClientId}),
    {ok, _} = emqtt:connect(C),
    {ok, _, _} = emqtt:subscribe(C, <<"topic/1">>, 1),

    ClientAuthzCachePath = emqx_mgmt_api_test_util:api_path([
        "clients",
        binary_to_list(ClientId),
        "authorization",
        "cache"
    ]),
    ?assertMatch(
        {ok,
            {{_HTTP, 200, _}, _, [
                #{
                    <<"access">> := #{<<"action_type">> := <<"subscribe">>, <<"qos">> := 1},
                    <<"result">> := <<"allow">>,
                    <<"topic">> := <<"topic/1">>,
                    <<"updated_time">> := _
                }
            ]}},
        request(get, ClientAuthzCachePath, Config)
    ),

    ok = emqtt:stop(C).

t_kickout_clients(Config) ->
    ClientId1 = <<"client1">>,
    ClientId2 = <<"client2">>,
    ClientId3 = <<"client3">>,

    {ok, C1} = emqtt:start_link(#{
        clientid => ClientId1,
        proto_ver => v5,
        properties => #{'Session-Expiry-Interval' => 120}
    }),
    {ok, _} = emqtt:connect(C1),
    {ok, C2} = emqtt:start_link(#{clientid => ClientId2}),
    {ok, _} = emqtt:connect(C2),
    {ok, C3} = emqtt:start_link(#{clientid => ClientId3}),
    {ok, _} = emqtt:connect(C3),

    _MRefs = [erlang:unlink(C) andalso erlang:monitor(process, C) || C <- [C1, C2, C3]],

    emqx_common_test_helpers:wait_for(
        ?FUNCTION_NAME,
        ?LINE,
        fun() ->
            try
                [_] = emqx_cm:lookup_channels(_Mtns1 = undefined, ClientId1),
                [_] = emqx_cm:lookup_channels(_Mtns2 = undefined, ClientId2),
                [_] = emqx_cm:lookup_channels(_Mtns2 = undefined, ClientId3),
                true
            catch
                error:badmatch ->
                    false
            end
        end,
        2000
    ),

    %% get /clients
    ClientsPath = emqx_mgmt_api_test_util:api_path(["clients"]),
    {ok, {{_HTTP, 200, _}, _, Clients}} = request(get, ClientsPath, Config),
    ClientsMeta = maps:get(<<"meta">>, Clients),
    ClientsPage = maps:get(<<"page">>, ClientsMeta),
    ClientsLimit = maps:get(<<"limit">>, ClientsMeta),
    ClientsCount = maps:get(<<"count">>, ClientsMeta),
    ?assertEqual(ClientsPage, 1),
    ?assertEqual(ClientsLimit, emqx_mgmt:default_row_limit()),
    ?assertEqual(ClientsCount, 3),

    %% kickout clients
    KickoutPath = emqx_mgmt_api_test_util:api_path(["clients", "kickout", "bulk"]),
    KickoutBody = [ClientId1, ClientId2, ClientId3],
    ?assertMatch(
        {ok, {{_HTTP, 204, _}, _, _}},
        request(post, KickoutPath, KickoutBody, Config)
    ),
    ?assertReceive({'DOWN', _MRef, process, C1, _}),
    ?assertReceive({'DOWN', _MRef, process, C2, _}),
    ?assertReceive({'DOWN', _MRef, process, C3, _}),
    ?assertMatch(
        {ok, {_200, _, #{<<"meta">> := #{<<"count">> := 0}}}},
        request(get, ClientsPath, Config)
    ).

t_query_clients_with_time(Config) ->
    Username1 = <<"user1">>,
    ClientId1 = <<"client1">>,

    Username2 = <<"user2">>,
    ClientId2 = <<"client2">>,

    {ok, C1} = emqtt:start_link(#{username => Username1, clientid => ClientId1}),
    {ok, _} = emqtt:connect(C1),
    {ok, C2} = emqtt:start_link(#{username => Username2, clientid => ClientId2}),
    {ok, _} = emqtt:connect(C2),

    timer:sleep(100),

    ClientsPath = emqx_mgmt_api_test_util:api_path(["clients"]),
    %% get /clients with time(rfc3339)
    NowTimeStampInt = erlang:system_time(millisecond),
    %% Do not uri_encode `=` to `%3D`
    Rfc3339String = emqx_http_lib:uri_encode(
        binary:bin_to_list(
            emqx_utils_calendar:epoch_to_rfc3339(NowTimeStampInt)
        )
    ),
    TimeStampString = emqx_http_lib:uri_encode(integer_to_list(NowTimeStampInt)),

    LteKeys = ["lte_created_at=", "lte_connected_at="],
    GteKeys = ["gte_created_at=", "gte_connected_at="],
    LteParamRfc3339 = [Param ++ Rfc3339String || Param <- LteKeys],
    LteParamStamp = [Param ++ TimeStampString || Param <- LteKeys],
    GteParamRfc3339 = [Param ++ Rfc3339String || Param <- GteKeys],
    GteParamStamp = [Param ++ TimeStampString || Param <- GteKeys],

    RequestResults = [
        begin
            {ok, {?HTTP200, _, Result}} = request(get, ClientsPath, [], Param, Config),
            Result
        end
     || Param <- LteParamRfc3339 ++ LteParamStamp ++ GteParamRfc3339 ++ GteParamStamp
    ],
    {LteResponseDecodeds, GteResponseDecodeds} = lists:split(4, RequestResults),
    %% EachData :: list()
    [
        ?assert(time_string_to_epoch_millisecond(CreatedAt) < NowTimeStampInt)
     || #{<<"data">> := EachData} <- LteResponseDecodeds,
        #{<<"created_at">> := CreatedAt} <- EachData
    ],
    [
        ?assert(time_string_to_epoch_millisecond(ConnectedAt) < NowTimeStampInt)
     || #{<<"data">> := EachData} <- LteResponseDecodeds,
        #{<<"connected_at">> := ConnectedAt} <- EachData
    ],
    [
        ?assertEqual(EachData, [])
     || #{<<"data">> := EachData} <- GteResponseDecodeds
    ],

    %% testcase cleanup, stop client1 and client2
    ok = emqtt:stop(C1),
    ok = emqtt:stop(C2).

t_query_multiple_clients(Config) ->
    ClientIdsUsers = [
        {<<"multi_client1">>, <<"multi_user1">>},
        {<<"multi_client1-1">>, <<"multi_user1">>},
        {<<"multi_client2">>, <<"multi_user2">>},
        {<<"multi_client2-1">>, <<"multi_user2">>},
        {<<"multi_client3">>, <<"multi_user3">>},
        {<<"multi_client3-1">>, <<"multi_user3">>},
        {<<"multi_client4">>, <<"multi_user4">>},
        {<<"multi_client4-1">>, <<"multi_user4">>}
    ],
    _Clients = lists:map(
        fun({ClientId, Username}) ->
            {ok, C} = emqtt:start_link(#{clientid => ClientId, username => Username}),
            {ok, _} = emqtt:connect(C),
            C
        end,
        ClientIdsUsers
    ),
    timer:sleep(100),

    Auth = ?config(api_auth_header, Config),

    %% Not found clients/users
    ?assertEqual([], get_clients(Auth, "clientid=no_such_client")),
    ?assertEqual([], get_clients(Auth, "clientid=no_such_client&clientid=no_such_client1")),
    %% Duplicates must cause no issues
    ?assertEqual([], get_clients(Auth, "clientid=no_such_client&clientid=no_such_client")),
    ?assertEqual([], get_clients(Auth, "username=no_such_user&clientid=no_such_user1")),
    ?assertEqual([], get_clients(Auth, "username=no_such_user&clientid=no_such_user")),
    ?assertEqual(
        [],
        get_clients(
            Auth,
            "clientid=no_such_client&clientid=no_such_client"
            "username=no_such_user&clientid=no_such_user1"
        )
    ),

    %% Requested ClientId / username values relate to different clients
    ?assertEqual([], get_clients(Auth, "clientid=multi_client1&username=multi_user2")),
    ?assertEqual(
        [],
        get_clients(
            Auth,
            "clientid=multi_client1&clientid=multi_client1-1"
            "&username=multi_user2&username=multi_user3"
        )
    ),
    ?assertEqual([<<"multi_client1">>], get_clients(Auth, "clientid=multi_client1")),
    %% Duplicates must cause no issues
    ?assertEqual(
        [<<"multi_client1">>], get_clients(Auth, "clientid=multi_client1&clientid=multi_client1")
    ),
    ?assertEqual(
        [<<"multi_client1">>], get_clients(Auth, "clientid=multi_client1&username=multi_user1")
    ),
    ?assertEqual(
        lists:sort([<<"multi_client1">>, <<"multi_client1-1">>]),
        lists:sort(get_clients(Auth, "username=multi_user1"))
    ),
    ?assertEqual(
        lists:sort([<<"multi_client1">>, <<"multi_client1-1">>]),
        lists:sort(get_clients(Auth, "clientid=multi_client1&clientid=multi_client1-1"))
    ),
    ?assertEqual(
        lists:sort([<<"multi_client1">>, <<"multi_client1-1">>]),
        lists:sort(
            get_clients(
                Auth,
                "clientid=multi_client1&clientid=multi_client1-1"
                "&username=multi_user1"
            )
        )
    ),
    ?assertEqual(
        lists:sort([<<"multi_client1">>, <<"multi_client1-1">>]),
        lists:sort(
            get_clients(
                Auth,
                "clientid=no-such-client&clientid=multi_client1&clientid=multi_client1-1"
                "&username=multi_user1"
            )
        )
    ),
    ?assertEqual(
        lists:sort([<<"multi_client1">>, <<"multi_client1-1">>]),
        lists:sort(
            get_clients(
                Auth,
                "clientid=no-such-client&clientid=multi_client1&clientid=multi_client1-1"
                "&username=multi_user1&username=no-such-user"
            )
        )
    ),

    AllQsFun = fun(QsKey, Pos) ->
        QsParts = [
            QsKey ++ "=" ++ binary_to_list(element(Pos, ClientUser))
         || ClientUser <- ClientIdsUsers
        ],
        lists:flatten(lists:join("&", QsParts))
    end,
    AllClientsQs = AllQsFun("clientid", 1),
    AllUsersQs = AllQsFun("username", 2),
    AllClientIds = lists:sort([C || {C, _U} <- ClientIdsUsers]),

    ?assertEqual(AllClientIds, lists:sort(get_clients(Auth, AllClientsQs))),
    ?assertEqual(AllClientIds, lists:sort(get_clients(Auth, AllUsersQs))),
    ?assertEqual(AllClientIds, lists:sort(get_clients(Auth, AllClientsQs ++ "&" ++ AllUsersQs))),

    %% Test with other filter params
    NodeQs = "&node=" ++ atom_to_list(node()),
    NoNodeQs = "&node=nonode@nohost",
    ?assertEqual(
        AllClientIds, lists:sort(get_clients(Auth, AllClientsQs ++ "&" ++ AllUsersQs ++ NodeQs))
    ),
    ?assertMatch(
        {error, _}, get_clients_expect_error(Auth, AllClientsQs ++ "&" ++ AllUsersQs ++ NoNodeQs)
    ),

    %% fuzzy search (like_{key}) must be ignored if accurate filter ({key}) is present
    ?assertEqual(
        AllClientIds,
        lists:sort(get_clients(Auth, AllClientsQs ++ "&" ++ AllUsersQs ++ "&like_clientid=multi"))
    ),
    ?assertEqual(
        AllClientIds,
        lists:sort(get_clients(Auth, AllClientsQs ++ "&" ++ AllUsersQs ++ "&like_username=multi"))
    ),
    ?assertEqual(
        AllClientIds,
        lists:sort(
            get_clients(Auth, AllClientsQs ++ "&" ++ AllUsersQs ++ "&like_clientid=does-not-matter")
        )
    ),
    ?assertEqual(
        AllClientIds,
        lists:sort(
            get_clients(Auth, AllClientsQs ++ "&" ++ AllUsersQs ++ "&like_username=does-not-matter")
        )
    ),

    %% Combining multiple clientids with like_username and vice versa must narrow down search results
    ?assertEqual(
        lists:sort([<<"multi_client1">>, <<"multi_client1-1">>]),
        lists:sort(get_clients(Auth, AllClientsQs ++ "&like_username=user1"))
    ),
    ?assertEqual(
        lists:sort([<<"multi_client1">>, <<"multi_client1-1">>]),
        lists:sort(get_clients(Auth, AllUsersQs ++ "&like_clientid=client1"))
    ),
    ?assertEqual([], get_clients(Auth, AllClientsQs ++ "&like_username=nouser")),
    ?assertEqual([], get_clients(Auth, AllUsersQs ++ "&like_clientid=nouser")).

t_query_multiple_clients_urlencode(Config) ->
    ClientIdsUsers = [
        {<<"multi_client=a?">>, <<"multi_user=a?">>},
        {<<"mutli_client=b?">>, <<"multi_user=b?">>}
    ],
    _Clients = lists:map(
        fun({ClientId, Username}) ->
            {ok, C} = emqtt:start_link(#{clientid => ClientId, username => Username}),
            {ok, _} = emqtt:connect(C),
            C
        end,
        ClientIdsUsers
    ),
    timer:sleep(100),

    Auth = ?config(api_auth_header, Config),
    ClientsQs = uri_string:compose_query([{<<"clientid">>, C} || {C, _} <- ClientIdsUsers]),
    UsersQs = uri_string:compose_query([{<<"username">>, U} || {_, U} <- ClientIdsUsers]),
    ExpectedClients = lists:sort([C || {C, _} <- ClientIdsUsers]),
    ?assertEqual(ExpectedClients, lists:sort(get_clients(Auth, ClientsQs))),
    ?assertEqual(ExpectedClients, lists:sort(get_clients(Auth, UsersQs))).

t_query_clients_with_fields(Config) ->
    TCBin = atom_to_binary(?FUNCTION_NAME),
    ClientId = <<TCBin/binary, "_client">>,
    Username = <<TCBin/binary, "_user">>,
    {ok, C} = emqtt:start_link(#{clientid => ClientId, username => Username}),
    {ok, _} = emqtt:connect(C),
    timer:sleep(100),

    Auth = ?config(api_auth_header, Config),
    ?assertEqual([#{<<"clientid">> => ClientId}], get_clients_all_fields(Auth, "fields=clientid")),
    ?assertMatch(
        {ok,
            {?HTTP200, _, #{
                <<"data">> := [#{<<"client_attrs">> := #{}}]
            }}},
        list_request(#{fields => client_attrs}, Config)
    ),
    ?assertEqual(
        [#{<<"clientid">> => ClientId, <<"username">> => Username}],
        get_clients_all_fields(Auth, "fields=clientid,username")
    ),

    AllFields = get_clients_all_fields(Auth, "fields=all"),
    DefaultFields = get_clients_all_fields(Auth, ""),

    ?assertEqual(AllFields, DefaultFields),
    ?assertMatch(
        [#{<<"clientid">> := ClientId, <<"username">> := Username}],
        AllFields
    ),
    ?assert(map_size(hd(AllFields)) > 2),
    ?assertMatch({error, _}, get_clients_expect_error(Auth, "fields=bad_field_name")),
    ?assertMatch({error, _}, get_clients_expect_error(Auth, "fields=all,bad_field_name")),
    ?assertMatch({error, _}, get_clients_expect_error(Auth, "fields=all,username,clientid")).

get_clients_all_fields(Auth, Qs) ->
    get_clients(Auth, Qs, false, false).

get_clients_expect_error(Auth, Qs) ->
    get_clients(Auth, Qs, true, true).

get_clients(Auth, Qs) ->
    get_clients(Auth, Qs, false, true).

get_clients(Auth, Qs, ExpectError, ClientIdOnly) ->
    ClientsPath = emqx_mgmt_api_test_util:api_path(["clients"]),
    Resp = emqx_mgmt_api_test_util:request_api(get, ClientsPath, Qs, Auth),
    case ExpectError of
        false ->
            ct:pal("get clients response:\n  ~p", [Resp]),
            {ok, Body} = Resp,
            #{<<"data">> := Clients} = emqx_utils_json:decode(Body),
            case ClientIdOnly of
                true -> [ClientId || #{<<"clientid">> := ClientId} <- Clients];
                false -> Clients
            end;
        true ->
            Resp
    end.

t_keepalive(Config) ->
    Username = "user_keepalive",
    ClientId = "client_keepalive",
    Path = emqx_mgmt_api_test_util:api_path(["clients", ClientId, "keepalive"]),
    Body = #{interval => 11},
    ?assertMatch(
        {error, {?HTTP404, _, _}},
        request(put, Path, Body, Config)
    ),
    %% 65535 is the max value of keepalive
    MaxKeepalive = 65535,
    InitKeepalive = round(MaxKeepalive / 1.5 + 1),
    {ok, C1} = emqtt:start_link(#{
        username => Username, clientid => ClientId, keepalive => InitKeepalive
    }),
    {ok, _} = emqtt:connect(C1),
    [Pid] = emqx_cm:lookup_channels(_Mtns = undefined, list_to_binary(ClientId)),
    %% will reset to max keepalive if keepalive > max keepalive
    #{conninfo := #{keepalive := InitKeepalive}} = emqx_connection:info(Pid),
    ?assertMatch({keepalive, _, _, _, 65536500}, element(5, element(9, sys:get_state(Pid)))),

    ?assertMatch(
        {ok, {?HTTP200, _, #{<<"keepalive">> := 11}}},
        request(put, Path, Body, Config)
    ),
    ?assertMatch(
        #{conninfo := #{keepalive := 11}},
        emqx_connection:info(Pid)
    ),
    %% Disable keepalive
    ?assertMatch(
        {ok, {?HTTP200, _, #{<<"keepalive">> := 0}}},
        request(put, Path, #{interval => 0}, Config)
    ),
    ?assertMatch(
        #{conninfo := #{keepalive := 0}},
        emqx_connection:info(Pid)
    ),
    %% Maximal keepalive
    ?assertMatch(
        {error, {?HTTP400, _, #{<<"code">> := <<"BAD_REQUEST">>}}},
        request(put, Path, #{interval => 65536}, Config)
    ),
    ok = emqtt:disconnect(C1).

t_client_id_not_found(Config) ->
    Body = #{
        <<"code">> => <<"CLIENTID_NOT_FOUND">>,
        <<"message">> => <<"Client ID not found">>
    },

    PathFun = fun(Suffix) ->
        emqx_mgmt_api_test_util:api_path(["clients", "no_existed_clientid"] ++ Suffix)
    end,
    ReqFun = fun(Method, Path) ->
        request(Method, Path, [], [], Config)
    end,
    PostFun = fun(Method, Path, Data) ->
        request(Method, Path, Data, [], Config)
    end,

    %% Client lookup
    ?assertMatch({error, {?HTTP404, _, Body}}, ReqFun(get, PathFun([]))),
    %% Client kickout
    ?assertMatch({error, {?HTTP404, _, Body}}, ReqFun(delete, PathFun([]))),
    %% Client Subscription list
    ?assertMatch({error, {?HTTP404, _, Body}}, ReqFun(get, PathFun(["subscriptions"]))),
    %% AuthZ Cache lookup
    ?assertMatch({error, {?HTTP404, _, Body}}, ReqFun(get, PathFun(["authorization", "cache"]))),
    %% AuthZ Cache clean
    ?assertMatch(
        {error, {?HTTP404, _, Body}},
        ReqFun(delete, PathFun(["authorization", "cache"]))
    ),
    %% Client Subscribe
    SubBody = #{topic => <<"testtopic">>, qos => 1, nl => 1, rh => 1},
    ?assertMatch({error, {?HTTP404, _, Body}}, PostFun(post, PathFun(["subscribe"]), SubBody)),
    ?assertMatch(
        {error, {?HTTP404, _, Body}}, PostFun(post, PathFun(["subscribe", "bulk"]), [SubBody])
    ),
    %% Client Unsubscribe
    UnsubBody = #{topic => <<"testtopic">>},
    ?assertMatch(
        {error, {?HTTP404, _, Body}},
        PostFun(post, PathFun(["unsubscribe"]), UnsubBody)
    ),
    ?assertMatch(
        {error, {?HTTP404, _, Body}},
        PostFun(post, PathFun(["unsubscribe", "bulk"]), [UnsubBody])
    ),
    %% Mqueue messages
    ?assertMatch({error, {?HTTP404, _, Body}}, ReqFun(get, PathFun(["mqueue_messages"]))),
    %% Inflight messages
    ?assertMatch({error, {?HTTP404, _, Body}}, ReqFun(get, PathFun(["inflight_messages"]))).

t_sessions_count(Config) ->
    ClientId = atom_to_binary(?FUNCTION_NAME),
    Topic = <<"t/test_sessions_count">>,
    Conf0 = emqx_config:get([broker]),
    Conf1 = hocon_maps:deep_merge(Conf0, #{session_history_retain => 5}),
    %% from 1 seconds ago, which is for sure less than histry retain duration
    %% hence force a call to the gen_server emqx_cm_registry_keeper
    Since = erlang:system_time(seconds) - 1,
    ok = emqx_config:put(#{broker => Conf1}),
    {ok, Client} = emqtt:start_link([
        {proto_ver, v5},
        {clientid, ClientId},
        {clean_start, true}
    ]),
    {ok, _} = emqtt:connect(Client),
    {ok, _, _} = emqtt:subscribe(Client, Topic, 1),
    Path = emqx_mgmt_api_test_util:api_path(["sessions_count"]),
    ?assertMatch(
        {ok, {?HTTP200, _, 1}},
        request(get, Path, [], "since=" ++ integer_to_list(Since), Config)
    ),
    ok = emqtt:disconnect(Client),
    %% simulate the situation in which the process is not running
    ok = supervisor:terminate_child(emqx_cm_sup, emqx_cm_registry_keeper),
    ?assertMatch(
        {error, {?HTTP400, _, _}},
        request(get, Path, [], "since=" ++ integer_to_list(Since), Config)
    ),
    %% restore default value
    ok = emqx_config:put(#{broker => Conf0}),
    ok = emqx_cm_registry_keeper:purge(),
    ok.

t_mqueue_messages(Config) ->
    ClientId = atom_to_binary(?FUNCTION_NAME),
    Topic = <<"t/test_mqueue_msgs">>,
    Count = emqx_mgmt:default_row_limit(),
    ok = client_with_mqueue(ClientId, Topic, Count),
    Path = emqx_mgmt_api_test_util:api_path(["clients", ClientId, "mqueue_messages"]),
    ?assert(Count =< emqx:get_config([mqtt, max_mqueue_len])),

    AuthHeader = ?config(api_auth_header, Config),
    PayloadEncoding = ?config(payload_encoding, Config),
    test_messages(Path, Topic, Count, AuthHeader, PayloadEncoding, _IsMqueue = true),

    ?assertMatch(
        {error, {?HTTP400, _, #{<<"code">> := <<"INVALID_PARAMETER">>}}},
        request(get, Path, [], "limit=10&position=not-valid", Config)
    ),
    ?assertMatch(
        {error, {?HTTP400, _, #{<<"code">> := <<"BAD_REQUEST">>}}},
        request(get, Path, [], "limit=-5&position=not-valid", Config)
    ).

t_inflight_messages(Config) ->
    ClientId = atom_to_binary(?FUNCTION_NAME),
    Topic = <<"t/test_inflight_msgs">>,
    PubCount = emqx_mgmt:default_row_limit(),
    {ok, Client} = client_with_inflight(ClientId, Topic, PubCount),
    Path = emqx_mgmt_api_test_util:api_path(["clients", ClientId, "inflight_messages"]),
    InflightLimit = emqx:get_config([mqtt, max_inflight]),

    AuthHeader = ?config(api_auth_header, Config),
    PayloadEncoding = ?config(payload_encoding, Config),
    test_messages(Path, Topic, InflightLimit, AuthHeader, PayloadEncoding, _IsMqueue = false),

    ?assertMatch(
        {error, {?HTTP400, _, #{<<"code">> := <<"INVALID_PARAMETER">>}}},
        request(get, Path, [], "limit=10&position=not-int", Config)
    ),
    ?assertMatch(
        {error, {?HTTP400, _, #{<<"code">> := <<"BAD_REQUEST">>}}},
        request(get, Path, [], "limit=-5&position=invalid-int", Config)
    ),
    emqtt:stop(Client).

client_with_mqueue(ClientId, Topic, Count) ->
    {ok, Client} = emqtt:start_link([
        {proto_ver, v5},
        {clientid, ClientId},
        {clean_start, true},
        {properties, #{'Session-Expiry-Interval' => 120}}
    ]),
    {ok, _} = emqtt:connect(Client),
    {ok, _, _} = emqtt:subscribe(Client, Topic, 1),
    ct:sleep(300),
    ok = emqtt:disconnect(Client),
    ct:sleep(100),
    publish_msgs(Topic, Count),
    ok.

client_with_inflight(ClientId, Topic, Count) ->
    {ok, Client} = emqtt:start_link([
        {proto_ver, v5},
        {clientid, ClientId},
        {clean_start, true},
        {auto_ack, never}
    ]),
    {ok, _} = emqtt:connect(Client),
    {ok, _, _} = emqtt:subscribe(Client, Topic, 1),
    publish_msgs(Topic, Count),
    {ok, Client}.

publish_msgs(Topic, Count) ->
    lists:foreach(
        fun(Seq) ->
            emqx_broker:publish(emqx_message:make(undefined, ?QOS_1, Topic, integer_to_binary(Seq)))
        end,
        lists:seq(1, Count)
    ).

test_messages(Path, Topic, Count, AuthHeader, PayloadEncoding, IsMqueue) ->
    Qs0 = io_lib:format("payload=~s", [PayloadEncoding]),

    {Msgs, StartPos, Pos} = ?retry(500, 10, begin
        {ok, MsgsResp} = emqx_mgmt_api_test_util:request_api(get, Path, Qs0, AuthHeader),
        #{<<"meta">> := Meta, <<"data">> := Msgs} = emqx_utils_json:decode(MsgsResp),
        #{<<"start">> := StartPos, <<"position">> := Pos} = Meta,

        ?assertEqual(StartPos, msg_pos(hd(Msgs), IsMqueue)),
        ?assertEqual(Pos, msg_pos(lists:last(Msgs), IsMqueue)),
        ?assertEqual(length(Msgs), Count),

        {Msgs, StartPos, Pos}
    end),

    lists:foreach(
        fun({Seq, #{<<"payload">> := P} = M}) ->
            ?assertEqual(Seq, binary_to_integer(decode_payload(P, PayloadEncoding))),
            ?assertMatch(
                #{
                    <<"msgid">> := _,
                    <<"topic">> := Topic,
                    <<"qos">> := _,
                    <<"publish_at">> := _,
                    <<"from_clientid">> := _,
                    <<"from_username">> := _,
                    <<"inserted_at">> := _
                },
                M
            ),
            IsMqueue andalso ?assertMatch(#{<<"mqueue_priority">> := _}, M)
        end,
        lists:zip(lists:seq(1, Count), Msgs)
    ),

    %% The first message payload is <<"1">>,
    %% and when it is urlsafe base64 encoded (with no padding), it's <<"MQ">>,
    %% so we cover both cases:
    %% - when total payload size exceeds the limit,
    %% - when the first message payload already exceeds the limit but is still returned in the response.
    QsPayloadLimit = io_lib:format("payload=~s&max_payload_bytes=1", [PayloadEncoding]),
    {ok, LimitedMsgsResp} = emqx_mgmt_api_test_util:request_api(
        get, Path, QsPayloadLimit, AuthHeader
    ),
    #{<<"meta">> := _, <<"data">> := FirstMsgOnly} = emqx_utils_json:decode(LimitedMsgsResp),
    ?assertEqual(1, length(FirstMsgOnly)),
    ?assertEqual(
        <<"1">>, decode_payload(maps:get(<<"payload">>, hd(FirstMsgOnly)), PayloadEncoding)
    ),

    Limit = 19,
    LastPos = lists:foldl(
        fun(PageSeq, ThisPos) ->
            Qs = io_lib:format("payload=~s&position=~s&limit=~p", [PayloadEncoding, ThisPos, Limit]),
            {ok, MsgsRespPage} = emqx_mgmt_api_test_util:request_api(get, Path, Qs, AuthHeader),
            #{
                <<"meta">> := #{<<"position">> := NextPos, <<"start">> := ThisStart},
                <<"data">> := MsgsPage
            } = emqx_utils_json:decode(MsgsRespPage),

            ?assertEqual(NextPos, msg_pos(lists:last(MsgsPage), IsMqueue)),
            %% Start position is the same in every response and points to the first msg
            ?assertEqual(StartPos, ThisStart),

            ?assertEqual(length(MsgsPage), Limit),
            ExpFirstPayload = integer_to_binary(PageSeq * Limit - Limit + 1),
            ExpLastPayload = integer_to_binary(PageSeq * Limit),
            ?assertEqual(
                ExpFirstPayload,
                decode_payload(maps:get(<<"payload">>, hd(MsgsPage)), PayloadEncoding)
            ),
            ?assertEqual(
                ExpLastPayload,
                decode_payload(maps:get(<<"payload">>, lists:last(MsgsPage)), PayloadEncoding)
            ),
            NextPos
        end,
        none,
        lists:seq(1, Count div 19)
    ),
    LastPartialPage = Count div 19 + 1,
    LastQs = io_lib:format("payload=~s&position=~s&limit=~p", [PayloadEncoding, LastPos, Limit]),
    {ok, MsgsRespLastP} = emqx_mgmt_api_test_util:request_api(get, Path, LastQs, AuthHeader),
    #{<<"meta">> := #{<<"position">> := LastPartialPos}, <<"data">> := MsgsLastPage} = emqx_utils_json:decode(
        MsgsRespLastP
    ),
    %% The same as the position of all messages returned in one request
    ?assertEqual(Pos, LastPartialPos),

    ?assertEqual(
        integer_to_binary(LastPartialPage * Limit - Limit + 1),
        decode_payload(maps:get(<<"payload">>, hd(MsgsLastPage)), PayloadEncoding)
    ),
    ?assertEqual(
        integer_to_binary(Count),
        decode_payload(maps:get(<<"payload">>, lists:last(MsgsLastPage)), PayloadEncoding)
    ),

    ExceedQs = io_lib:format("payload=~s&position=~s&limit=~p", [
        PayloadEncoding, LastPartialPos, Limit
    ]),
    {ok, MsgsEmptyResp} = emqx_mgmt_api_test_util:request_api(get, Path, ExceedQs, AuthHeader),
    ?assertMatch(
        #{
            <<"data">> := [],
            <<"meta">> := #{<<"position">> := LastPartialPos, <<"start">> := StartPos}
        },
        emqx_utils_json:decode(MsgsEmptyResp)
    ),

    %% Invalid common page params
    ?assertMatch(
        {error, {_, 400, _}},
        emqx_mgmt_api_test_util:request_api(get, Path, "limit=0", AuthHeader)
    ),
    ?assertMatch(
        {error, {_, 400, _}},
        emqx_mgmt_api_test_util:request_api(get, Path, "limit=limit", AuthHeader)
    ),

    %% Invalid max_paylod_bytes param
    ?assertMatch(
        {error, {_, 400, _}},
        emqx_mgmt_api_test_util:request_api(get, Path, "max_payload_bytes=0", AuthHeader)
    ),
    ?assertMatch(
        {error, {_, 400, _}},
        emqx_mgmt_api_test_util:request_api(get, Path, "max_payload_bytes=-1", AuthHeader)
    ),
    ?assertMatch(
        {error, {_, 400, _}},
        emqx_mgmt_api_test_util:request_api(get, Path, "max_payload_bytes=-1MB", AuthHeader)
    ),
    ?assertMatch(
        {error, {_, 400, _}},
        emqx_mgmt_api_test_util:request_api(get, Path, "max_payload_bytes=0MB", AuthHeader)
    ).

msg_pos(#{<<"inserted_at">> := TsBin, <<"mqueue_priority">> := Prio} = _Msg, true = _IsMqueue) ->
    <<TsBin/binary, "_", (emqx_utils_conv:bin(Prio))/binary>>;
msg_pos(#{<<"inserted_at">> := TsBin} = _Msg, _IsMqueue) ->
    TsBin.

decode_payload(Payload, base64) ->
    base64:decode(Payload);
decode_payload(Payload, _) ->
    Payload.

t_subscribe_shared_topic(Config) ->
    ClientId = <<"client_subscribe_shared">>,

    {ok, C} = emqtt:start_link(#{clientid => ClientId}),
    {ok, _} = emqtt:connect(C),

    ClientPuber = <<"publish_client">>,
    {ok, PC} = emqtt:start_link(#{clientid => ClientPuber}),
    {ok, _} = emqtt:connect(PC),

    PathFun = fun(Suffix) ->
        emqx_mgmt_api_test_util:api_path(["clients", ClientId] ++ Suffix)
    end,

    SharedT = <<"$share/group/testtopic">>,
    NonSharedT = <<"t/#">>,

    SubBodyFun = fun(T) -> #{topic => T, qos => 1, nl => 0, rh => 1} end,
    UnSubBodyFun = fun(T) -> #{topic => T} end,

    %% ====================
    %% Client Subscribe
    ?assertMatch(
        {ok, {?HTTP200, _, _}},
        request(post, PathFun(["subscribe"]), SubBodyFun(SharedT), Config)
    ),
    ?assertMatch(
        {ok, {?HTTP200, _, _}},
        request(
            post,
            PathFun(["subscribe", "bulk"]),
            [SubBodyFun(T) || T <- [SharedT, NonSharedT]],
            Config
        )
    ),

    %% assert subscription
    ?assertMatch(
        [
            {_, #share{group = <<"group">>, topic = <<"testtopic">>}},
            {_, <<"t/#">>}
        ],
        ets:tab2list(?SUBSCRIPTION)
    ),

    ?assertMatch(
        [
            {{#share{group = <<"group">>, topic = <<"testtopic">>}, _}, #{
                nl := 0, qos := 1, rh := 1, rap := 0
            }},
            {{<<"t/#">>, _}, #{nl := 0, qos := 1, rh := 1, rap := 0}}
        ],
        ets:tab2list(?SUBOPTION)
    ),
    ?assertMatch(
        [{emqx_shared_subscription, <<"group">>, <<"testtopic">>, _}],
        ets:tab2list(emqx_shared_subscription)
    ),

    %% assert subscription virtual
    _ = emqtt:publish(PC, <<"testtopic">>, <<"msg1">>, [{qos, 0}]),
    ?assertReceive({publish, #{topic := <<"testtopic">>, payload := <<"msg1">>}}),
    _ = emqtt:publish(PC, <<"t/1">>, <<"msg2">>, [{qos, 0}]),
    ?assertReceive({publish, #{topic := <<"t/1">>, payload := <<"msg2">>}}),

    %% ====================
    %% Client Unsubscribe
    ?assertMatch(
        {ok, {?HTTP204, _, _}},
        request(post, PathFun(["unsubscribe"]), UnSubBodyFun(SharedT), Config)
    ),
    ?assertMatch(
        {ok, {?HTTP204, _, _}},
        request(
            post,
            PathFun(["unsubscribe", "bulk"]),
            [UnSubBodyFun(T) || T <- [SharedT, NonSharedT]],
            Config
        )
    ),

    %% assert subscription
    ?assertEqual([], ets:tab2list(?SUBSCRIPTION)),
    ?assertEqual([], ets:tab2list(?SUBOPTION)),
    ?assertEqual([], ets:tab2list(emqx_shared_subscription)),

    %% assert subscription virtual
    _ = emqtt:publish(PC, <<"testtopic">>, <<"msg3">>, [{qos, 0}]),
    _ = emqtt:publish(PC, <<"t/1">>, <<"msg4">>, [{qos, 0}]),
    ?assertNotReceive({publish, #{topic := <<"testtopic">>, payload := <<"msg3">>}}),
    ?assertNotReceive({publish, #{topic := <<"t/1">>, payload := <<"msg4">>}}).

t_subscribe_shared_topic_nl(Config) ->
    ClientId = <<"client_subscribe_shared">>,
    {ok, C} = emqtt:start_link(#{clientid => ClientId}),
    {ok, _} = emqtt:connect(C),

    Path = emqx_mgmt_api_test_util:api_path(["clients", ClientId, "subscribe"]),
    Topic = <<"$share/group/testtopic">>,
    ?assertMatch(
        {error,
            {?HTTP400, _, #{
                <<"code">> := <<"INVALID_PARAMETER">>,
                <<"message">> :=
                    <<"Invalid Subscribe options: `no_local` not allowed for shared-sub", _/bytes>>
            }}},
        request(post, Path, #{topic => Topic, qos => 1, nl => 1, rh => 1}, Config)
    ).

%% Checks that we can use the bulk subscribe API on a different node than the one a client
%% is connected to.
t_bulk_subscribe(Config) ->
    [N1, N2] = ?config(nodes, Config),
    Port1 = get_mqtt_port(N1, tcp),
    Port2 = get_mqtt_port(N2, tcp),

    ?check_trace(
        begin
            ClientId1 = <<"bulk-sub1">>,
            _C1 = connect_client(#{port => Port2, clientid => ClientId1, clean_start => true}),
            ClientId2 = <<"bulk-sub2">>,
            C2 = connect_client(#{port => Port1, clientid => ClientId2, clean_start => true}),
            Topic = <<"testtopic">>,
            BulkSub = [#{topic => Topic, qos => 1, nl => 1, rh => 1}],
            ?assertMatch({200, [_]}, bulk_subscribe_request(ClientId1, Config, BulkSub)),
<<<<<<< HEAD

            %% Due to the subscribe operations are asynchronous
            timer:sleep(1000),

            ?assertMatch(
                {200, [_]},
                get_subscriptions_request(ClientId1, Config, #{simplify_result => true})
=======
            ?retry(
                100,
                5,
                ?assertMatch(
                    {200, [_]},
                    get_subscriptions_request(ClientId1, Config, #{simplify_result => true})
                )
>>>>>>> 706cab3c
            ),

            {ok, _} = emqtt:publish(C2, Topic, <<"hi1">>, [{qos, 1}]),
            ?assertReceive({publish, #{topic := Topic, payload := <<"hi1">>}}),
            BulkUnsub = [#{topic => Topic}],
            ?assertMatch({204, _}, bulk_unsubscribe_request(ClientId1, Config, BulkUnsub)),
            ?retry(
                100,
                5,
                ?assertMatch(
                    {200, []},
                    get_subscriptions_request(ClientId1, Config, #{simplify_result => true})
                )
            ),
            {ok, _} = emqtt:publish(C2, Topic, <<"hi2">>, [{qos, 1}]),
            ?assertNotReceive({publish, _}),
            ok
        end,
        []
    ),
    ok.

t_list_clients_v2(Config) ->
    [N1, N2] = ?config(nodes, Config),
    Port1 = get_mqtt_port(N1, tcp),
    Port2 = get_mqtt_port(N2, tcp),

    ?check_trace(
        begin
            ClientId1 = <<"ca1">>,
            ClientId2 = <<"c2">>,
            ClientId3 = <<"c3">>,
            ClientId4 = <<"ca4">>,
            ClientId5 = <<"ca5">>,
            ClientId6 = <<"c6">>,
            AllClientIds = [
                ClientId1,
                ClientId2,
                ClientId3,
                ClientId4,
                ClientId5,
                ClientId6
            ],
            C1 = connect_client(#{port => Port1, clientid => ClientId1, clean_start => true}),
            C2 = connect_client(#{port => Port2, clientid => ClientId2, clean_start => true}),
            C3 = connect_client(#{port => Port1, clientid => ClientId3, clean_start => true}),
            C4 = connect_client(#{port => Port2, clientid => ClientId4, clean_start => true}),
            %% in-memory clients
            C5 = connect_client(#{
                port => Port1, clientid => ClientId5, expiry => 0, clean_start => true
            }),
            C6 = connect_client(#{
                port => Port2, clientid => ClientId6, expiry => 0, clean_start => true
            }),
            %% offline persistent clients
            ok = emqtt:stop(C3),
            ok = emqtt:stop(C4),

            %% one by one
            QueryParams1 = #{limit => "1"},
            Res1 = list_all_v2(QueryParams1, Config),
            ?assertMatch(
                [
                    #{
                        <<"data">> := [_],
                        <<"meta">> :=
                            #{
                                <<"hasnext">> := true,
                                <<"count">> := 1,
                                <<"cursor">> := _
                            }
                    },
                    #{
                        <<"data">> := [_],
                        <<"meta">> :=
                            #{
                                <<"hasnext">> := true,
                                <<"count">> := 1,
                                <<"cursor">> := _
                            }
                    },
                    #{
                        <<"data">> := [_],
                        <<"meta">> :=
                            #{
                                <<"hasnext">> := true,
                                <<"count">> := 1,
                                <<"cursor">> := _
                            }
                    },
                    #{
                        <<"data">> := [_],
                        <<"meta">> :=
                            #{
                                <<"hasnext">> := true,
                                <<"count">> := 1,
                                <<"cursor">> := _
                            }
                    },
                    #{
                        <<"data">> := [_],
                        <<"meta">> :=
                            #{
                                <<"hasnext">> := true,
                                <<"count">> := 1,
                                <<"cursor">> := _
                            }
                    },
                    #{
                        <<"data">> := [_],
                        <<"meta">> :=
                            #{
                                <<"hasnext">> := false,
                                <<"count">> := 1
                            }
                    }
                ],
                Res1
            ),
            assert_contains_clientids(Res1, AllClientIds),

            %% Reusing the same cursors yield the same pages
            traverse_in_reverse_v2(QueryParams1, Res1, Config),

            %% paging
            QueryParams2 = #{limit => "4"},
            Res2 = list_all_v2(QueryParams2, Config),
            ?assertMatch(
                [
                    #{
                        <<"data">> := [_, _, _, _],
                        <<"meta">> :=
                            #{
                                <<"hasnext">> := true,
                                <<"count">> := 4,
                                <<"cursor">> := _
                            }
                    },
                    #{
                        <<"data">> := [_, _],
                        <<"meta">> :=
                            #{
                                <<"hasnext">> := false,
                                <<"count">> := 2
                            }
                    }
                ],
                Res2
            ),
            assert_contains_clientids(Res2, AllClientIds),
            traverse_in_reverse_v2(QueryParams2, Res2, Config),

            QueryParams3 = #{limit => "2"},
            Res3 = list_all_v2(QueryParams3, Config),
            ?assertMatch(
                [
                    #{
                        <<"data">> := [_, _],
                        <<"meta">> :=
                            #{
                                <<"hasnext">> := true,
                                <<"count">> := 2,
                                <<"cursor">> := _
                            }
                    },
                    #{
                        <<"data">> := [_, _],
                        <<"meta">> :=
                            #{
                                <<"hasnext">> := true,
                                <<"count">> := 2,
                                <<"cursor">> := _
                            }
                    },
                    #{
                        <<"data">> := [_, _],
                        <<"meta">> :=
                            #{
                                <<"hasnext">> := false,
                                <<"count">> := 2
                            }
                    }
                ],
                Res3
            ),
            assert_contains_clientids(Res3, AllClientIds),
            traverse_in_reverse_v2(QueryParams3, Res3, Config),

            %% fuzzy filters
            QueryParams4 = #{limit => "100", like_clientid => "ca"},
            Res4 = list_all_v2(QueryParams4, Config),
            ?assertMatch(
                [
                    #{
                        <<"data">> := [_, _, _],
                        <<"meta">> :=
                            #{
                                <<"hasnext">> := false,
                                <<"count">> := 3
                            }
                    }
                ],
                Res4
            ),
            assert_contains_clientids(Res4, [ClientId1, ClientId4, ClientId5]),
            traverse_in_reverse_v2(QueryParams4, Res4, Config),
            QueryParams5 = #{limit => "1", like_clientid => "ca"},
            Res5 = list_all_v2(QueryParams5, Config),
            ?assertMatch(
                [
                    #{
                        <<"data">> := [_],
                        <<"meta">> :=
                            #{
                                <<"hasnext">> := true,
                                <<"count">> := 1,
                                <<"cursor">> := _
                            }
                    },
                    #{
                        <<"data">> := [_],
                        <<"meta">> :=
                            #{
                                <<"hasnext">> := true,
                                <<"count">> := 1,
                                <<"cursor">> := _
                            }
                    },
                    #{
                        <<"data">> := [_],
                        <<"meta">> :=
                            #{
                                <<"hasnext">> := false,
                                <<"count">> := 1
                            }
                    }
                ],
                Res5
            ),
            assert_contains_clientids(Res5, [ClientId1, ClientId4, ClientId5]),
            traverse_in_reverse_v2(QueryParams5, Res5, Config),

            lists:foreach(
                fun(C) ->
                    {_, {ok, _}} =
                        ?wait_async_action(
                            emqtt:stop(C),
                            #{?snk_kind := emqx_cm_clean_down}
                        )
                end,
                [C1, C2, C5, C6]
            ),

            %% Verify that a malicious cursor that could generate an atom on the node is
            %% rejected
            EvilAtomBin0 = <<131, 100, 0, 5, "some_atom_that_doesnt_exist_on_the_remote_node">>,
            EvilAtomBin = emqx_base62:encode(EvilAtomBin0),

            ?assertMatch(
                {error, {{_, 400, _}, _, #{<<"message">> := <<"bad cursor">>}}},
                list_v2_request(#{limit => "1", cursor => EvilAtomBin}, Config)
            ),
            %% Verify that the atom was not created
            erpc:call(N1, fun() ->
                ?assertError(badarg, binary_to_term(EvilAtomBin0, [safe]))
            end),
            ?assert(is_atom(binary_to_term(EvilAtomBin0))),

            lists:foreach(
                fun(ClientId) ->
                    ok = erpc:call(N1, emqx_persistent_session_ds, destroy_session, [ClientId])
                end,
                AllClientIds
            ),

            ok
        end,
        []
    ),
    ok.

t_cursor_serde_prop(_Config) ->
    ?assert(proper:quickcheck(cursor_serde_prop(), [{numtests, 100}, {to_file, user}])).

cursor_serde_prop() ->
    ?FORALL(
        NumNodes,
        range(1, 10),
        ?FORALL(
            Cursor,
            list_clients_cursor_gen(NumNodes),
            begin
                Nodes = lists:seq(1, NumNodes),
                Bin = emqx_mgmt_api_clients:serialize_cursor(Cursor),
                Res = emqx_mgmt_api_clients:parse_cursor(Bin, Nodes),
                ?WHENFAIL(
                    ct:pal("original:\n  ~p\nroundtrip:\n  ~p", [Cursor, Res]),
                    {ok, Cursor} =:= Res
                )
            end
        )
    ).

list_clients_cursor_gen(NumNodes) ->
    oneof([
        lists_clients_ets_cursor_gen(NumNodes),
        lists_clients_ds_cursor_gen()
    ]).

-define(CURSOR_TYPE_ETS, 1).
-define(CURSOR_TYPE_DS, 2).

lists_clients_ets_cursor_gen(NumNodes) ->
    ?LET(
        {NodeIdx, Cont},
        {range(1, NumNodes), oneof([undefined, tuple()])},
        #{
            type => ?CURSOR_TYPE_ETS,
            node => NodeIdx,
            node_idx => NodeIdx,
            cont => Cont
        }
    ).

lists_clients_ds_cursor_gen() ->
    ?LET(
        Iter,
        oneof(['$end_of_table', list(term())]),
        #{
            type => ?CURSOR_TYPE_DS,
            iterator => Iter
        }
    ).

time_string_to_epoch_millisecond(DateTime) ->
    time_string_to_epoch(DateTime, millisecond).

time_string_to_epoch(DateTime, Unit) when is_binary(DateTime) ->
    try binary_to_integer(DateTime) of
        TimeStamp when is_integer(TimeStamp) -> TimeStamp
    catch
        error:badarg ->
            calendar:rfc3339_to_system_time(
                binary_to_list(DateTime), [{unit, Unit}]
            )
    end.

get_mqtt_port(Node, Type) ->
    {_IP, Port} = erpc:call(Node, emqx_config, get, [[listeners, Type, default, bind]]),
    Port.

request(Method, Path, Config) ->
    request(Method, Path, _Params = [], _QueryParams = "", Config).

request(Method, Path, Params, Config) ->
    request(Method, Path, Params, _QueryParams = "", Config).

request(Method, Path, Params, QueryParams, Config) ->
    AuthHeader = ?config(api_auth_header, Config),
    Opts = #{return_all => true},
    case emqx_mgmt_api_test_util:request_api(Method, Path, QueryParams, AuthHeader, Params, Opts) of
        {ok, {Status, Headers, Body0}} ->
            Body = maybe_json_decode(Body0),
            {ok, {Status, Headers, Body}};
        {error, {Status, Headers, Body0}} ->
            Body =
                case emqx_utils_json:safe_decode(Body0, [return_maps]) of
                    {ok, Decoded0 = #{<<"message">> := Msg0}} ->
                        Msg = maybe_json_decode(Msg0),
                        Decoded0#{<<"message">> := Msg};
                    {ok, Decoded0} ->
                        Decoded0;
                    {error, _} ->
                        Body0
                end,
            {error, {Status, Headers, Body}};
        Error ->
            Error
    end.

maybe_json_decode(X) ->
    case emqx_utils_json:safe_decode(X, [return_maps]) of
        {ok, Decoded} -> Decoded;
        {error, _} -> X
    end.

get_subscriptions_request(ClientId, Config) ->
    get_subscriptions_request(ClientId, Config, _Opts = #{}).

get_subscriptions_request(ClientId, Config, Opts) ->
    Path = emqx_mgmt_api_test_util:api_path(["clients", ClientId, "subscriptions"]),
    Res = request(get, Path, [], Config),
    Simplify = maps:get(simplify_result, Opts, false),
    case Simplify of
        true -> simplify_result(Res);
        false -> Res
    end.

get_client_request(ClientId, Config) ->
    Path = emqx_mgmt_api_test_util:api_path(["clients", ClientId]),
    request(get, Path, [], Config).

list_request(Config) ->
    list_request(_QueryString = "", Config).

list_request(QueryParams, Config) ->
    Path = emqx_mgmt_api_test_util:api_path(["clients"]),
    request(get, Path, [], compose_query_string(QueryParams), Config).

bulk_subscribe_request(ClientId, Config, Body) ->
    Path = emqx_mgmt_api_test_util:api_path(["clients", ClientId, "subscribe", "bulk"]),
    simplify_result(request(post, Path, Body, Config)).

bulk_unsubscribe_request(ClientId, Config, Body) ->
    Path = emqx_mgmt_api_test_util:api_path(["clients", ClientId, "unsubscribe", "bulk"]),
    simplify_result(request(post, Path, Body, Config)).

simplify_result(Res) ->
    case Res of
        {error, {{_, Status, _}, _, Body}} ->
            {Status, Body};
        {ok, {{_, Status, _}, _, Body}} ->
            {Status, Body}
    end.

list_v2_request(QueryParams = #{}, Config) ->
    Path = emqx_mgmt_api_test_util:api_path(["clients_v2"]),
    request(get, Path, [], compose_query_string(QueryParams), Config).

list_all_v2(QueryParams = #{}, Config) ->
    do_list_all_v2(QueryParams, Config, _Acc = []).

do_list_all_v2(QueryParams, Config, Acc) ->
    case list_v2_request(QueryParams, Config) of
        {ok, {{_, 200, _}, _, Resp = #{<<"meta">> := #{<<"cursor">> := Cursor}}}} ->
            do_list_all_v2(QueryParams#{cursor => Cursor}, Config, [Resp | Acc]);
        {ok, {{_, 200, _}, _, Resp = #{<<"meta">> := #{<<"hasnext">> := false}}}} ->
            lists:reverse([Resp | Acc]);
        Other ->
            error(
                {unexpected_response, #{
                    acc_so_far => Acc,
                    response => Other,
                    query_params => QueryParams
                }}
            )
    end.

lookup_request(ClientId, Config) ->
    Path = emqx_mgmt_api_test_util:api_path(["clients", ClientId]),
    request(get, Path, [], Config).

compose_query_string(QueryParams = #{}) ->
    QPList = maps:to_list(QueryParams),
    uri_string:compose_query(
        [{emqx_utils_conv:bin(K), emqx_utils_conv:bin(V)} || {K, V} <- QPList]
    );
compose_query_string(QueryString) when is_list(QueryString) ->
    QueryString.

assert_single_client(Opts, Config) ->
    #{
        clientid := ClientId,
        node := Node,
        status := Connected
    } = Opts,
    IsConnected =
        case Connected of
            connected -> true;
            disconnected -> false
        end,
    ?retry(
        100,
        20,
        ?assertMatch(
            {ok,
                {{_, 200, _}, _, #{
                    <<"data">> := [#{<<"connected">> := IsConnected}],
                    <<"meta">> := #{<<"count">> := 1}
                }}},
            list_request(Config)
        )
    ),
    ?retry(
        100,
        20,
        ?assertMatch(
            {ok, {{_, 200, _}, _, #{<<"data">> := [#{<<"connected">> := IsConnected}]}}},
            list_request("node=" ++ atom_to_list(Node), Config),
            #{node => Node}
        )
    ),
    ?assertMatch(
        {ok, {{_, 200, _}, _, #{<<"connected">> := IsConnected}}},
        lookup_request(ClientId, Config)
    ),
    ?assertMatch(
        {ok,
            {{_, 200, _}, _, #{
                <<"connected">> := IsConnected,
                <<"is_persistent">> := true,
                %% contains statistics from disconnect time
                <<"recv_pkt">> := _,
                %% contains channel info from disconnect time
                <<"listener">> := _,
                <<"clean_start">> := _
            }}},
        get_client_request(ClientId, Config)
    ),
    ok.

connect_client(Opts) ->
    Defaults = #{
        expiry => 30,
        clean_start => false
    },
    #{
        port := Port,
        clientid := ClientId,
        clean_start := CleanStart,
        expiry := EI
    } = maps:merge(Defaults, Opts),
    {ok, C} = emqtt:start_link([
        {port, Port},
        {proto_ver, v5},
        {clientid, ClientId},
        {clean_start, CleanStart},
        {properties, #{'Session-Expiry-Interval' => EI}}
    ]),
    {ok, _} = emqtt:connect(C),
    C.

assert_contains_clientids(Results, ExpectedClientIds) ->
    ContainedClientIds = [
        ClientId
     || #{<<"data">> := Rows} <- Results,
        #{<<"clientid">> := ClientId} <- Rows
    ],
    ?assertEqual(
        lists:sort(ExpectedClientIds),
        lists:sort(ContainedClientIds),
        #{results => Results}
    ).

traverse_in_reverse_v2(QueryParams0, Results, Config) ->
    Cursors0 =
        lists:map(
            fun(#{<<"meta">> := Meta}) ->
                maps:get(<<"cursor">>, Meta, <<"wontbeused">>)
            end,
            Results
        ),
    Cursors1 = [<<"none">> | lists:droplast(Cursors0)],
    DirectOrderClientIds = [
        ClientId
     || #{<<"data">> := Rows} <- Results,
        #{<<"clientid">> := ClientId} <- Rows
    ],
    ReverseCursors = lists:reverse(Cursors1),
    do_traverse_in_reverse_v2(
        QueryParams0, Config, ReverseCursors, DirectOrderClientIds, _Acc = []
    ).

do_traverse_in_reverse_v2(_QueryParams0, _Config, _Cursors = [], DirectOrderClientIds, Acc) ->
    ?assertEqual(DirectOrderClientIds, Acc);
do_traverse_in_reverse_v2(QueryParams0, Config, [Cursor | Rest], DirectOrderClientIds, Acc) ->
    QueryParams = QueryParams0#{cursor => Cursor},
    Res0 = list_v2_request(QueryParams, Config),
    ?assertMatch({ok, {{_, 200, _}, _, #{<<"data">> := _}}}, Res0),
    {ok, {{_, 200, _}, _, #{<<"data">> := Rows}}} = Res0,
    ClientIds = [ClientId || #{<<"clientid">> := ClientId} <- Rows],
    do_traverse_in_reverse_v2(QueryParams0, Config, Rest, DirectOrderClientIds, ClientIds ++ Acc).

disconnect_and_destroy_session(Client) ->
    ok = emqtt:disconnect(Client, ?RC_SUCCESS, #{'Session-Expiry-Interval' => 0}).<|MERGE_RESOLUTION|>--- conflicted
+++ resolved
@@ -1567,15 +1567,7 @@
             Topic = <<"testtopic">>,
             BulkSub = [#{topic => Topic, qos => 1, nl => 1, rh => 1}],
             ?assertMatch({200, [_]}, bulk_subscribe_request(ClientId1, Config, BulkSub)),
-<<<<<<< HEAD
-
-            %% Due to the subscribe operations are asynchronous
-            timer:sleep(1000),
-
-            ?assertMatch(
-                {200, [_]},
-                get_subscriptions_request(ClientId1, Config, #{simplify_result => true})
-=======
+
             ?retry(
                 100,
                 5,
@@ -1583,7 +1575,6 @@
                     {200, [_]},
                     get_subscriptions_request(ClientId1, Config, #{simplify_result => true})
                 )
->>>>>>> 706cab3c
             ),
 
             {ok, _} = emqtt:publish(C2, Topic, <<"hi1">>, [{qos, 1}]),
