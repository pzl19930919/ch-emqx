--- conflicted
+++ resolved
@@ -296,10 +296,6 @@
 
 relx_plugin_apps_per_rel(cloud) ->
     [ emqx_lwm2m
-<<<<<<< HEAD
-    , emqx_lua_hook
-=======
->>>>>>> 1063f2ca
     , emqx_exhook
     , emqx_exproto
     , emqx_prometheus
