-module('rebar.config').

-export([do/2]).

do(Dir, CONFIG) ->
    ok = compile_and_load_pase_transforms(Dir),
    C1 = deps(CONFIG),
    Config = dialyzer(C1),
    dump(Config ++ coveralls() ++ config()).

bcrypt() ->
    {bcrypt, {git, "https://github.com/emqx/erlang-bcrypt.git", {branch, "0.6.0"}}}.

deps(Config) ->
    {deps, OldDpes} = lists:keyfind(deps, 1, Config),
    MoreDeps = case provide_bcrypt_dep() of
        true -> [bcrypt()];
        false -> []
    end,
    lists:keystore(deps, 1, Config, {deps, OldDpes ++ MoreDeps}).

config() ->
    [ {plugins, plugins()}
    , {profiles, profiles()}
    , {project_app_dirs, project_app_dirs()}
    ].

extra_lib_dir() ->
    EnterpriseFlag = os:getenv("EMQX_ENTERPRISE"),
    case EnterpriseFlag =:= "true" orelse EnterpriseFlag =:= "1" of
        true -> "lib-ee";
        false -> "lib-ce"
    end.

project_app_dirs() ->
    ["apps/*", extra_lib_dir() ++ "/*", "."].

plugins() ->
    [ {relup_helper,{git,"https://github.com/emqx/relup_helper", {branch,"master"}}},
      {er_coap_client, {git, "https://github.com/emqx/er_coap_client", {tag, "v1.0"}}}
    ].

test_plugins() ->
    [ rebar3_proper,
      {coveralls, {git, "https://github.com/emqx/coveralls-erl", {branch, "github"}}}
    ].

test_deps() ->
    [ {bbmustache, "1.10.0"}
<<<<<<< HEAD
    , {emqx_ct_helpers, {git, "https://github.com/emqx/emqx-ct-helpers", {branch, "hocon"}}}
=======
    , {emqx_ct_helpers, {git, "https://github.com/emqx/emqx-ct-helpers", {tag, "1.3.6"}}}
>>>>>>> 0414cb6c
    , meck
    ].

default_compile_opts() ->
    [compressed, deterministic, no_debug_info, warnings_as_errors, {parse_transform, mod_vsn}].

profiles() ->
    [ {'emqx',          [ {erl_opts, default_compile_opts()}
                        , {relx, relx('emqx')}
                        ]}
    , {'emqx-pkg',      [ {erl_opts, default_compile_opts()}
                        , {relx, relx('emqx-pkg')}
                        ]}
    , {'emqx-edge',     [ {erl_opts, default_compile_opts()}
                        , {relx, relx('emqx-edge')}
                        ]}
    , {'emqx-edge-pkg', [ {erl_opts, default_compile_opts()}
                        , {relx, relx('emqx-edge-pkg')}
                        ]}
    , {check,           [ {erl_opts, [debug_info, warnings_as_errors, {parse_transform, mod_vsn}]}
                        ]}
    , {test,            [ {deps, test_deps()}
                        , {plugins, test_plugins()}
                        , {erl_opts, [debug_info, {parse_transform, mod_vsn}] ++ erl_opts_i()}
                        ]}
    ].

relx(Profile) ->
    Vsn = get_vsn(),
    [ {include_src,false}
    , {include_erts, true}
    , {extended_start_script,false}
    , {generate_start_script,false}
    , {sys_config,false}
    , {vm_args,false}
    ] ++ do_relx(Profile, Vsn).

do_relx('emqx', Vsn) ->
    [ {release, {emqx, Vsn}, relx_apps(cloud)}
    , {overlay, relx_overlay(cloud)}
    , {overlay_vars, overlay_vars(["vars/vars-cloud.config","vars/vars-bin.config"])}
    ];
do_relx('emqx-pkg', Vsn) ->
    [ {release, {emqx, Vsn}, relx_apps(cloud)}
    , {overlay, relx_overlay(cloud)}
    , {overlay_vars, overlay_vars(["vars/vars-cloud.config","vars/vars-pkg.config"])}
    ];
do_relx('emqx-edge', Vsn) ->
    [ {release, {emqx, Vsn}, relx_apps(edge)}
    , {overlay, relx_overlay(edge)}
    , {overlay_vars, overlay_vars(["vars/vars-edge.config","vars/vars-bin.config"])}
    ];
do_relx('emqx-edge-pkg', Vsn) ->
    [ {release, {emqx, Vsn}, relx_apps(edge)}
    , {overlay, relx_overlay(edge)}
    , {overlay_vars, overlay_vars(["vars/vars-edge.config","vars/vars-pkg.config"])}
    ].

overlay_vars(Files) ->
    [{built_on_arch, rebar_utils:get_arch()} | Files].

relx_apps(ReleaseType) ->
    [ kernel
    , sasl
    , crypto
    , public_key
    , asn1
    , syntax_tools
    , ssl
    , os_mon
    , inets
    , compiler
    , runtime_tools
    , cuttlefish
    , emqx
    , {mnesia, load}
    , {ekka, load}
    ]
    ++ [bcrypt || provide_bcrypt_release(ReleaseType)]
    ++ relx_apps_per_rel(ReleaseType)
    ++ [{N, load} || N <- relx_plugin_apps(ReleaseType)].

relx_apps_per_rel(cloud) ->
    [ {observer, load}
    , luerl
    , xmerl
    ];
relx_apps_per_rel(edge) ->
    [].

relx_plugin_apps(ReleaseType) ->
    [ emqx_retainer
    , emqx_management
    , emqx_dashboard
    , emqx_bridge_mqtt
    , emqx_sn
    , emqx_coap
    , emqx_stomp
    , emqx_auth_http
    , emqx_auth_mysql
    , emqx_auth_jwt
    , emqx_auth_mnesia
    , emqx_web_hook
    , emqx_recon
    , emqx_rule_engine
    , emqx_sasl
    , emqx_telemetry
    , emqx_modules
    ] ++ relx_plugin_apps_per_rel(ReleaseType).

relx_plugin_apps_per_rel(cloud) ->
    [ emqx_lwm2m
    , emqx_auth_ldap
    , emqx_auth_pgsql
    , emqx_auth_redis
    , emqx_auth_mongo
    , emqx_lua_hook
    , emqx_exhook
    , emqx_exproto
    , emqx_prometheus
    , emqx_psk_file
    ];
relx_plugin_apps_per_rel(edge) ->
    [].

relx_overlay(ReleaseType) ->
    [ {mkdir,"log/"}
    , {mkdir,"data/"}
    , {mkdir,"data/mnesia"}
    , {mkdir,"data/configs"}
    , {mkdir,"data/scripts"}
    , {template, "data/loaded_plugins.tmpl", "data/loaded_plugins"}
    , {template, "data/loaded_modules.tmpl", "data/loaded_modules"}
    , {template,"data/emqx_vars","releases/emqx_vars"}
    , {copy,"bin/emqx","bin/emqx"}
    , {copy,"bin/emqx_ctl","bin/emqx_ctl"}
    , {copy,"bin/install_upgrade.escript", "bin/install_upgrade.escript"}
    , {copy,"bin/emqx","bin/emqx-{{release_version}}"} %% for relup
    , {copy,"bin/emqx_ctl","bin/emqx_ctl-{{release_version}}"} %% for relup
    , {copy,"bin/install_upgrade.escript", "bin/install_upgrade.escript-{{release_version}}"} %% for relup
    , {template,"bin/emqx.cmd","bin/emqx.cmd"}
    , {template,"bin/emqx_ctl.cmd","bin/emqx_ctl.cmd"}
    , {copy,"bin/nodetool","bin/nodetool"}
    , {copy,"bin/nodetool","bin/nodetool-{{release_version}}"}
    , {copy,"_build/default/lib/cuttlefish/cuttlefish","bin/cuttlefish"}
    , {copy,"_build/default/lib/cuttlefish/cuttlefish","bin/cuttlefish-{{release_version}}"}
    , {copy,"priv/emqx.schema","releases/{{release_version}}/"}
    ] ++ etc_overlay(ReleaseType).

etc_overlay(ReleaseType) ->
    PluginApps = relx_plugin_apps(ReleaseType),
    Templates = emqx_etc_overlay(ReleaseType) ++
                lists:append([plugin_etc_overlays(App) || App <- PluginApps]),
    [ {mkdir, "etc/"}
    , {mkdir, "etc/plugins"}
    , {template, "etc/BUILT_ON", "releases/{{release_version}}/BUILT_ON"}
    , {copy, "{{base_dir}}/lib/emqx/etc/certs","etc/"}
    ] ++
    lists:map(
      fun({From, To}) -> {template, From, To};
         (FromTo)     -> {template, FromTo, FromTo}
      end, Templates)
    ++ extra_overlay(ReleaseType).

extra_overlay(cloud) ->
    [ {copy,"{{base_dir}}/lib/emqx_lwm2m/lwm2m_xml","etc/"}
    , {copy, "{{base_dir}}/lib/emqx_psk_file/etc/psk.txt", "etc/psk.txt"}
    ];
extra_overlay(edge) ->
    [].
emqx_etc_overlay(cloud) ->
    emqx_etc_overlay_common() ++
    [ {"etc/emqx_cloud.d/vm.args","etc/vm.args"}
    ];
emqx_etc_overlay(edge) ->
    emqx_etc_overlay_common() ++
    [ {"etc/emqx_edge.d/vm.args","etc/vm.args"}
    ].

emqx_etc_overlay_common() ->
    ["etc/acl.conf", "etc/emqx.conf", "etc/ssl_dist.conf",
     %% TODO: check why it has to end with .paho
     %% and why it is put to etc/plugins dir
     {"etc/acl.conf.paho", "etc/plugins/acl.conf.paho"}].

plugin_etc_overlays(App0) ->
    App = atom_to_list(App0),
    ConfFiles = find_conf_files(App),
    %% NOTE: not filename:join here since relx translates it for windows
    [{"{{base_dir}}/lib/"++ App ++"/etc/" ++ F, "etc/plugins/" ++ F}
     || F <- ConfFiles].

%% NOTE: for apps fetched as rebar dependency (there is so far no such an app)
%% the overlay should be hand-coded but not to rely on build-time wildcards.
find_conf_files(App) ->
    Dir1 = filename:join(["apps", App, "etc"]),
    Dir2 = filename:join([extra_lib_dir(), App, "etc"]),
    filelib:wildcard("*.conf", Dir1) ++ filelib:wildcard("*.conf", Dir2).

env(Name, Default) ->
    case os:getenv(Name) of
        "" -> Default;
        false -> Default;
        Value -> Value
    end.

get_vsn() ->
    PkgVsn = case env("PKG_VSN", false) of
                 false -> os:cmd("./pkg-vsn.sh");
                 Vsn -> Vsn
             end,
    Vsn2 = re:replace(PkgVsn, "v", "", [{return ,list}]),
    re:replace(Vsn2, "\n", "", [{return ,list}]).

dump(Config) ->
    file:write_file("rebar.config.rendered", [io_lib:format("~p.\n", [I]) || I <- Config]),
    Config.

provide_bcrypt_dep() ->
    case os:type() of
        {win32, _} -> false;
        _ -> true
    end.

provide_bcrypt_release(ReleaseType) ->
    provide_bcrypt_dep() andalso ReleaseType =:= cloud.

%% this is a silly but working patch.
%% rebar3 does not handle umberella project's cross-app parse_transform well
compile_and_load_pase_transforms(Dir) ->
    PtFiles =
        [ "apps/emqx_rule_engine/src/emqx_rule_actions_trans.erl"
        ],
    CompileOpts = [verbose,report_errors,report_warnings,return_errors,debug_info],
    lists:foreach(fun(PtFile) -> {ok, _Mod} = compile:file(path(Dir, PtFile), CompileOpts) end, PtFiles).

path(Dir, Path) -> str(filename:join([Dir, Path])).

str(L) when is_list(L) -> L;
str(B) when is_binary(B) -> unicode:characters_to_list(B, utf8).

erl_opts_i() ->
    [{i, "apps"}] ++
    [{i, Dir}  || Dir <- filelib:wildcard(filename:join(["apps", "*", "include"]))] ++
    [{i, Dir}  || Dir <- filelib:wildcard(filename:join([extra_lib_dir(), "*", "include"]))].

dialyzer(Config) ->
    {dialyzer, OldDialyzerConfig} = lists:keyfind(dialyzer, 1, Config),

    AppsToAnalyse = case os:getenv("DIALYZER_ANALYSE_APP") of
        false ->
            [];
        Value ->
            [ list_to_atom(App) || App <- string:tokens(Value, ",")]
    end,

    AppNames = [emqx | list_dir("apps")] ++ list_dir(extra_lib_dir()),

    KnownApps = [Name ||  Name <- AppsToAnalyse, lists:member(Name, AppNames)],

    AppsToExclude = AppNames -- KnownApps,

    case length(AppsToAnalyse) > 0 of
        true ->
            lists:keystore(dialyzer, 1, Config, {dialyzer, OldDialyzerConfig ++ [{exclude_apps, AppsToExclude}]});
        false ->
            Config
    end.

coveralls() ->
    case {os:getenv("GITHUB_ACTIONS"), os:getenv("GITHUB_TOKEN")} of
      {"true", Token} when is_list(Token) ->
        Cfgs = [{coveralls_repo_token, Token},
                {coveralls_service_job_id, os:getenv("GITHUB_RUN_ID")},
                {coveralls_commit_sha, os:getenv("GITHUB_SHA")},
                {coveralls_service_number, os:getenv("GITHUB_RUN_NUMBER")},
                {coveralls_coverdata, "_build/test/cover/*.coverdata"},
                {coveralls_service_name, "github"}],
        case os:getenv("GITHUB_EVENT_NAME") =:= "pull_request"
            andalso string:tokens(os:getenv("GITHUB_REF"), "/") of
            [_, "pull", PRNO, _] ->
                [{coveralls_service_pull_request, PRNO} | Cfgs];
            _ ->
                Cfgs
        end;
      _ ->
        []
    end.

list_dir(Dir) ->
    {ok, Names} = file:list_dir(Dir),
    [list_to_atom(Name) || Name <- Names, filelib:is_dir(filename:join([Dir, Name]))].<|MERGE_RESOLUTION|>--- conflicted
+++ resolved
@@ -47,11 +47,7 @@
 
 test_deps() ->
     [ {bbmustache, "1.10.0"}
-<<<<<<< HEAD
     , {emqx_ct_helpers, {git, "https://github.com/emqx/emqx-ct-helpers", {branch, "hocon"}}}
-=======
-    , {emqx_ct_helpers, {git, "https://github.com/emqx/emqx-ct-helpers", {tag, "1.3.6"}}}
->>>>>>> 0414cb6c
     , meck
     ].
 
