name: Build slim packages

concurrency:
  group: slim-${{ github.event_name }}-${{ github.ref }}
  cancel-in-progress: true


on:
  pull_request:
  workflow_dispatch:

jobs:
  build:
    runs-on: ubuntu-20.04

    strategy:
      fail-fast: false
      matrix:
        erl_otp:
<<<<<<< HEAD
        - erl23.3.4.9-3
=======
        - 23.3.4.9-3
        - 24.1.5-3
>>>>>>> 7fc3f25d
        os:
        - ubuntu20.04
        - el8

    container: ghcr.io/emqx/emqx-builder/4.4-19:${{ matrix.erl_otp }}-${{ matrix.os }}

    steps:
    - uses: actions/checkout@v1
    - name: prepare
      run: |
        git config --global --add safe.directory "$GITHUB_WORKSPACE"
        if make emqx-ee --dry-run > /dev/null 2>&1; then
          echo "https://ci%40emqx.io:${{ secrets.CI_GIT_TOKEN }}@github.com" > $HOME/.git-credentials
          git config --global credential.helper store
          echo "EMQX_NAME=emqx-ee" >> $GITHUB_ENV
        else
          echo "EMQX_NAME=emqx" >> $GITHUB_ENV
        fi
    - name: fix-git-unsafe-repository
      run: git config --global --add safe.directory /__w/emqx/emqx
    - name: make xref
      run: make xref
    - name: build zip packages
      run: make ${EMQX_NAME}-zip
    - name: build deb/rpm packages
      run: make ${EMQX_NAME}-pkg
    - uses: actions/upload-artifact@v1
      if: failure()
      with:
        name: rebar3.crashdump
        path: ./rebar3.crashdump
    - name: packages test
      run: |
        export CODE_PATH="$GITHUB_WORKSPACE"
        .ci/build_packages/tests.sh "${EMQX_NAME}" zip
        .ci/build_packages/tests.sh "${EMQX_NAME}" pkg
    - uses: actions/upload-artifact@v2
      with:
        name: ${{ matrix.os }}
        path: _packages/**/*.zip

  windows:
    runs-on: windows-2019
    if: endsWith(github.repository, 'emqx')
    strategy:
      fail-fast: false
      matrix:
        profile:
          - emqx
        otp:
          - 24.2.1
    steps:
    - uses: actions/checkout@v2
    - uses: ilammy/msvc-dev-cmd@v1
    - uses: erlef/setup-beam@v1
      with:
        otp-version: ${{ matrix.otp }}
    - name: build
      env:
        PYTHON: python
        DIAGNOSTIC: 1
      run: |
        erl -eval "erlang:display(crypto:info_lib())" -s init stop
        make ${{ matrix.profile }}-zip
    - name: run emqx
      timeout-minutes: 1
      run: |
        ./_build/${{ matrix.profile }}/rel/emqx/bin/emqx start
        Start-Sleep -s 5
        echo "EMQX started"
        ./_build/${{ matrix.profile }}/rel/emqx/bin/emqx stop
        echo "EMQX stopped"
        ./_build/${{ matrix.profile }}/rel/emqx/bin/emqx install
        echo "EQMX installed"
        ./_build/${{ matrix.profile }}/rel/emqx/bin/emqx uninstall
        echo "EQMX uninstaled"

  mac:
    strategy:
      fail-fast: false
      matrix:
<<<<<<< HEAD
        erl_otp:
        - 23.3.4.9-3
=======
        otp:
        - 24.1.5-3
>>>>>>> 7fc3f25d
        macos:
        - macos-11

    runs-on: ${{  matrix.macos }}

    steps:
    - uses: actions/checkout@v1
    - name: prepare
      run: |
        if make emqx-ee --dry-run > /dev/null 2>&1; then
          echo "https://ci%40emqx.io:${{ secrets.CI_GIT_TOKEN }}@github.com" > $HOME/.git-credentials
          git config --global credential.helper store
          echo "EMQX_NAME=emqx-ee" >> $GITHUB_ENV
        else
          echo "EMQX_NAME=emqx" >> $GITHUB_ENV
        fi
    - name: prepare
      run: |
        brew update
        brew install curl zip unzip gnu-sed kerl unixodbc freetds
        echo "/usr/local/bin" >> $GITHUB_PATH
        git config --global credential.helper store
    - uses: actions/cache@v2
      id: cache
      with:
        path: ~/.kerl/${{ matrix.otp }}
        key: otp-install-${{ matrix.otp }}-${{ matrix.macos }}
    - name: build erlang
      if: steps.cache.outputs.cache-hit != 'true'
      timeout-minutes: 60
      env:
        KERL_BUILD_BACKEND: git
        OTP_GITHUB_URL: https://github.com/emqx/otp
      run: |
        kerl update releases
        kerl build ${{ matrix.otp }}
        kerl install ${{ matrix.otp }} $HOME/.kerl/${{ matrix.otp }}
    - name: build
      run: |
        . $HOME/.kerl/${{ matrix.otp }}/activate
        make ensure-rebar3
        sudo cp rebar3 /usr/local/bin/rebar3
        make ${EMQX_NAME}-zip
    - uses: actions/upload-artifact@v1
      if: failure()
      with:
        name: rebar3.crashdump
        path: ./rebar3.crashdump
    - name: test
      run: |
        pkg_name=$(find _packages/${EMQX_NAME} -mindepth 1 -maxdepth 1 -iname \*.zip)
        unzip -q $pkg_name
        gsed -i '/emqx_telemetry/d' ./emqx/data/loaded_plugins
        ./emqx/bin/emqx start || cat emqx/log/erlang.log.1
        ready='no'
        for i in {1..10}; do
          if curl -fs 127.0.0.1:18083 > /dev/null; then
            ready='yes'
            break
          fi
          sleep 1
        done
        if [ "$ready" != "yes" ]; then
          echo "Timed out waiting for emqx to be ready"
          cat emqx/log/erlang.log.1
          exit 1
        fi
        ./emqx/bin/emqx_ctl status
        ./emqx/bin/emqx stop
        rm -rf emqx
    - uses: actions/upload-artifact@v2
      with:
        name: macos
        path: _packages/**/*.zip<|MERGE_RESOLUTION|>--- conflicted
+++ resolved
@@ -17,12 +17,8 @@
       fail-fast: false
       matrix:
         erl_otp:
-<<<<<<< HEAD
-        - erl23.3.4.9-3
-=======
         - 23.3.4.9-3
         - 24.1.5-3
->>>>>>> 7fc3f25d
         os:
         - ubuntu20.04
         - el8
@@ -104,13 +100,8 @@
     strategy:
       fail-fast: false
       matrix:
-<<<<<<< HEAD
-        erl_otp:
-        - 23.3.4.9-3
-=======
         otp:
         - 24.1.5-3
->>>>>>> 7fc3f25d
         macos:
         - macos-11
 
