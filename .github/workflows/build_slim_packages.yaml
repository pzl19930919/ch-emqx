name: Build slim packages

concurrency:
  group: slim-${{ github.event_name }}-${{ github.ref }}
  cancel-in-progress: true


on:
  pull_request:
  workflow_dispatch:

jobs:
  build:
    runs-on: ${{ matrix.runs-on }}

    strategy:
      fail-fast: false
      matrix:
        erl_otp:
        - 24.1.5-3
        os:
        - ubuntu20.04
<<<<<<< HEAD
        - el8
=======
        - centos7
        runs-on:
          - aws-amd64
          - ubuntu-20.04
        use-self-hosted:
          - ${{ github.repository_owner == 'emqx' }}
        exclude:
          - runs-on: ubuntu-20.04
            use-self-hosted: true
          - runs-on: aws-amd64
            use-self-hosted: false
>>>>>>> 0b221048

    container: ghcr.io/emqx/emqx-builder/4.4-19:${{ matrix.erl_otp }}-${{ matrix.os }}

    steps:
    - uses: actions/checkout@v1
    - name: prepare
      run: |
        git config --global --add safe.directory "$GITHUB_WORKSPACE"
        if make emqx-ee --dry-run > /dev/null 2>&1; then
          echo "https://ci%40emqx.io:${{ secrets.CI_GIT_TOKEN }}@github.com" > $HOME/.git-credentials
          git config --global credential.helper store
          echo "EMQX_NAME=emqx-ee" >> $GITHUB_ENV
        else
          echo "EMQX_NAME=emqx" >> $GITHUB_ENV
        fi
    - name: fix-git-unsafe-repository
      run: git config --global --add safe.directory /__w/emqx/emqx
    - uses: actions/cache@v2
      with:
        # dialyzer PLTs
        path: ~/.cache/rebar3/
        key: dialyer-${{ matrix.erl_otp }}
    - name: make xref
      run: make xref
    - name: make dialyzer
      run: |
        # TODO: once dialyzer warnings are fixed in 4.4+, we may
        # enforce this.
        if [[ "$(./pkg-vsn.sh)" =~ 4.3.* ]]; then
          make dialyzer
        fi
    - name: build zip packages
      run: make ${EMQX_NAME}-zip
    - name: build deb/rpm packages
      run: make ${EMQX_NAME}-pkg
    - uses: actions/upload-artifact@v1
      if: failure()
      with:
        name: rebar3.crashdump
        path: ./rebar3.crashdump
    - name: packages test
      run: |
        export CODE_PATH="$GITHUB_WORKSPACE"
        .ci/build_packages/tests.sh "${EMQX_NAME}" zip
        .ci/build_packages/tests.sh "${EMQX_NAME}" pkg
    - uses: actions/upload-artifact@v2
      with:
        name: ${{ matrix.os }}
        path: _packages/**/*.zip

  windows:
    runs-on: windows-2019
    if: endsWith(github.repository, 'emqx')
    strategy:
      fail-fast: false
      matrix:
        profile:
          - emqx
        otp:
          - 24.2.1
    steps:
    - uses: actions/checkout@v2
    - uses: ilammy/msvc-dev-cmd@v1
    - uses: erlef/setup-beam@v1
      with:
        otp-version: ${{ matrix.otp }}
    - name: build
      env:
        PYTHON: python
        DIAGNOSTIC: 1
        SYSTEM: windows
      run: |
        erl -eval "erlang:display(crypto:info_lib())" -s init stop
        make ${{ matrix.profile }}-zip
    - name: run emqx
      timeout-minutes: 1
      run: |
        ./_build/${{ matrix.profile }}/rel/emqx/bin/emqx start
        Start-Sleep -s 5
        echo "EMQX started"
        ./_build/${{ matrix.profile }}/rel/emqx/bin/emqx stop
        echo "EMQX stopped"
        ./_build/${{ matrix.profile }}/rel/emqx/bin/emqx install
        echo "EQMX installed"
        ./_build/${{ matrix.profile }}/rel/emqx/bin/emqx uninstall
        echo "EQMX uninstaled"

  mac:
    strategy:
      fail-fast: false
      matrix:
        otp:
        - 24.1.5-3
        macos:
        - macos-11

    runs-on: ${{  matrix.macos }}

    steps:
    - uses: actions/checkout@v1
    - name: prepare
      run: |
        if make emqx-ee --dry-run > /dev/null 2>&1; then
          echo "https://ci%40emqx.io:${{ secrets.CI_GIT_TOKEN }}@github.com" > $HOME/.git-credentials
          git config --global credential.helper store
          echo "EMQX_NAME=emqx-ee" >> $GITHUB_ENV
        else
          echo "EMQX_NAME=emqx" >> $GITHUB_ENV
        fi
    - name: prepare
      run: |
        brew update
        brew install curl zip unzip gnu-sed kerl unixodbc freetds
        echo "/usr/local/bin" >> $GITHUB_PATH
        git config --global credential.helper store
    - uses: actions/cache@v2
      id: cache
      with:
        path: ~/.kerl/${{ matrix.otp }}
        key: otp-install-${{ matrix.otp }}-${{ matrix.macos }}
    - name: build erlang
      if: steps.cache.outputs.cache-hit != 'true'
      timeout-minutes: 60
      env:
        KERL_BUILD_BACKEND: git
        OTP_GITHUB_URL: https://github.com/emqx/otp
      run: |
        kerl update releases
        kerl build ${{ matrix.otp }}
        kerl install ${{ matrix.otp }} $HOME/.kerl/${{ matrix.otp }}
    - name: build
      run: |
        . $HOME/.kerl/${{ matrix.otp }}/activate
        make ensure-rebar3
        sudo cp rebar3 /usr/local/bin/rebar3
        make ${EMQX_NAME}-zip
    - uses: actions/upload-artifact@v1
      if: failure()
      with:
        name: rebar3.crashdump
        path: ./rebar3.crashdump
    - name: test
      run: |
        pkg_name=$(find _packages/${EMQX_NAME} -mindepth 1 -maxdepth 1 -iname \*.zip)
        unzip -q $pkg_name
        gsed -i '/emqx_telemetry/d' ./emqx/data/loaded_plugins
        ./emqx/bin/emqx start || cat emqx/log/erlang.log.1
        ready='no'
        for i in {1..10}; do
          if curl -fs 127.0.0.1:18083 > /dev/null; then
            ready='yes'
            break
          fi
          sleep 1
        done
        if [ "$ready" != "yes" ]; then
          echo "Timed out waiting for emqx to be ready"
          cat emqx/log/erlang.log.1
          exit 1
        fi
        ./emqx/bin/emqx_ctl status
        ./emqx/bin/emqx stop
        rm -rf emqx
    - uses: actions/upload-artifact@v2
      with:
        name: macos
        path: _packages/**/*.zip<|MERGE_RESOLUTION|>--- conflicted
+++ resolved
@@ -20,10 +20,7 @@
         - 24.1.5-3
         os:
         - ubuntu20.04
-<<<<<<< HEAD
         - el8
-=======
-        - centos7
         runs-on:
           - aws-amd64
           - ubuntu-20.04
@@ -34,7 +31,6 @@
             use-self-hosted: true
           - runs-on: aws-amd64
             use-self-hosted: false
->>>>>>> 0b221048
 
     container: ghcr.io/emqx/emqx-builder/4.4-19:${{ matrix.erl_otp }}-${{ matrix.os }}
 
