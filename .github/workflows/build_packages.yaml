name: Cross build packages

on:
  schedule:
    - cron:  '0 */6 * * *'
  release:
    types:
      - published
  workflow_dispatch:

jobs:
  prepare:
    strategy:
      matrix:
        container:
          - "emqx/build-env:erl23.2.7.2-emqx-2-ubuntu20.04"
          - "emqx/build-env:erl24.0.1-emqx-1-ubuntu20.04"

    runs-on: ubuntu-20.04
    container: ${{ matrix.container }}

    outputs:
      profiles: ${{ steps.set_profile.outputs.profiles}}
      old_vsns: ${{ steps.set_profile.outputs.old_vsns}}

    steps:
      - uses: actions/checkout@v2
        with:
          path: source
          fetch-depth: 0
      - name: set profile
        id: set_profile
        shell: bash
        run: |
          cd source
          vsn="$(./pkg-vsn.sh)"
          pre_vsn="$(echo $vsn | grep -oE '^[0-9]+.[0-9]')"
          if make emqx-ee --dry-run > /dev/null 2>&1; then
            old_vsns="$(git tag -l "e$pre_vsn.[0-9]" | xargs echo -n | sed "s/e$vsn//")"
            echo "::set-output name=old_vsns::$old_vsns"
            echo "::set-output name=profiles::[\"emqx-ee\"]"
          else
            old_vsns="$(git tag -l "v$pre_vsn.[0-9]" | xargs echo -n | sed "s/v$vsn//")"
            echo "::set-output name=old_vsns::$old_vsns"
            echo "::set-output name=profiles::[\"emqx\", \"emqx-edge\"]"
          fi
      - name: get_all_deps
        if: endsWith(github.repository, 'emqx')
        run: |
          make -C source deps-all
          rm source/rebar.lock
          zip -ryq source.zip source/* source/.[^.]*
      - name: get_all_deps
        if: endsWith(github.repository, 'enterprise')
        run: |
          echo "https://ci%40emqx.io:${{ secrets.CI_GIT_TOKEN }}@github.com" > $HOME/.git-credentials
          git config --global credential.helper store
          echo "${{ secrets.CI_GIT_TOKEN }}" >> source/scripts/git-token
          make -C source deps-all
          zip -ryq source.zip source/* source/.[^.]*
      - uses: actions/upload-artifact@v2
        with:
          name: source
          path: source.zip

  windows:
    runs-on: windows-2019

    needs: prepare
    if: endsWith(github.repository, 'emqx')

    strategy:
      fail-fast: false
      matrix:
        profile: ${{fromJSON(needs.prepare.outputs.profiles)}}
        exclude:
          - profile: emqx-edge

    steps:
    - uses: actions/download-artifact@v2
      with:
        name: source
        path: .
    - name: unzip source code
      run: Expand-Archive -Path source.zip -DestinationPath ./
    - uses: ilammy/msvc-dev-cmd@v1
    - uses: gleam-lang/setup-erlang@v1.1.0
      id: install_erlang
      with:
        otp-version: 23.2
    - name: build
      env:
        PYTHON: python
        DIAGNOSTIC: 1
      run: |
        $env:PATH = "${{ steps.install_erlang.outputs.erlpath }}\bin;$env:PATH"

        $version = $( "${{ github.ref }}" -replace "^(.*)/(.*)/" )
        if ($version -match "^v[0-9]+\.[0-9]+(\.[0-9]+)?") {
          $regex = "[0-9]+\.[0-9]+(-alpha|-beta|-rc)?\.[0-9]+"
          $pkg_name = "${{ matrix.profile }}-windows-$([regex]::matches($version, $regex).value).zip"
          }
        else {
          $pkg_name = "${{ matrix.profile }}-windows-$($version -replace '/').zip"
          }
        cd source
        ## We do not build/release bcrypt for windows package
        Remove-Item -Recurse -Force -Path _build/default/lib/bcrypt/
        if (Test-Path rebar.lock) {
            Remove-Item -Force -Path rebar.lock
        }
        make ensure-rebar3
        copy rebar3 "${{ steps.install_erlang.outputs.erlpath }}\bin"
        ls "${{ steps.install_erlang.outputs.erlpath }}\bin"
        rebar3 --help
        make ${{ matrix.profile }}
        mkdir -p _packages/${{ matrix.profile }}
        Compress-Archive -Path _build/${{ matrix.profile }}/rel/emqx -DestinationPath _build/${{ matrix.profile }}/rel/$pkg_name
        mv _build/${{ matrix.profile }}/rel/$pkg_name _packages/${{ matrix.profile }}
        Get-FileHash -Path "_packages/${{ matrix.profile }}/$pkg_name" | Format-List | grep 'Hash' | awk '{print $3}'  > _packages/${{ matrix.profile }}/$pkg_name.sha256
    - name: run emqx
      timeout-minutes: 1
      run: |
        cd source
        ./_build/${{ matrix.profile }}/rel/emqx/bin/emqx start
        Start-Sleep -s 5
        ./_build/${{ matrix.profile }}/rel/emqx/bin/emqx stop
        ./_build/${{ matrix.profile }}/rel/emqx/bin/emqx install
        ./_build/${{ matrix.profile }}/rel/emqx/bin/emqx uninstall
    - uses: actions/upload-artifact@v1
      if: startsWith(github.ref, 'refs/tags/')
      with:
        name: ${{ matrix.profile }}
        path: source/_packages/${{ matrix.profile }}/.

  mac:
    runs-on: macos-10.15

    needs: prepare

    strategy:
      fail-fast: false
      matrix:
        profile: ${{fromJSON(needs.prepare.outputs.profiles)}}
        erl_otp:
          - 23.2.7.2-emqx-2
        exclude:
          - profile: emqx-edge

    steps:
    - uses: actions/download-artifact@v2
      with:
        name: source
        path: .
    - name: unzip source code
      run: unzip -q source.zip
    - name: prepare
      run: |
        brew update
        brew install curl zip unzip gnu-sed kerl unixodbc freetds
        echo "/usr/local/bin" >> $GITHUB_PATH
        git config --global credential.helper store
    - uses: actions/cache@v2
      id: cache
      with:
        path: ~/.kerl
        key: erl${{ matrix.erl_otp }}-macos10.15
    - name: build erlang
      if: steps.cache.outputs.cache-hit != 'true'
      timeout-minutes: 60
      env:
        KERL_BUILD_BACKEND: git
        OTP_GITHUB_URL: https://github.com/emqx/otp
      run: |
        kerl update releases
        kerl build ${{ matrix.erl_otp }}
        kerl install ${{ matrix.erl_otp }} $HOME/.kerl/${{ matrix.erl_otp }}
    - name: build
      run: |
        . $HOME/.kerl/${{ matrix.erl_otp }}/activate
        cd source
        make ensure-rebar3
        sudo cp rebar3 /usr/local/bin/rebar3
        rm -rf _build/${{ matrix.profile }}/lib
        make ${{ matrix.profile }}-zip
    - name: test
      run: |
        cd source
        pkg_name=$(basename _packages/${{ matrix.profile }}/${{ matrix.profile }}-*.zip)
        unzip -q _packages/${{ matrix.profile }}/$pkg_name
        # gsed -i '/emqx_telemetry/d' ./emqx/data/loaded_plugins
        ./emqx/bin/emqx start || cat emqx/log/erlang.log.1
        ready='no'
        for i in {1..10}; do
          if curl -fs 127.0.0.1:8081/api/v5/status > /dev/null; then
            ready='yes'
            break
          fi
          sleep 1
        done
        if [ "$ready" != "yes" ]; then
          echo "Timed out waiting for emqx to be ready"
          cat emqx/log/erlang.log.1
          exit 1
        fi
        ./emqx/bin/emqx_ctl status
        ./emqx/bin/emqx stop
        rm -rf emqx
        openssl dgst -sha256 ./_packages/${{ matrix.profile }}/$pkg_name | awk '{print $2}'  > ./_packages/${{ matrix.profile }}/$pkg_name.sha256
    - uses: actions/upload-artifact@v1
      if: startsWith(github.ref, 'refs/tags/')
      with:
        name: ${{ matrix.profile }}
        path: source/_packages/${{ matrix.profile }}/.

  linux:
    runs-on: ubuntu-20.04

    needs: prepare

    strategy:
      fail-fast: false
      matrix:
        profile: ${{fromJSON(needs.prepare.outputs.profiles)}}
        erl_otp:
          - 23.2.7.2-emqx-2
        arch:
          - amd64
          - arm64
        os:
          - ubuntu20.04
          - ubuntu18.04
          - ubuntu16.04
          - debian10
          - debian9
          # - opensuse
          - centos8
          - centos7
          - centos6
          - raspbian10
          # - raspbian9
        exclude:
        - os: centos6
          arch: arm64
        - os: raspbian9
          arch: amd64
        - os: raspbian10
          arch: amd64
        - os: raspbian9
          profile: emqx
        - os: raspbian10
          profile: emqx
        - os: raspbian9
          profile: emqx-ee
        - os: raspbian10
          profile: emqx-ee

        erl_otp:
          - erl23.2.7.2-emqx-2
          - erl24.0.1-emqx-1

    defaults:
      run:
        shell: bash

    steps:
    - name: prepare docker
      run: |
        mkdir -p $HOME/.docker
        echo '{ "experimental": "enabled" }' | tee $HOME/.docker/config.json
        echo '{ "experimental": true, "storage-driver": "overlay2", "max-concurrent-downloads": 50, "max-concurrent-uploads": 50}' | sudo tee /etc/docker/daemon.json
        sudo systemctl restart docker
        docker info
        docker buildx create --use --name mybuild
        docker run --rm --privileged tonistiigi/binfmt --install all
    - uses: actions/download-artifact@v2
      with:
        name: source
        path: .
    - name: unzip source code
      run: unzip -q source.zip
    - name: downloads old emqx zip packages
      env:
        PROFILE: ${{ matrix.profile }}
        ARCH: ${{ matrix.arch }}
        SYSTEM: ${{ matrix.os }}
        OLD_VSNS: ${{ needs.prepare.outputs.old_vsns }}
      run: |
        set -e -x -u
        broker=$PROFILE
        if [ $PROFILE = "emqx" ];then
            broker="emqx-ce"
        fi
        if [ ! -z "$(echo $SYSTEM | grep -oE 'raspbian')" ]; then
            export ARCH="arm"
        fi

        mkdir -p source/_upgrade_base
        cd source/_upgrade_base
        old_vsns=($(echo $OLD_VSNS | tr ' ' ' '))
        for tag in ${old_vsns[@]}; do
          if [ ! -z "$(echo $(curl -I -m 10 -o /dev/null -s -w %{http_code} https://s3-us-west-2.amazonaws.com/packages.emqx/$broker/$tag/$PROFILE-$SYSTEM-${tag#[e|v]}-$ARCH.zip) | grep -oE "^[23]+")" ];then
            wget --no-verbose https://s3-us-west-2.amazonaws.com/packages.emqx/$broker/$tag/$PROFILE-$SYSTEM-${tag#[e|v]}-$ARCH.zip
            wget --no-verbose https://s3-us-west-2.amazonaws.com/packages.emqx/$broker/$tag/$PROFILE-$SYSTEM-${tag#[e|v]}-$ARCH.zip.sha256
            echo "$(cat $PROFILE-$SYSTEM-${tag#[e|v]}-$ARCH.zip.sha256) $PROFILE-$SYSTEM-${tag#[e|v]}-$ARCH.zip" | sha256sum -c || exit 1
          fi
        done
    - name: build emqx packages
      env:
<<<<<<< HEAD
        ERL_OTP: ${{ matrix.erl_otp }}
=======
        ERL_OTP: erl${{ matrix.erl_otp }}
>>>>>>> 7e00805a
        PROFILE: ${{ matrix.profile }}
        ARCH: ${{ matrix.arch }}
        SYSTEM: ${{ matrix.os }}
      run: |
        set -e -u
        cd source
        docker buildx build --no-cache \
          --platform=linux/$ARCH \
          -t cross_build_emqx_for_$SYSTEM \
          -f .ci/build_packages/Dockerfile \
          --build-arg BUILD_FROM=emqx/build-env:$ERL_OTP-$SYSTEM \
          --build-arg EMQX_NAME=$PROFILE \
          --output type=tar,dest=/tmp/cross-build-$PROFILE-for-$SYSTEM.tar .

        mkdir -p /tmp/packages/$PROFILE
        tar -xvf /tmp/cross-build-$PROFILE-for-$SYSTEM.tar --wildcards emqx/_packages/$PROFILE/*
        mv emqx/_packages/$PROFILE/* /tmp/packages/$PROFILE/
        rm -rf /tmp/cross-build-$PROFILE-for-$SYSTEM.tar

        docker rm -f $(docker ps -a -q)
        docker volume prune -f
    - name: create sha256
      env:
        PROFILE: ${{ matrix.profile}}
      run: |
        if [ -d /tmp/packages/$PROFILE ]; then
          cd /tmp/packages/$PROFILE
            for var in $(ls emqx-* ); do
              bash -c "echo $(sha256sum $var | awk '{print $1}') > $var.sha256"
            done
          cd -
        fi
    - uses: actions/upload-artifact@v1
      if: startsWith(github.ref, 'refs/tags/')
      with:
        name: ${{ matrix.profile }}
        path: /tmp/packages/${{ matrix.profile }}/.

  docker:
    runs-on: ubuntu-20.04
    needs: prepare

    strategy:
      fail-fast: false
      matrix:
        profile: ${{fromJSON(needs.prepare.outputs.profiles)}}
        erl_otp:
          - 23.2.7.2-emqx-2

    steps:
    - uses: actions/download-artifact@v2
      with:
        name: source
        path: .
    - name: unzip source code
      run: unzip -q source.zip
    - uses: docker/setup-buildx-action@v1
    - uses: docker/setup-qemu-action@v1
      with:
        image: tonistiigi/binfmt:latest
        platforms: all
    - name: build emqx docker image
      if: github.event_name != 'release'
      env:
        ERL_OTP: erl${{ matrix.erl_otp }}
        PROFILE: ${{ matrix.profile }}
      run: |
        cd source
        PKG_VSN="$(./pkg-vsn.sh)"
        docker buildx build --no-cache \
           --platform=linux/amd64,linux/arm64 \
           --build-arg PKG_VSN=$PKG_VSN  \
           --build-arg BUILD_FROM=emqx/build-env:$ERL_OTP-alpine  \
           --build-arg RUN_FROM=alpine:3.14 \
           --build-arg EMQX_NAME=$PROFILE \
           --tag emqx/$PROFILE:$PKG_VSN \
           -f deploy/docker/Dockerfile .
    - uses: docker/login-action@v1
      if: github.event_name == 'release'
      with:
        username: ${{ secrets.DOCKER_HUB_USER }}
        password: ${{ secrets.DOCKER_HUB_TOKEN }}
    - name: build emqx docker image
      if: github.event_name == 'release'
      env:
        ERL_OTP: erl${{ matrix.erl_otp }}
        PROFILE: ${{ matrix.profile }}
      run: |
        cd source
        PKG_VSN="$(./pkg-vsn.sh)"
        docker buildx build --no-cache \
           --platform=linux/amd64,linux/arm64 \
           --build-arg PKG_VSN=$PKG_VSN  \
           --build-arg BUILD_FROM=emqx/build-env:$ERL_OTP-alpine  \
           --build-arg RUN_FROM=alpine:3.14 \
           --build-arg EMQX_NAME=$PROFILE \
           --tag emqx/$PROFILE:$PKG_VSN \
           -f deploy/docker/Dockerfile \
           --push .

  delete-artifact:
    runs-on: ubuntu-20.04
    needs: [prepare, mac, linux, docker]
    steps:
    - uses: geekyeggo/delete-artifact@v1
      with:
        name: source

  upload:
    runs-on: ubuntu-20.04

    if: startsWith(github.ref, 'refs/tags/')

    needs: [prepare, mac, linux, docker]

    strategy:
      matrix:
        profile: ${{fromJSON(needs.prepare.outputs.profiles)}}

    steps:
    - uses: actions/checkout@v2
    - name: get_version
      run: |
        echo 'version<<EOF' >> $GITHUB_ENV
        echo ${{ github.ref }} | sed -r  "s ^refs/heads/|^refs/tags/(.*) \1 g" >> $GITHUB_ENV
        echo 'EOF' >> $GITHUB_ENV
    - uses: actions/download-artifact@v2
      with:
        name: ${{ matrix.profile }}
        path: ./_packages/${{ matrix.profile }}
    - name: install dos2unix
      run: sudo apt-get update && sudo apt install -y dos2unix
    - name: get packages
      run: |
        set -e -u
        cd _packages/${{ matrix.profile }}
        for var in $( ls |grep emqx |grep -v sha256); do
          dos2unix $var.sha256
          echo "$(cat $var.sha256) $var" | sha256sum -c || exit 1
        done
        cd -
    - name: upload aws s3
      run: |
        set -e -u
        if [ "${{ matrix.profile }}"  == "emqx" ];then
            broker="emqx-ce"
        else
            broker=${{ matrix.profile }}
        fi
        aws configure set aws_access_key_id ${{ secrets.AWS_ACCESS_KEY_ID }}
        aws configure set aws_secret_access_key ${{ secrets.AWS_SECRET_ACCESS_KEY }}
        aws configure set default.region ${{ secrets.AWS_DEFAULT_REGION }}

        aws s3 cp --recursive _packages/${{ matrix.profile }} s3://${{ secrets.AWS_S3_BUCKET }}/$broker/${{ env.version }}
        aws cloudfront create-invalidation --distribution-id ${{ secrets.AWS_CLOUDFRONT_ID }} --paths "/$broker/${{ env.version }}/*"
    - uses: Rory-Z/upload-release-asset@v1
      if: github.event_name == 'release' && matrix.profile != 'emqx-ee'
      with:
        repo: emqx
        path: "_packages/${{ matrix.profile }}/emqx-*"
        token: ${{ github.token }}
    - uses: Rory-Z/upload-release-asset@v1
      if: github.event_name == 'release' && matrix.profile == 'emqx-ee'
      with:
        repo: emqx-enterprise
        path: "_packages/${{ matrix.profile }}/emqx-*"
        token: ${{ github.token }}
    - name: update to emqx.io
      if: github.event_name == 'release'
      run: |
        set -e -x -u
        curl -w %{http_code} \
             --insecure \
             -H "Content-Type: application/json" \
             -H "token: ${{ secrets.EMQX_IO_TOKEN }}" \
             -X POST \
             -d "{\"repo\":\"emqx/emqx\", \"tag\": \"${{ env.version }}\" }" \
             ${{ secrets.EMQX_IO_RELEASE_API }}
    - name: push docker image to docker hub
      if: github.event_name == 'release'
      run: |
        set -e -x -u
        sudo make docker-prepare
        cd _packages/${{ matrix.profile }} && for var in $(ls |grep docker |grep -v sha256); do unzip $var; sudo docker load < ${var%.*}; rm -f ${var%.*}; done && cd -
        echo ${{ secrets.DOCKER_HUB_TOKEN }} |sudo docker login -u ${{ secrets.DOCKER_HUB_USER }} --password-stdin
        sudo TARGET=emqx/${{ matrix.profile }} make docker-push
        sudo TARGET=emqx/${{ matrix.profile }} make docker-manifest-list
    - name: update repo.emqx.io
      if: github.event_name == 'release' && endsWith(github.repository, 'enterprise') && matrix.profile == 'emqx-ee'
      run: |
        curl --silent --show-error \
          -H "Authorization: token ${{ secrets.CI_GIT_TOKEN }}" \
          -H "Accept: application/vnd.github.v3+json" \
          -X POST \
          -d "{\"ref\":\"v1.0.1\",\"inputs\":{\"version\": \"${{ env.version }}\", \"emqx_ee\": \"true\"}}" \
          "https://api.github.com/repos/emqx/emqx-ci-helper/actions/workflows/update_emqx_repos.yaml/dispatches"
    - name: update repo.emqx.io
      if: github.event_name == 'release' && endsWith(github.repository, 'emqx') && matrix.profile == 'emqx'
      run: |
        curl --silent --show-error \
          -H "Authorization: token ${{ secrets.CI_GIT_TOKEN }}" \
          -H "Accept: application/vnd.github.v3+json" \
          -X POST \
          -d "{\"ref\":\"v1.0.1\",\"inputs\":{\"version\": \"${{ env.version }}\", \"emqx_ce\": \"true\"}}" \
          "https://api.github.com/repos/emqx/emqx-ci-helper/actions/workflows/update_emqx_repos.yaml/dispatches"
    - name: update homebrew packages
      if: github.event_name == 'release' && endsWith(github.repository, 'emqx') && matrix.profile == 'emqx'
      run: |
        if [ -z $(echo $version | grep -oE "(alpha|beta|rc)\.[0-9]") ]; then
            curl --silent --show-error \
              -H "Authorization: token ${{ secrets.CI_GIT_TOKEN }}" \
              -H "Accept: application/vnd.github.v3+json" \
              -X POST \
              -d "{\"ref\":\"v1.0.1\",\"inputs\":{\"version\": \"${{ env.version }}\"}}" \
              "https://api.github.com/repos/emqx/emqx-ci-helper/actions/workflows/update_emqx_homebrew.yaml/dispatches"
        fi
    - uses: geekyeggo/delete-artifact@v1
      with:
        name: ${{ matrix.profile }}<|MERGE_RESOLUTION|>--- conflicted
+++ resolved
@@ -256,8 +256,8 @@
           profile: emqx-ee
 
         erl_otp:
-          - erl23.2.7.2-emqx-2
-          - erl24.0.1-emqx-1
+          - 23.2.7.2-emqx-2
+          - 24.0.1-emqx-1
 
     defaults:
       run:
@@ -307,11 +307,7 @@
         done
     - name: build emqx packages
       env:
-<<<<<<< HEAD
-        ERL_OTP: ${{ matrix.erl_otp }}
-=======
         ERL_OTP: erl${{ matrix.erl_otp }}
->>>>>>> 7e00805a
         PROFILE: ${{ matrix.profile }}
         ARCH: ${{ matrix.arch }}
         SYSTEM: ${{ matrix.os }}
