#!/usr/bin/env bash

## This script helps to download relup base version packages

if [[ -n "$DEBUG" ]]; then
    set -x
fi
set -euo pipefail

PROFILE="${1}"
if [ "$PROFILE" = "" ]; then
    PROFILE="emqx"
fi

case $PROFILE in
    "emqx")
        DIR='emqx-ce'
        EDITION='community'
        ;;
    "emqx-ee")
        DIR='emqx-ee'
        EDITION='enterprise'
        ;;
    "emqx-edge")
        DIR='emqx-edge'
        EDITION='edge'
        ;;
esac

SYSTEM="${SYSTEM:-$(./scripts/get-distro.sh)}"
OTP_VSN="${OTP_VSN:-$(./scripts/get-otp-vsn.sh)}"

ARCH="${ARCH:-$(uname -m)}"
case "$ARCH" in
    x86_64)
        ARCH='amd64'
        ;;
    aarch64)
        ARCH='arm64'
        ;;
    arm*)
        ARCH=arm
        ;;
esac


case "$SYSTEM" in
    windows*)
        echo "WARNING: skipped downloading relup base for windows because we do not support relup for windows yet."
        exit 0
        ;;
    macos*)
        SHASUM="shasum -a 256"
        ;;
    *)
        SHASUM="sha256sum"
        ;;
esac

# ensure dir
cd -P -- "$(dirname -- "${BASH_SOURCE[0]}")/.."

mkdir -p _upgrade_base
pushd _upgrade_base

<<<<<<< HEAD
# For 4.5+, we upgrade from OTP 24.1.5-3 to 24.3.4.2-1, so we must manually
# check the old OTP releases.
otp_vsn_for() {
  case "${1#[e|v]}" in
    4.4.*)
      echo "24.1.5-3"
      ;;
    4.5.*)
      echo "$OTP_VSN"
      ;;
  esac
=======
otp_vsn_for() {
    ../scripts/relup-base-vsns.escript otp-vsn-for "${1#[e|v]}" ../data/relup-paths.eterm
>>>>>>> 4fd62a7a
}

for tag in $(../scripts/relup-base-vsns.sh $EDITION | xargs echo -n); do
    filename="$PROFILE-${tag#[e|v]}-otp$(otp_vsn_for "$tag")-$SYSTEM-$ARCH.zip"
    url="https://packages.emqx.io/$DIR/$tag/$filename"
    if [ ! -f "$filename" ] && curl -L -I -m 10 -o /dev/null -s -w "%{http_code}" "${url}" | grep -q -oE "^[23]+" ; then
        echo "downloading base package from ${url} ..."
        curl -L -o "${filename}" "${url}"
        if [ "$SYSTEM" != "centos6" ]; then
            echo "downloading sha256 sum from ${url}.sha256 ..."
            curl -L -o "${filename}.sha256" "${url}.sha256"
            SUMSTR=$(cat "${filename}.sha256")
            echo "got sha265sum: ${SUMSTR}"
            ## https://askubuntu.com/questions/1202208/checking-sha256-checksum
            echo "${SUMSTR}  ${filename}" | $SHASUM -c || exit 1
        fi
    else
        echo "file $filename already downloaded or doesn't exist in the archives; skipping it"
    fi
done

popd<|MERGE_RESOLUTION|>--- conflicted
+++ resolved
@@ -63,22 +63,8 @@
 mkdir -p _upgrade_base
 pushd _upgrade_base
 
-<<<<<<< HEAD
-# For 4.5+, we upgrade from OTP 24.1.5-3 to 24.3.4.2-1, so we must manually
-# check the old OTP releases.
-otp_vsn_for() {
-  case "${1#[e|v]}" in
-    4.4.*)
-      echo "24.1.5-3"
-      ;;
-    4.5.*)
-      echo "$OTP_VSN"
-      ;;
-  esac
-=======
 otp_vsn_for() {
     ../scripts/relup-base-vsns.escript otp-vsn-for "${1#[e|v]}" ../data/relup-paths.eterm
->>>>>>> 4fd62a7a
 }
 
 for tag in $(../scripts/relup-base-vsns.sh $EDITION | xargs echo -n); do
