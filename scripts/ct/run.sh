--- conflicted
+++ resolved
@@ -101,16 +101,13 @@
 ERLANG_CONTAINER='erlang'
 DOCKER_CT_ENVS_FILE="${WHICH_APP}/docker-ct"
 
-<<<<<<< HEAD
 if [ -f "${WHICH_APP}/BSL.txt" ]; then
     if [ -n "${PROFILE:-}" ] && [ "${PROFILE}" != 'emqx-enterprise' ]; then
         echo "bad_profile: PROFILE=${PROFILE} will not work for app ${WHICH_APP}"
         exit 1
     fi
-    export PROFILE='emqx-enterprise'
-else
-    export PROFILE='emqx'
-=======
+fi
+
 if [ -z "${PROFILE+x}" ]; then
     case "${WHICH_APP}" in
         apps/emqx)
@@ -124,10 +121,6 @@
             export PROFILE='emqx-enterprise'
             ;;
         apps/emqx_dashboard)
-            export PROFILE='emqx-enterprise'
-            ;;
-        lib-ee*)
-            ## ensure enterprise profile when testing lib-ee applications
             export PROFILE='emqx-enterprise'
             ;;
         apps/*)
@@ -141,7 +134,6 @@
             export PROFILE="${PROFILE:-emqx}"
             ;;
     esac
->>>>>>> 848f9c8d
 fi
 
 if [ -f "$DOCKER_CT_ENVS_FILE" ]; then
