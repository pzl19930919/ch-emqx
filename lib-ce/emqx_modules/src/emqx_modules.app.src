--- conflicted
+++ resolved
@@ -1,10 +1,6 @@
 {application, emqx_modules,
  [{description, "EMQ X Module Management"},
-<<<<<<< HEAD
-  {vsn, "4.4.2"},
-=======
-  {vsn, "4.3.6"},
->>>>>>> 5abe0a91
+  {vsn, "4.4.3"},
   {modules, []},
   {applications, [kernel,stdlib]},
   {mod, {emqx_modules_app, []}},
