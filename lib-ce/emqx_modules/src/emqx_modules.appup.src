%% -*- mode: erlang -*-
%% Unless you know what you are doing, DO NOT edit manually!!
{VSN,
<<<<<<< HEAD
 [{"4.4.0",
   [{load_module, emqx_mod_presence, brutal_purge, soft_purge, []},
    {load_module, emqx_mod_sup, brutal_purge, soft_purge, []},
    {load_module, emqx_mod_trace_api, brutal_purge, soft_purge, []}]},
  {<<".*">>, []}
 ],
 [{"4.4.0",
   [{load_module, emqx_mod_presence, brutal_purge, soft_purge, []},
    {load_module, emqx_mod_sup, brutal_purge, soft_purge, []},
    {load_module, emqx_mod_trace_api, brutal_purge, soft_purge, []}]},
  {<<".*">>, []}
 ]
}.
=======
  [{"4.3.4",[{load_module,emqx_mod_delayed,brutal_purge,soft_purge,[]}]},
   {<<"4\\.3\\.[2-3]">>,
    [{load_module,emqx_mod_delayed,brutal_purge,soft_purge,[]},
     {load_module,emqx_mod_presence,brutal_purge,soft_purge,[]}]},
   {"4.3.1",
    [{load_module,emqx_mod_delayed,brutal_purge,soft_purge,[]},
     {load_module,emqx_mod_presence,brutal_purge,soft_purge,[]},
     {load_module,emqx_mod_api_topic_metrics,brutal_purge,soft_purge,[]}]},
   {"4.3.0",
    [{update,emqx_mod_delayed,{advanced,[]}},
     {load_module,emqx_mod_presence,brutal_purge,soft_purge,[]},
     {load_module,emqx_mod_api_topic_metrics,brutal_purge,soft_purge,[]}]},
   {<<".*">>,[]}],
  [{"4.3.4",[{load_module,emqx_mod_delayed,brutal_purge,soft_purge,[]}]},
   {<<"4\\.3\\.[2-3]">>,
    [{load_module,emqx_mod_delayed,brutal_purge,soft_purge,[]},
     {load_module,emqx_mod_presence,brutal_purge,soft_purge,[]}]},
   {"4.3.1",
    [{load_module,emqx_mod_delayed,brutal_purge,soft_purge,[]},
     {load_module,emqx_mod_presence,brutal_purge,soft_purge,[]},
     {load_module,emqx_mod_api_topic_metrics,brutal_purge,soft_purge,[]}]},
   {"4.3.0",
    [{update,emqx_mod_delayed,{advanced,[]}},
     {load_module,emqx_mod_presence,brutal_purge,soft_purge,[]},
     {load_module,emqx_mod_api_topic_metrics,brutal_purge,soft_purge,[]}]},
   {<<".*">>,[]}]}.
>>>>>>> d4fdbb30
<|MERGE_RESOLUTION|>--- conflicted
+++ resolved
@@ -1,7 +1,6 @@
 %% -*- mode: erlang -*-
 %% Unless you know what you are doing, DO NOT edit manually!!
 {VSN,
-<<<<<<< HEAD
  [{"4.4.0",
    [{load_module, emqx_mod_presence, brutal_purge, soft_purge, []},
     {load_module, emqx_mod_sup, brutal_purge, soft_purge, []},
@@ -14,32 +13,4 @@
     {load_module, emqx_mod_trace_api, brutal_purge, soft_purge, []}]},
   {<<".*">>, []}
  ]
-}.
-=======
-  [{"4.3.4",[{load_module,emqx_mod_delayed,brutal_purge,soft_purge,[]}]},
-   {<<"4\\.3\\.[2-3]">>,
-    [{load_module,emqx_mod_delayed,brutal_purge,soft_purge,[]},
-     {load_module,emqx_mod_presence,brutal_purge,soft_purge,[]}]},
-   {"4.3.1",
-    [{load_module,emqx_mod_delayed,brutal_purge,soft_purge,[]},
-     {load_module,emqx_mod_presence,brutal_purge,soft_purge,[]},
-     {load_module,emqx_mod_api_topic_metrics,brutal_purge,soft_purge,[]}]},
-   {"4.3.0",
-    [{update,emqx_mod_delayed,{advanced,[]}},
-     {load_module,emqx_mod_presence,brutal_purge,soft_purge,[]},
-     {load_module,emqx_mod_api_topic_metrics,brutal_purge,soft_purge,[]}]},
-   {<<".*">>,[]}],
-  [{"4.3.4",[{load_module,emqx_mod_delayed,brutal_purge,soft_purge,[]}]},
-   {<<"4\\.3\\.[2-3]">>,
-    [{load_module,emqx_mod_delayed,brutal_purge,soft_purge,[]},
-     {load_module,emqx_mod_presence,brutal_purge,soft_purge,[]}]},
-   {"4.3.1",
-    [{load_module,emqx_mod_delayed,brutal_purge,soft_purge,[]},
-     {load_module,emqx_mod_presence,brutal_purge,soft_purge,[]},
-     {load_module,emqx_mod_api_topic_metrics,brutal_purge,soft_purge,[]}]},
-   {"4.3.0",
-    [{update,emqx_mod_delayed,{advanced,[]}},
-     {load_module,emqx_mod_presence,brutal_purge,soft_purge,[]},
-     {load_module,emqx_mod_api_topic_metrics,brutal_purge,soft_purge,[]}]},
-   {<<".*">>,[]}]}.
->>>>>>> d4fdbb30
+}.