--- conflicted
+++ resolved
@@ -74,19 +74,7 @@
 make_relup() {
     local lib_dir="_build/$PROFILE/rel/emqx/lib"
     local releases_dir="_build/$PROFILE/rel/emqx/releases"
-<<<<<<< HEAD
-    local name_pattern
-    # 4.5.0 upgraded OTP from 24.1.5-3 to 24.3.4.2-1, so we need to
-    # fool the matcher to make it pick up the previous 4.4.X releases
-    # with older OTP.
-    if [[ "${PKG_VSN}" == 4.5.0* ]]; then
-      name_pattern="${PROFILE}-$(env OTP_VSN=24.1.5-3 ./scripts/pkg-full-vsn.sh 'vsn_matcher')"
-    else
-      name_pattern="${PROFILE}-$(./scripts/pkg-full-vsn.sh 'vsn_matcher')"
-    fi
-=======
     local zip_file
->>>>>>> 4fd62a7a
     mkdir -p "$lib_dir" "$releases_dir" '_upgrade_base'
     local releases=()
     if [ -d "$releases_dir" ]; then
@@ -196,18 +184,10 @@
             esac
             ;;
     esac
-<<<<<<< HEAD
-    ## one can only upgrade to 4.5.X from 4.4.8 or later, when that's
-    ## released.  Until that's released, there's no relup.
-    v44_bases="$(git tag -l "*4.4*" | grep -c -E '4\.4\.([8-9]|1[0-9])' || true)"
-    if [[ "${v44_bases}" -eq 0 ]]; then
-      has_relup='no'
-=======
     # shellcheck disable=SC2207
     bases=($(relup_db base-vsns "$PKG_VSN"))
     if [[ "${#bases[@]}" -eq 0 ]]; then
         has_relup='no'
->>>>>>> 4fd62a7a
     fi
     if [ "$has_relup" = 'yes' ]; then
         ./scripts/inject-relup.escript "${tard}/emqx/releases/${PKG_VSN}/relup"
