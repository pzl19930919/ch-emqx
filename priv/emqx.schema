--- conflicted
+++ resolved
@@ -422,7 +422,25 @@
   {datatype, integer}
 ]}.
 
-<<<<<<< HEAD
+%% RPC SSL server port.
+{mapping, "rpc.enable_ssl", "gen_rpc.ssl_server_port", [
+  {default, 5369},
+  {datatype, integer}
+]}.
+
+%% RPC SSL certificates
+{mapping, "rpc.certfile", "gen_rpc.certfile", [
+  {datatype, string}
+]}.
+
+{mapping, "rpc.keyfile", "gen_rpc.keyfile", [
+  {datatype, string}
+]}.
+
+{mapping, "rpc.cacertfile", "gen_rpc.cacertfile", [
+  {datatype, string}
+]}.
+
 %% RPC server, network interface.
 {mapping, "rpc.tcp_server_ip", "gen_rpc.socket_ip", [
   {default, "0.0.0.0"},
@@ -439,26 +457,6 @@
       error({bad_gen_rpc_socket_ip, Addr})
   end
 end}.
-=======
-%% RPC SSL server port.
-{mapping, "rpc.enable_ssl", "gen_rpc.ssl_server_port", [
-  {default, 5369},
-  {datatype, integer}
-]}.
-
-%% RPC SSL certificates
-{mapping, "rpc.certfile", "gen_rpc.certfile", [
-  {datatype, string}
-]}.
-
-{mapping, "rpc.keyfile", "gen_rpc.keyfile", [
-  {datatype, string}
-]}.
-
-{mapping, "rpc.cacertfile", "gen_rpc.cacertfile", [
-  {datatype, string}
-]}.
->>>>>>> b7762ede
 
 %% Number of tcp connections when connecting to RPC server
 {mapping, "rpc.tcp_client_num", "gen_rpc.tcp_client_num", [
