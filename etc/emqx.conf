##====================================================================
## EMQ X Configuration R3.0
##====================================================================

##--------------------------------------------------------------------
## Cluster
##--------------------------------------------------------------------

## Cluster name.
##
## Value: String
cluster.name = emqxcl

## Cluster auto-discovery strategy.
##
## Value: Enum
## - manual: Manual join command
## - static: Static node list
## - mcast:  IP Multicast
## - dns:    DNS A Record
## - etcd:   etcd
## - k8s:    Kubernates
##
## Default: manual
cluster.discovery = manual

## Enable cluster autoheal from network partition.
##
## Value: on | off
##
## Default: on
cluster.autoheal = on

## Autoclean down node. A down node will be removed from the cluster
## if this value > 0.
##
## Value: Duration
## -h: hour, e.g. '2h' for 2 hours
## -m: minute, e.g. '5m' for 5 minutes
## -s: second, e.g. '30s' for 30 seconds
##
## Default: 5m
cluster.autoclean = 5m

##--------------------------------------------------------------------
## Cluster using static node list

## Node list of the cluster.
##
## Value: String
## cluster.static.seeds = emqx1@127.0.0.1,emqx2@127.0.0.1

##--------------------------------------------------------------------
## Cluster using IP Multicast.

## IP Multicast Address.
##
## Value: IP Address
## cluster.mcast.addr = 239.192.0.1

## Multicast Ports.
##
## Value: Port List
## cluster.mcast.ports = 4369,4370

## Multicast Iface.
##
## Value: Iface Address
##
## Default: 0.0.0.0
## cluster.mcast.iface = 0.0.0.0

## Multicast Ttl.
##
## Value: 0-255
## cluster.mcast.ttl = 255

## Multicast loop.
##
## Value: on | off
## cluster.mcast.loop = on

##--------------------------------------------------------------------
## Cluster using DNS A records.

## DNS name.
##
## Value: String
## cluster.dns.name = localhost

## The App name is used to build 'node.name' with IP address.
##
## Value: String
## cluster.dns.app = emqx

##--------------------------------------------------------------------
## Cluster using etcd

## Etcd server list, seperated by ','.
##
## Value: String
## cluster.etcd.server = http://127.0.0.1:2379

## The prefix helps build nodes path in etcd. Each node in the cluster
## will create a path in etcd: v2/keys/<prefix>/<cluster.name>/<node.name>
##
## Value: String
## cluster.etcd.prefix = emqxcl

## The TTL for node's path in etcd.
##
## Value: Duration
##
## Default: 1m, 1 minute
## cluster.etcd.node_ttl = 1m

##--------------------------------------------------------------------
## Cluster using Kubernates

## Kubernates API server list, seperated by ','.
##
## Value: String
## cluster.k8s.apiserver = http://10.110.111.204:8080

## The service name helps lookup EMQ nodes in the cluster.
##
## Value: String
## cluster.k8s.service_name = emqx

## The address type is used to extract host from k8s service.
##
## Value: ip | dns
## cluster.k8s.address_type = ip

## The app name helps build 'node.name'.
##
## Value: String
## cluster.k8s.app_name = emqx

## Kubernates Namespace
##
## Value: String
## cluster.k8s.namespace = default

## Kubernates Namespace
##
## Value: String
## cluster.k8s.namespace = default


##--------------------------------------------------------------------
## Node
##--------------------------------------------------------------------

## Node name.
##
## See: http://erlang.org/doc/reference_manual/distributed.html
##
## Value: <name>@<host>
##
## Default: emqx@127.0.0.1
node.name = emqx@127.0.0.1

## Cookie for distributed node communication.
##
## Value: String
node.cookie = emqxsecretcookie

## Data dir for the node
##
## Value: Folder
node.data_dir = {{ platform_data_dir }}

## Heartbeat monitoring of an Erlang runtime system. Comment the line to disable
## heartbeat, or set the value as 'on'
##
## Value: on
##
## vm.args: -heart
## node.heartbeat = on

## Sets the number of threads in async thread pool. Valid range is 0-1024.
##
## See: http://erlang.org/doc/man/erl.html
##
## Value: 0-1024
##
## vm.args: +A Number
node.async_threads = 32

## Sets the maximum number of simultaneously existing processes for this
## system if a Number is passed as value.
##
## See: http://erlang.org/doc/man/erl.html
##
## Value: Number [1024-134217727]
##
## vm.args: +P Number
node.process_limit = 2048000

## Sets the maximum number of simultaneously existing ports for this system.
##
## See: http://erlang.org/doc/man/erl.html
##
## Value: Number [1024-134217727]
##
## vm.args: +Q Number
node.max_ports = 1024000

## Set the distribution buffer busy limit (dist_buf_busy_limit).
##
## See: http://erlang.org/doc/man/erl.html
##
## Value: Number [1KB-2GB]
##
## vm.args: +zdbbl size
node.dist_buffer_size = 8MB

## Sets the maximum number of ETS tables. Note that mnesia and SSL will
## create temporary ETS tables.
##
## Value: Number
##
## vm.args: +e Number
node.max_ets_tables = 256000

## Tweak GC to run more often.
##
## Value: Number [0-65535]
##
## vm.args: -env ERL_FULLSWEEP_AFTER Number
node.fullsweep_after = 1000

## Crash dump log file.
##
## Value: Log file
node.crash_dump = {{ platform_log_dir }}/crash.dump

## Specify the erlang distributed protocol.
##
## Value: Enum
##  - inet_tcp: the default; handles TCP streams with IPv4 addressing.
##  - inet6_tcp: handles TCP with IPv6 addressing.
##  - inet_tls: using TLS for Erlang Distribution.
##
## vm.args: -proto_dist inet_tcp
node.proto_dist = inet_tcp

## Specify SSL Options in the file if using SSL for Erlang Distribution.
##
## Value: File
##
## vm.args: -ssl_dist_optfile <File>
## node.ssl_dist_optfile = {{ platform_etc_dir }}/ssl_dist.conf

## Sets the net_kernel tick time. TickTime is specified in seconds.
## Notice that all communicating nodes are to have the same TickTime
## value specified.
##
## See: http://www.erlang.org/doc/man/kernel_app.html#net_ticktime
##
## Value: Number
##
## vm.args: -kernel net_ticktime Number
node.dist_net_ticktime = 60

## Sets the port range for the listener socket of a distributed Erlang node.
## Note that if there are firewalls between clustered nodes, this port segment
## for nodes’ communication should be allowed.
##
## See: http://www.erlang.org/doc/man/kernel_app.html
##
## Value: Port [1024-65535]
node.dist_listen_min = 6369
node.dist_listen_max = 6369

##--------------------------------------------------------------------
## RPC
##--------------------------------------------------------------------

## TCP server port for RPC.
##
## Value: Port [1024-65535]
rpc.tcp_server_port = 5369

## TCP port for outgoing RPC connections.
##
## Value: Port [1024-65535]
rpc.tcp_client_port = 5369

## RCP Client connect timeout.
##
## Value: Seconds
rpc.connect_timeout = 5s

## TCP send timeout of RPC client and server.
##
## Value: Seconds
rpc.send_timeout = 5s

## Authentication timeout
##
## Value: Seconds
rpc.authentication_timeout = 5s

## Default receive timeout for call() functions
##
## Value: Seconds
rpc.call_receive_timeout = 15s

## Socket idle keepalive.
##
## Value: Seconds
rpc.socket_keepalive_idle = 900s

## TCP Keepalive probes interval.
##
## Value: Seconds
rpc.socket_keepalive_interval = 75s

## Probes lost to close the connection
##
## Value: Integer
rpc.socket_keepalive_count = 9

##--------------------------------------------------------------------
## Log
##--------------------------------------------------------------------

## Where to emit the logs.
## Enable the console (standard output) logs.
##
## Value: off | file | console | both
## - off: disable logs entirely
## - file: write logs only to file
## - console: write logs only to standard I/O
## - both: write logs both to file and standard I/O
log.to = both

## The log severity level.
##
## Value: debug | info | notice | warning | error | critical | alert | emergency
##
## Note: Only the messages with severity level higher than or equal to
##       this level will be logged.
##
## Default: error
log.level = error

## The dir for log files.
##
## Value: Folder
log.dir = {{ platform_log_dir }}

## The log filename for logs of level specified in "log.level".
##
## Value: String
## Default: emqx.log
log.file = emqx.log

## Maximum size of each log file.
##
## Value: Number
## Default: 10M
## Supported Unit: KB | MB | G
log.rotation.size = 10MB

## Maximum rotation count of log files.
##
## Value: Number
## Default: 5
log.rotation.count = 5

## To create additional log files for specific log levels.
##
## Value: File Name
## Format: log.$level.file = $filename,
##         where "$level" can be one of: debug, info, notice, warning,
##                                       error, critical, alert, emergency
## Note: Log files for a specific log level will only contain all the logs
##       that higher than or equal to that level
##
#log.info.file = info.log
#log.error.file = error.log

##--------------------------------------------------------------------
## Authentication/Access Control
##--------------------------------------------------------------------

## Allow anonymous authentication by default if no auth plugins loaded.
## Notice: Disable the option in production deployment!
##
## Value: true | false
allow_anonymous = true

## Allow or deny if no ACL rules matched.
##
## Value: allow | deny
acl_nomatch = allow

## Default ACL File.
##
## Value: File Name
acl_file = {{ platform_etc_dir }}/acl.conf

## Whether to enable ACL cache.
##
## If enabled, ACLs roles for each client will be cached in the memory
##
## Value: on | off
enable_acl_cache = on

## The maximum count of ACL entries can be cached for a client.
##
## Value: Integer greater than 0
## Default: 32
acl_cache_max_size = 32

## The time after which an ACL cache entry will be deleted
##
## Value: Duration
## Default: 1 minute
acl_cache_ttl = 1m

## The action when acl check reject current operation
##
## Value: ignore | disconnect
## Default: ignore
acl_deny_action = ignore

##--------------------------------------------------------------------
## MQTT Protocol
##--------------------------------------------------------------------

## Maximum MQTT packet size allowed.
##
## Value: Bytes
## Default: 1MB
mqtt.max_packet_size = 1MB

## Maximum length of MQTT clientId allowed.
##
## Value: Number [23-65535]
mqtt.max_clientid_len = 65535

## Maximum topic levels allowed. 0 means no limit.
##
## Value: Number
mqtt.max_topic_levels = 0

## Maximum QoS allowed.
##
## Value: 0 | 1 | 2
mqtt.max_qos_allowed = 2

## Maximum Topic Alias, 0 means no topic alias supported.
##
## Value: 0-65535
mqtt.max_topic_alias = 0

## Whether the Server supports MQTT retained messages.
##
## Value: boolean
mqtt.retain_available = true

## Whether the Server supports MQTT Wildcard Subscriptions
##
## Value: boolean
mqtt.wildcard_subscription = true

## Whether the Server supports MQTT Shared Subscriptions.
##
## Value: boolean
mqtt.shared_subscription = true

## Whether to ignore loop delivery of messages.(for mqtt v3.1.1)
##
## Value: true | false
mqtt.ignore_loop_deliver = false

##--------------------------------------------------------------------
## Zones
##--------------------------------------------------------------------

##--------------------------------------------------------------------
## External Zone

## Idle timeout of the external MQTT connections.
##
## Value: duration
zone.external.idle_timeout = 15s

## Publish limit for the external MQTT connections.
##
## Value: Number,Duration
## Example: 10 messages per minute.
## zone.external.publish_limit = 10,1m

## Enable ACL check.
##
## Value: Flag
zone.external.enable_acl = on

## Enable ban check.
##
## Value: Flag
zone.external.enable_ban = on

## Enable per connection statistics.
##
## Value: on | off
zone.external.enable_stats = on

## The action when acl check reject current operation
##
## Value: ignore | disconnect
## Default: ignore
zone.external.acl_deny_action = ignore

## Force MQTT connection/session process GC after this number of
## messages | bytes passed through.
##
## Numbers delimited by `|'. Zero or negative is to disable.
zone.external.force_gc_policy = 1000|1MB

## Maximum MQTT packet size allowed.
##
## Value: Bytes
## Default: 1MB
## zone.external.max_packet_size = 64KB

## Maximum length of MQTT clientId allowed.
##
## Value: Number [23-65535]
## zone.external.max_clientid_len = 1024

## Maximum topic levels allowed. 0 means no limit.
##
## Value: Number
## zone.external.max_topic_levels = 7

## Maximum QoS allowed.
##
## Value: 0 | 1 | 2
## zone.external.max_qos_allowed = 2

## Maximum Topic Alias, 0 means no limit.
##
## Value: 0-65535
## zone.external.max_topic_alias = 0

## Whether the Server supports retained messages.
##
## Value: boolean
## zone.external.retain_available = true

## Whether the Server supports Wildcard Subscriptions
##
## Value: boolean
## zone.external.wildcard_subscription = false

## Whether the Server supports Shared Subscriptions
##
## Value: boolean
## zone.external.shared_subscription = false

## Server Keep Alive
##
## Value: Number
## zone.external.server_keepalive = 0

## The backoff for MQTT keepalive timeout. The broker will kick a connection out
## until 'Keepalive * backoff * 2' timeout.
##
## Value: Float > 0.5
zone.external.keepalive_backoff = 0.75

## Maximum number of subscriptions allowed, 0 means no limit.
##
## Value: Number
zone.external.max_subscriptions = 0

## Force to upgrade QoS according to subscription.
##
## Value: on | off
zone.external.upgrade_qos = off

## Maximum size of the Inflight Window storing QoS1/2 messages delivered but unacked.
##
## Value: Number
zone.external.max_inflight = 32

## Retry interval for QoS1/2 message delivering.
##
## Value: Duration
zone.external.retry_interval = 20s

## Maximum QoS2 packets (Client -> Broker) awaiting PUBREL, 0 means no limit.
##
## Value: Number
zone.external.max_awaiting_rel = 100

## The QoS2 messages (Client -> Broker) will be dropped if awaiting PUBREL timeout.
##
## Value: Duration
zone.external.await_rel_timeout = 300s

## Default session expiry interval for MQTT V3.1.1 connections.
##
## Value: Duration
## -d: day
## -h: hour
## -m: minute
## -s: second
##
## Default: 2h, 2 hours
zone.external.session_expiry_interval = 2h

## Maximum queue length. Enqueued messages when persistent client disconnected,
## or inflight window is full. 0 means no limit.
##
## Value: Number >= 0
zone.external.max_mqueue_len = 1000

## Topic priorities.
## 'none' to indicate no priority table (by default), hence all messages
## are treated equal
##
## Priority number [1-255]
## Example: topic/1=10,topic/2=8
## NOTE: comma and equal signs are not allowed for priority topic names
## NOTE: messages for topics not in the priority table are treated as
##       either highest or lowest priority depending on the configured
##       value for mqueue_default_priority
##
zone.external.mqueue_priorities = none

## Default to highest priority for topics not matching priority table
##
## Value: highest | lowest
zone.external.mqueue_default_priority = highest

## Whether to enqueue Qos0 messages.
##
## Value: false | true
zone.external.mqueue_store_qos0 = true

## All the topics will be prefixed with the mountpoint path if this option is enabled.
##
## Variables in mountpoint path:
##  - %c: clientid
##  - %u: username
##
## Value: String
## zone.external.mountpoint = devicebound/

## Whether use username replace client id
##
## Value: boolean
## Default: false
zone.external.use_username_as_clientid = false

##--------------------------------------------------------------------
## Internal Zone

zone.internal.allow_anonymous = true

## Enable per connection stats.
##
## Value: Flag
zone.internal.enable_stats = on

## Enable ACL check.
##
## Value: Flag
zone.internal.enable_acl = off

## The action when acl check reject current operation
##
## Value: ignore | disconnect
## Default: ignore
zone.internal.acl_deny_action = ignore

## See zone.$name.wildcard_subscription.
##
## Value: boolean
## zone.internal.wildcard_subscription = true

## See zone.$name.shared_subscription.
##
## Value: boolean
## zone.internal.shared_subscription = true

## See zone.$name.max_subscriptions.
##
## Value: Integer
zone.internal.max_subscriptions = 0

## See zone.$name.max_inflight
##
## Value: Number
zone.internal.max_inflight = 32

## See zone.$name.max_awaiting_rel
##
## Value: Number
zone.internal.max_awaiting_rel = 100

## See zone.$name.max_mqueue_len
##
## Value: Number >= 0
zone.internal.max_mqueue_len = 1000

## Whether to enqueue Qos0 messages.
##
## Value: false | true
zone.internal.mqueue_store_qos0 = true

## All the topics will be prefixed with the mountpoint path if this option is enabled.
##
## Variables in mountpoint path:
##  - %c: clientid
##  - %u: username
##
## Value: String
## zone.internal.mountpoint = cloudbound/

## Whether use username replace client id
##
## Value: boolean
## Default: false
zone.internal.use_username_as_clientid = false

##--------------------------------------------------------------------
## Listeners
##--------------------------------------------------------------------

##--------------------------------------------------------------------
## MQTT/TCP - External TCP Listener for MQTT Protocol

## listener.tcp.$name is the IP address and port that the MQTT/TCP
## listener will bind.
##
## Value: IP:Port | Port
##
## Examples: 1883, 127.0.0.1:1883, ::1:1883
listener.tcp.external = 0.0.0.0:1883

## The acceptor pool for external MQTT/TCP listener.
##
## Value: Number
listener.tcp.external.acceptors = 8

## Maximum number of concurrent MQTT/TCP connections.
##
## Value: Number
listener.tcp.external.max_connections = 1024000

## Maximum external connections per second.
##
## Value: Number
listener.tcp.external.max_conn_rate = 1000

## Specify the {active, N} option for the external MQTT/TCP Socket.
##
## Value: Number
listener.tcp.external.active_n = 100

## Zone of the external MQTT/TCP listener belonged to.
##
## See: zone.$name.*
##
## Value: String
listener.tcp.external.zone = external

## Rate limit for the external MQTT/TCP connections. Format is 'rate,burst'.
##
## Value: rate,burst
## Unit: Bps
## listener.tcp.external.rate_limit = 1024,4096

## The access control rules for the MQTT/TCP listener.
##
## See: https://github.com/emqtt/esockd#allowdeny
##
## Value: ACL Rule
##
## Example: allow 192.168.0.0/24
listener.tcp.external.access.1 = allow all

## Enable the Proxy Protocol V1/2 if the EMQ X cluster is deployed
## behind HAProxy or Nginx.
##
## See: https://www.haproxy.com/blog/haproxy/proxy-protocol/
##
## Value: on | off
## listener.tcp.external.proxy_protocol = on

## Sets the timeout for proxy protocol. EMQ X will close the TCP connection
## if no proxy protocol packet recevied within the timeout.
##
## Value: Duration
## listener.tcp.external.proxy_protocol_timeout = 3s

## Enable the option for X.509 certificate based authentication.
## EMQX will use the common name of certificate as MQTT username.
##
## Value: cn | dn
## listener.tcp.external.peer_cert_as_username = cn

## The TCP backlog defines the maximum length that the queue of pending
## connections can grow to.
##
## Value: Number >= 0
listener.tcp.external.backlog = 1024

## The TCP send timeout for external MQTT connections.
##
## Value: Duration
listener.tcp.external.send_timeout = 15s

## Close the TCP connection if send timeout.
##
## Value: on | off
listener.tcp.external.send_timeout_close = on

## The TCP receive buffer(os kernel) for MQTT connections.
##
## See: http://erlang.org/doc/man/inet.html
##
## Value: Bytes
## listener.tcp.external.recbuf = 2KB

## The TCP send buffer(os kernel) for MQTT connections.
##
## See: http://erlang.org/doc/man/inet.html
##
## Value: Bytes
## listener.tcp.external.sndbuf = 2KB

## The size of the user-level software buffer used by the driver.
## Not to be confused with options sndbuf and recbuf, which correspond
## to the Kernel socket buffers. It is recommended to have val(buffer)
## >= max(val(sndbuf),val(recbuf)) to avoid performance issues because
## of unnecessary copying. val(buffer) is automatically set to the above
## maximum when values sndbuf or recbuf are set.
##
## See: http://erlang.org/doc/man/inet.html
##
## Value: Bytes
## listener.tcp.external.buffer = 2KB

## Sets the 'buffer = max(sndbuf, recbuf)' if this option is enabled.
##
## Value: on | off
## listener.tcp.external.tune_buffer = off

## The TCP_NODELAY flag for MQTT connections. Small amounts of data are
## sent immediately if the option is enabled.
##
## Value: true | false
listener.tcp.external.nodelay = true

## The SO_REUSEADDR flag for TCP listener.
##
## Value: true | false
listener.tcp.external.reuseaddr = true

##--------------------------------------------------------------------
## Internal TCP Listener for MQTT Protocol

## The IP address and port that the internal MQTT/TCP protocol listener
## will bind.
##
## Value: IP:Port, Port
##
## Examples: 11883, 127.0.0.1:11883, ::1:11883
listener.tcp.internal = 127.0.0.1:11883

## The acceptor pool for internal MQTT/TCP listener.
##
## Value: Number
listener.tcp.internal.acceptors = 4

## Maximum number of concurrent MQTT/TCP connections.
##
## Value: Number
listener.tcp.internal.max_connections = 1024000

## Maximum internal connections per second.
##
## Value: Number
listener.tcp.internal.max_conn_rate = 1000

## Specify the {active, N} option for the internal MQTT/TCP Socket.
##
## Value: Number
listener.tcp.internal.active_n = 1000

## Zone of the internal MQTT/TCP listener belonged to.
##
## Value: String
listener.tcp.internal.zone = internal

## Rate limit for the internal MQTT/TCP connections.
##
## See: listener.tcp.$name.rate_limit
##
## Value: rate,burst
## Unit: Bps
## listener.tcp.internal.rate_limit = 1000000,2000000

## The TCP backlog of internal MQTT/TCP Listener.
##
## See: listener.tcp.$name.backlog
##
## Value: Number >= 0
listener.tcp.internal.backlog = 512

## The TCP send timeout for internal MQTT connections.
##
## See: listener.tcp.$name.send_timeout
##
## Value: Duration
listener.tcp.internal.send_timeout = 5s

## Close the MQTT/TCP connection if send timeout.
##
## See: listener.tcp.$name.send_timeout_close
##
## Value: on | off
listener.tcp.internal.send_timeout_close = on

## The TCP receive buffer(os kernel) for internal MQTT connections.
##
## See: listener.tcp.$name.recbuf
##
## Value: Bytes
## listener.tcp.internal.recbuf = 16KB

## The TCP send buffer(os kernel) for internal MQTT connections.
##
## See: http://erlang.org/doc/man/inet.html
##
## Value: Bytes
## listener.tcp.internal.sndbuf = 16KB

## The size of the user-level software buffer used by the driver.
##
## See: listener.tcp.$name.buffer
##
## Value: Bytes
## listener.tcp.internal.buffer = 16KB

## Sets the 'buffer = max(sndbuf, recbuf)' if this option is enabled.
##
## See: listener.tcp.$name.tune_buffer
##
## Value: on | off
## listener.tcp.internal.tune_buffer = off

## The TCP_NODELAY flag for internal MQTT connections.
##
## See: listener.tcp.$name.nodelay
##
## Value: true | false
listener.tcp.internal.nodelay = false

## The SO_REUSEADDR flag for MQTT/TCP Listener.
##
## Value: true | false
listener.tcp.internal.reuseaddr = true

##--------------------------------------------------------------------
## MQTT/SSL - External SSL Listener for MQTT Protocol

## listener.ssl.$name is the IP address and port that the MQTT/SSL
## listener will bind.
##
## Value: IP:Port | Port
##
## Examples: 8883, 127.0.0.1:8883, ::1:8883
listener.ssl.external = 8883

## The acceptor pool for external MQTT/SSL listener.
##
## Value: Number
listener.ssl.external.acceptors = 16

## Maximum number of concurrent MQTT/SSL connections.
##
## Value: Number
listener.ssl.external.max_connections = 102400

## Maximum MQTT/SSL connections per second.
##
## Value: Number
listener.ssl.external.max_conn_rate = 500

## Specify the {active, N} option for the internal MQTT/SSL Socket.
##
## Value: Number
listener.ssl.external.active_n = 100

## Zone of the external MQTT/SSL listener belonged to.
##
## Value: String
listener.ssl.external.zone = external

## The access control rules for the MQTT/SSL listener.
##
## See: listener.tcp.$name.access
##
## Value: ACL Rule
listener.ssl.external.access.1 = allow all

## Rate limit for the external MQTT/SSL connections.
##
## Value: rate,burst
## Unit: Bps
## listener.ssl.external.rate_limit = 1024,4096

## Enable the Proxy Protocol V1/2 if the EMQ cluster is deployed behind
## HAProxy or Nginx.
##
## See: listener.tcp.$name.proxy_protocol
##
## Value: on | off
## listener.ssl.external.proxy_protocol = on

## Sets the timeout for proxy protocol.
##
## See: listener.tcp.$name.proxy_protocol_timeout
##
## Value: Duration
## listener.ssl.external.proxy_protocol_timeout = 3s

## TLS versions only to protect from POODLE attack.
##
## See: http://erlang.org/doc/man/ssl.html
##
## Value: String, seperated by ','
## listener.ssl.external.tls_versions = tlsv1.2,tlsv1.1,tlsv1

## TLS Handshake timeout.
##
## Value: Duration
listener.ssl.external.handshake_timeout = 15s

## Path to the file containing the user's private PEM-encoded key.
##
## See: http://erlang.org/doc/man/ssl.html
##
## Value: File
listener.ssl.external.keyfile = {{ platform_etc_dir }}/certs/key.pem

## Path to a file containing the user certificate.
##
## See: http://erlang.org/doc/man/ssl.html
##
## Value: File
listener.ssl.external.certfile = {{ platform_etc_dir }}/certs/cert.pem

## Path to the file containing PEM-encoded CA certificates. The CA certificates
## are used during server authentication and when building the client certificate chain.
##
## Value: File
## listener.ssl.external.cacertfile = {{ platform_etc_dir }}/certs/cacert.pem

## The Ephemeral Diffie-Helman key exchange is a very effective way of
## ensuring Forward Secrecy by exchanging a set of keys that never hit
## the wire. Since the DH key is effectively signed by the private key,
## it needs to be at least as strong as the private key. In addition,
## the default DH groups that most of the OpenSSL installations have
## are only a handful (since they are distributed with the OpenSSL
## package that has been built for the operating system it’s running on)
## and hence predictable (not to mention, 1024 bits only).
## In order to escape this situation, first we need to generate a fresh,
## strong DH group, store it in a file and then use the option above,
## to force our SSL application to use the new DH group. Fortunately,
## OpenSSL provides us with a tool to do that. Simply run:
## openssl dhparam -out dh-params.pem 2048
##
## Value: File
## listener.ssl.external.dhfile = {{ platform_etc_dir }}/certs/dh-params.pem

## A server only does x509-path validation in mode verify_peer,
## as it then sends a certificate request to the client (this
## message is not sent if the verify option is verify_none).
## You can then also want to specify option fail_if_no_peer_cert.
## More information at: http://erlang.org/doc/man/ssl.html
##
## Value: verify_peer | verify_none
## listener.ssl.external.verify = verify_peer

## Used together with {verify, verify_peer} by an SSL server. If set to true,
## the server fails if the client does not have a certificate to send, that is,
## sends an empty certificate.
##
## Value: true | false
## listener.ssl.external.fail_if_no_peer_cert = true

## This is the single most important configuration option of an Erlang SSL
## application. Ciphers (and their ordering) define the way the client and
## server encrypt information over the wire, from the initial Diffie-Helman
## key exchange, the session key encryption ## algorithm and the message
## digest algorithm. Selecting a good cipher suite is critical for the
## application’s data security, confidentiality and performance.
##
## The cipher list above offers:
##
## A good balance between compatibility with older browsers.
## It can get stricter for Machine-To-Machine scenarios.
## Perfect Forward Secrecy.
## No old/insecure encryption and HMAC algorithms
##
## Most of it was copied from Mozilla’s Server Side TLS article
##
## Value: Ciphers
listener.ssl.external.ciphers = ECDHE-ECDSA-AES256-GCM-SHA384,ECDHE-RSA-AES256-GCM-SHA384,ECDHE-ECDSA-AES256-SHA384,ECDHE-RSA-AES256-SHA384,ECDHE-ECDSA-DES-CBC3-SHA,ECDH-ECDSA-AES256-GCM-SHA384,ECDH-RSA-AES256-GCM-SHA384,ECDH-ECDSA-AES256-SHA384,ECDH-RSA-AES256-SHA384,DHE-DSS-AES256-GCM-SHA384,DHE-DSS-AES256-SHA256,AES256-GCM-SHA384,AES256-SHA256,ECDHE-ECDSA-AES128-GCM-SHA256,ECDHE-RSA-AES128-GCM-SHA256,ECDHE-ECDSA-AES128-SHA256,ECDHE-RSA-AES128-SHA256,ECDH-ECDSA-AES128-GCM-SHA256,ECDH-RSA-AES128-GCM-SHA256,ECDH-ECDSA-AES128-SHA256,ECDH-RSA-AES128-SHA256,DHE-DSS-AES128-GCM-SHA256,DHE-DSS-AES128-SHA256,AES128-GCM-SHA256,AES128-SHA256,ECDHE-ECDSA-AES256-SHA,ECDHE-RSA-AES256-SHA,DHE-DSS-AES256-SHA,ECDH-ECDSA-AES256-SHA,ECDH-RSA-AES256-SHA,AES256-SHA,ECDHE-ECDSA-AES128-SHA,ECDHE-RSA-AES128-SHA,DHE-DSS-AES128-SHA,ECDH-ECDSA-AES128-SHA,ECDH-RSA-AES128-SHA,AES128-SHA

## Ciphers for TLS PSK.
## Note that 'listener.ssl.external.ciphers' and 'listener.ssl.external.psk_ciphers' cannot
## be configured at the same time.
## See 'https://tools.ietf.org/html/rfc4279#section-2'.
#listener.ssl.external.psk_ciphers = PSK-AES128-CBC-SHA,PSK-AES256-CBC-SHA,PSK-3DES-EDE-CBC-SHA,PSK-RC4-SHA

## SSL parameter renegotiation is a feature that allows a client and a server
## to renegotiate the parameters of the SSL connection on the fly.
## RFC 5746 defines a more secure way of doing this. By enabling secure renegotiation,
## you drop support for the insecure renegotiation, prone to MitM attacks.
##
## Value: on | off
## listener.ssl.external.secure_renegotiate = off

## A performance optimization setting, it allows clients to reuse
## pre-existing sessions, instead of initializing new ones.
## Read more about it here.
##
## See: http://erlang.org/doc/man/ssl.html
##
## Value: on | off
## listener.ssl.external.reuse_sessions = on

## An important security setting, it forces the cipher to be set based
## on the server-specified order instead of the client-specified order,
## hence enforcing the (usually more properly configured) security
## ordering of the server administrator.
##
## Value: on | off
## listener.ssl.external.honor_cipher_order = on

## Use the CN, EN or CRT field from the client certificate as a username.
## Notice that 'verify' should be set as 'verify_peer'.
##
## Value: cn | en | crt
## listener.ssl.external.peer_cert_as_username = cn

## TCP backlog for the SSL connection.
##
## See listener.tcp.$name.backlog
##
## Value: Number >= 0
## listener.ssl.external.backlog = 1024

## The TCP send timeout for the SSL connection.
##
## See listener.tcp.$name.send_timeout
##
## Value: Duration
## listener.ssl.external.send_timeout = 15s

## Close the SSL connection if send timeout.
##
## See: listener.tcp.$name.send_timeout_close
##
## Value: on | off
## listener.ssl.external.send_timeout_close = on

## The TCP receive buffer(os kernel) for the SSL connections.
##
## See: listener.tcp.$name.recbuf
##
## Value: Bytes
## listener.ssl.external.recbuf = 4KB

## The TCP send buffer(os kernel) for internal MQTT connections.
##
## See: listener.tcp.$name.sndbuf
##
## Value: Bytes
## listener.ssl.external.sndbuf = 4KB

## The size of the user-level software buffer used by the driver.
##
## See: listener.tcp.$name.buffer
##
## Value: Bytes
## listener.ssl.external.buffer = 4KB

## Sets the 'buffer = max(sndbuf, recbuf)' if this option is enabled.
##
## See: listener.tcp.$name.tune_buffer
##
## Value: on | off
## listener.ssl.external.tune_buffer = off

## The TCP_NODELAY flag for SSL connections.
##
## See: listener.tcp.$name.nodelay
##
## Value: true | false
## listener.ssl.external.nodelay = true

## The SO_REUSEADDR flag for MQTT/SSL Listener.
##
## Value: true | false
listener.ssl.external.reuseaddr = true

##--------------------------------------------------------------------
## External WebSocket listener for MQTT protocol

## listener.ws.$name is the IP address and port that the MQTT/WebSocket
## listener will bind.
##
## Value: IP:Port | Port
##
## Examples: 8083, 127.0.0.1:8083, ::1:8083
listener.ws.external = 8083

## The path of WebSocket MQTT endpoint
##
## Value: URL Path
listener.ws.external.mqtt_path = /mqtt

## The acceptor pool for external MQTT/WebSocket listener.
##
## Value: Number
listener.ws.external.acceptors = 4

## Maximum number of concurrent MQTT/WebSocket connections.
##
## Value: Number
listener.ws.external.max_connections = 102400

## Maximum MQTT/WebSocket connections per second.
##
## Value: Number
listener.ws.external.max_conn_rate = 1000

## Rate limit for the MQTT/WebSocket connections.
##
## Value: rate,burst
## Unit: Bps
## listener.ws.external.rate_limit = 1024,4096

## Zone of the external MQTT/WebSocket listener belonged to.
##
## Value: String
listener.ws.external.zone = external

## The access control for the MQTT/WebSocket listener.
##
## See: listener.tcp.$name.access
##
## Value: ACL Rule
listener.ws.external.access.1 = allow all

## Verify if the protocol header is valid. Turn off for WeChat MiniApp.
##
## Value: on | off
listener.ws.external.verify_protocol_header = on

## Use X-Forwarded-For header for real source IP if the EMQ X cluster is
## deployed behind NGINX or HAProxy.
##
## Value: String
## listener.ws.external.proxy_address_header = X-Forwarded-For

## Use X-Forwarded-Port header for real source port if the EMQ X cluster is
## deployed behind NGINX or HAProxy.
##
## Value: String
## listener.ws.external.proxy_port_header = X-Forwarded-Port

## Enable the Proxy Protocol V1/2 if the EMQ cluster is deployed behind
## HAProxy or Nginx.
##
## See: listener.tcp.$name.proxy_protocol
##
## Value: on | off
## listener.ws.external.proxy_protocol = on

## Sets the timeout for proxy protocol.
##
## See: listener.tcp.$name.proxy_protocol_timeout
##
## Value: Duration
## listener.ws.external.proxy_protocol_timeout = 3s

## The TCP backlog of external MQTT/WebSocket Listener.
##
## See: listener.tcp.$name.backlog
##
## Value: Number >= 0
listener.ws.external.backlog = 1024

## The TCP send timeout for external MQTT/WebSocket connections.
##
## See: listener.tcp.$name.send_timeout
##
## Value: Duration
listener.ws.external.send_timeout = 15s

## Close the MQTT/WebSocket connection if send timeout.
##
## See: listener.tcp.$name.send_timeout_close
##
## Value: on | off
listener.ws.external.send_timeout_close = on

## The TCP receive buffer(os kernel) for external MQTT/WebSocket connections.
##
## See: listener.tcp.$name.recbuf
##
## Value: Bytes
## listener.ws.external.recbuf = 2KB

## The TCP send buffer(os kernel) for external MQTT/WebSocket connections.
##
## See: listener.tcp.$name.sndbuf
##
## Value: Bytes
## listener.ws.external.sndbuf = 2KB

## The size of the user-level software buffer used by the driver.
##
## See: listener.tcp.$name.buffer
##
## Value: Bytes
## listener.ws.external.buffer = 2KB

## Sets the 'buffer = max(sndbuf, recbuf)' if this option is enabled.
##
## See: listener.tcp.$name.tune_buffer
##
## Value: on | off
## listener.ws.external.tune_buffer = off

## The TCP_NODELAY flag for external MQTT/WebSocket connections.
##
## See: listener.tcp.$name.nodelay
##
## Value: true | false
listener.ws.external.nodelay = true

##--------------------------------------------------------------------
## External WebSocket/SSL listener for MQTT Protocol

## listener.wss.$name is the IP address and port that the MQTT/WebSocket/SSL
## listener will bind.
##
## Value: IP:Port | Port
##
## Examples: 8084, 127.0.0.1:8084, ::1:8084
listener.wss.external = 8084

## The path of WebSocket MQTT endpoint
##
## Value: URL Path
listener.wss.external.mqtt_path = /mqtt

## The acceptor pool for external MQTT/WebSocket/SSL listener.
##
## Value: Number
listener.wss.external.acceptors = 4

## Maximum number of concurrent MQTT/Webwocket/SSL connections.
##
## Value: Number
listener.wss.external.max_connections = 16

## Maximum MQTT/WebSocket/SSL connections per second.
##
## See: listener.tcp.$name.max_conn_rate
##
## Value: Number
listener.wss.external.max_conn_rate = 1000

## Rate limit for the MQTT/WebSocket/SSL connections.
##
## Value: rate,burst
## Unit: Bps
## listener.wss.external.rate_limit = 1024,4096

## Zone of the external MQTT/WebSocket/SSL listener belonged to.
##
## Value: String
listener.wss.external.zone = external

## The access control rules for the MQTT/WebSocket/SSL listener.
##
## See: listener.tcp.$name.access.<no>
##
## Value: ACL Rule
listener.wss.external.access.1 = allow all

## See: listener.ws.external.verify_protocol_header
##
## Value: on | off
listener.wss.external.verify_protocol_header = on

## See: listener.ws.external.proxy_address_header
##
## Value: String
## listener.wss.external.proxy_address_header = X-Forwarded-For

## See: listener.ws.external.proxy_port_header
##
## Value: String
## listener.wss.external.proxy_port_header = X-Forwarded-Port

## Enable the Proxy Protocol V1/2 support.
##
## See: listener.tcp.$name.proxy_protocol
##
## Value: on | off
## listener.wss.external.proxy_protocol = on

## Sets the timeout for proxy protocol.
##
## See: listener.tcp.$name.proxy_protocol_timeout
##
## Value: Duration
## listener.wss.external.proxy_protocol_timeout = 3s

## TLS versions only to protect from POODLE attack.
##
## See: listener.ssl.$name.tls_versions
##
## Value: String, seperated by ','
## listener.wss.external.tls_versions = tlsv1.2,tlsv1.1,tlsv1

## Path to the file containing the user's private PEM-encoded key.
##
## See: listener.ssl.$name.keyfile
##
## Value: File
listener.wss.external.keyfile = {{ platform_etc_dir }}/certs/key.pem

## Path to a file containing the user certificate.
##
## See: listener.ssl.$name.certfile
##
## Value: File
listener.wss.external.certfile = {{ platform_etc_dir }}/certs/cert.pem

## Path to the file containing PEM-encoded CA certificates.
##
## See: listener.ssl.$name.cacert
##
## Value: File
## listener.wss.external.cacertfile = {{ platform_etc_dir }}/certs/cacert.pem

## See: listener.ssl.$name.dhfile
##
## Value: File
## listener.ssl.external.dhfile = {{ platform_etc_dir }}/certs/dh-params.pem

## See: listener.ssl.$name.vefify
##
## Value: vefify_peer | verify_none
## listener.wss.external.verify = verify_peer

## See: listener.ssl.$name.fail_if_no_peer_cert
##
## Value: false | true
## listener.wss.external.fail_if_no_peer_cert = true

## See: listener.ssl.$name.ciphers
##
## Value: Ciphers
listener.wss.external.ciphers = ECDHE-ECDSA-AES256-GCM-SHA384,ECDHE-RSA-AES256-GCM-SHA384,ECDHE-ECDSA-AES256-SHA384,ECDHE-RSA-AES256-SHA384,ECDHE-ECDSA-DES-CBC3-SHA,ECDH-ECDSA-AES256-GCM-SHA384,ECDH-RSA-AES256-GCM-SHA384,ECDH-ECDSA-AES256-SHA384,ECDH-RSA-AES256-SHA384,DHE-DSS-AES256-GCM-SHA384,DHE-DSS-AES256-SHA256,AES256-GCM-SHA384,AES256-SHA256,ECDHE-ECDSA-AES128-GCM-SHA256,ECDHE-RSA-AES128-GCM-SHA256,ECDHE-ECDSA-AES128-SHA256,ECDHE-RSA-AES128-SHA256,ECDH-ECDSA-AES128-GCM-SHA256,ECDH-RSA-AES128-GCM-SHA256,ECDH-ECDSA-AES128-SHA256,ECDH-RSA-AES128-SHA256,DHE-DSS-AES128-GCM-SHA256,DHE-DSS-AES128-SHA256,AES128-GCM-SHA256,AES128-SHA256,ECDHE-ECDSA-AES256-SHA,ECDHE-RSA-AES256-SHA,DHE-DSS-AES256-SHA,ECDH-ECDSA-AES256-SHA,ECDH-RSA-AES256-SHA,AES256-SHA,ECDHE-ECDSA-AES128-SHA,ECDHE-RSA-AES128-SHA,DHE-DSS-AES128-SHA,ECDH-ECDSA-AES128-SHA,ECDH-RSA-AES128-SHA,AES128-SHA

## Ciphers for TLS PSK.
## Note that 'listener.wss.external.ciphers' and 'listener.wss.external.psk_ciphers' cannot
## be configured at the same time.
## See 'https://tools.ietf.org/html/rfc4279#section-2'.
#listener.wss.external.psk_ciphers = PSK-AES128-CBC-SHA,PSK-AES256-CBC-SHA,PSK-3DES-EDE-CBC-SHA,PSK-RC4-SHA

## See: listener.ssl.$name.secure_renegotiate
##
## Value: on | off
## listener.wss.external.secure_renegotiate = off

## See: listener.ssl.$name.reuse_sessions
##
## Value: on | off
## listener.wss.external.reuse_sessions = on

## See: listener.ssl.$name.honor_cipher_order
##
## Value: on | off
## listener.wss.external.honor_cipher_order = on

## See: listener.ssl.$name.peer_cert_as_username
##
## Value: cn | dn | crt
## listener.wss.external.peer_cert_as_username = cn

## TCP backlog for the WebSocket/SSL connection.
##
## See: listener.tcp.$name.backlog
##
## Value: Number >= 0
listener.wss.external.backlog = 1024

## The TCP send timeout for the WebSocket/SSL connection.
##
## See: listener.tcp.$name.send_timeout
##
## Value: Duration
listener.wss.external.send_timeout = 15s

## Close the WebSocket/SSL connection if send timeout.
##
## See: listener.tcp.$name.send_timeout_close
##
## Value: on | off
listener.wss.external.send_timeout_close = on

## The TCP receive buffer(os kernel) for the WebSocket/SSL connections.
##
## See: listener.tcp.$name.recbuf
##
## Value: Bytes
## listener.wss.external.recbuf = 4KB

## The TCP send buffer(os kernel) for the WebSocket/SSL connections.
##
## See: listener.tcp.$name.sndbuf
##
## Value: Bytes
## listener.wss.external.sndbuf = 4KB

## The size of the user-level software buffer used by the driver.
##
## See: listener.tcp.$name.buffer
##
## Value: Bytes
## listener.wss.external.buffer = 4KB

## The TCP_NODELAY flag for WebSocket/SSL connections.
##
## See: listener.tcp.$name.nodelay
##
## Value: true | false
## listener.wss.external.nodelay = true

##--------------------------------------------------------------------
## Bridges
##--------------------------------------------------------------------

##--------------------------------------------------------------------
## Bridges to aws
##--------------------------------------------------------------------

## Bridge address: node name for local bridge, host:port for remote.
##
## Value: String
## Example: emqx@127.0.0.1,  127.0.0.1:1883
## bridge.aws.address = 127.0.0.1:1883

## Protocol version of the bridge.
##
## Value: Enum
## - mqttv5
## - mqttv4
## - mqttv3
## bridge.aws.proto_ver = mqttv4

## The ClientId of a remote bridge.
##
## Value: String
## bridge.aws.client_id = bridge_aws

## The Clean start flag of a remote bridge.
##
## Value: boolean
## Default: true
##
## NOTE: Some IoT platforms require clean_start
##       must be set to 'true'
## bridge.aws.clean_start = true

## The username for a remote bridge.
##
## Value: String
## bridge.aws.username = user

## The password for a remote bridge.
##
## Value: String
## bridge.aws.password = passwd

## Mountpoint of the bridge.
##
## Value: String
## bridge.aws.mountpoint = bridge/aws/${node}/

## Forward message topics
##
## Value: String
## Example: topic1/#,topic2/#
## bridge.aws.forwards = topic1/#,topic2/#

## Bribge to remote server via SSL.
##
## Value: on | off
## bridge.aws.ssl = off

## PEM-encoded CA certificates of the bridge.
##
## Value: File
## bridge.aws.cacertfile = {{ platform_etc_dir }}/certs/cacert.pem

## Client SSL Certfile of the bridge.
##
## Value: File
## bridge.aws.certfile = {{ platform_etc_dir }}/certs/client-cert.pem

## Client SSL Keyfile of the bridge.
##
## Value: File
## bridge.aws.keyfile = {{ platform_etc_dir }}/certs/client-key.pem

## SSL Ciphers used by the bridge.
##
## Value: String
#bridge.aws.ciphers = ECDHE-ECDSA-AES256-GCM-SHA384,ECDHE-RSA-AES256-GCM-SHA384

## Ciphers for TLS PSK.
## Note that 'listener.ssl.external.ciphers' and 'listener.ssl.external.psk_ciphers' cannot
## be configured at the same time.
## See 'https://tools.ietf.org/html/rfc4279#section-2'.
#bridge.aws.psk_ciphers = PSK-AES128-CBC-SHA,PSK-AES256-CBC-SHA,PSK-3DES-EDE-CBC-SHA,PSK-RC4-SHA

## Ping interval of a down bridge.
##
## Value: Duration
## Default: 10 seconds
## bridge.aws.keepalive = 60s

## TLS versions used by the bridge.
##
## Value: String
## bridge.aws.tls_versions = tlsv1.2,tlsv1.1,tlsv1

## Subscriptions of the bridge topic.
##
## Value: String
## bridge.aws.subscription.1.topic = cmd/topic1

## Subscriptions of the bridge qos.
##
## Value: Number
## bridge.aws.subscription.1.qos = 1

## Subscriptions of the bridge topic.
##
## Value: String
## bridge.aws.subscription.2.topic = cmd/topic2

## Subscriptions of the bridge qos.
##
## Value: Number
## bridge.aws.subscription.2.qos = 1

## Start type of the bridge.
##
## Value: enum
## manual
## auto
## bridge.aws.start_type = manual

## Bridge reconnect time.
##
## Value: Duration
## Default: 30 seconds
## bridge.aws.reconnect_interval = 30s

## Retry interval for bridge QoS1 message delivering.
##
## Value: Duration
## bridge.aws.retry_interval = 20s

## Inflight size.
##
## Value: Integer
## bridge.aws.max_inflight_batches = 32

## Max number of messages to collect in a batch for
## each send call towards emqx_bridge_connect
##
## Value: Integer
## default: 32
## bridge.aws.queue.batch_count_limit = 32

## Max number of bytes to collect in a batch for each
## send call towards emqx_bridge_connect
##
## Value: Bytesize
## default: 1000M
## bridge.aws.queue.batch_bytes_limit = 1000MB

## Base directory for replayq to store messages on disk
## If this config entry is missing or set to undefined,
## replayq works in a mem-only manner.
##
## Value: String
## bridge.aws.queue.replayq_dir = {{ platform_data_dir }}/emqx_aws_bridge/

## Replayq segment size
##
## Value: Bytesize
## bridge.aws.queue.replayq_seg_bytes = 10MB

##--------------------------------------------------------------------
## Bridges to azure
##--------------------------------------------------------------------

## Bridge address: node name for local bridge, host:port for remote.
##
## Value: String
## Example: emqx@127.0.0.1,  127.0.0.1:1883
## bridge.azure.address = 127.0.0.1:1883

## Protocol version of the bridge.
##
## Value: Enum
## - mqttv5
## - mqttv4
## - mqttv3
## bridge.azure.proto_ver = mqttv4

## The ClientId of a remote bridge.
##
## Value: String
## bridge.azure.client_id = bridge_azure

## The Clean start flag of a remote bridge.
##
## Value: boolean
## Default: true
##
## NOTE: Some IoT platforms require clean_start
##       must be set to 'true'
## bridge.azure.clean_start = true

## The username for a remote bridge.
##
## Value: String
## bridge.azure.username = user

## The password for a remote bridge.
##
## Value: String
## bridge.azure.password = passwd

## Mountpoint of the bridge.
##
## Value: String
## bridge.azure.mountpoint = bridge/aws/${node}/

## Forward message topics
##
## Value: String
## Example: topic1/#,topic2/#
## bridge.azure.forwards = topic1/#,topic2/#

## Bribge to remote server via SSL.
##
## Value: on | off
## bridge.azure.ssl = off

## PEM-encoded CA certificates of the bridge.
##
## Value: File
## bridge.azure.cacertfile = {{ platform_etc_dir }}/certs/cacert.pem

## Client SSL Certfile of the bridge.
##
## Value: File
## bridge.azure.certfile = {{ platform_etc_dir }}/certs/client-cert.pem

## Client SSL Keyfile of the bridge.
##
## Value: File
## bridge.azure.keyfile = {{ platform_etc_dir }}/certs/client-key.pem

## SSL Ciphers used by the bridge.
##
## Value: String
## bridge.azure.ciphers = ECDHE-ECDSA-AES256-GCM-SHA384,ECDHE-RSA-AES256-GCM-SHA384

## Ping interval of a down bridge.
##
## Value: Duration
## Default: 10 seconds
## bridge.azure.keepalive = 60s

## TLS versions used by the bridge.
##
## Value: String
## bridge.azure.tls_versions = tlsv1.2,tlsv1.1,tlsv1

## Subscriptions of the bridge topic.
##
## Value: String
## bridge.azure.subscription.1.topic = cmd/topic1

## Subscriptions of the bridge qos.
##
## Value: Number
## bridge.azure.subscription.1.qos = 1

## Subscriptions of the bridge topic.
##
## Value: String
## bridge.azure.subscription.2.topic = cmd/topic2

## Subscriptions of the bridge qos.
##
## Value: Number
## bridge.azure.subscription.2.qos = 1

## Start type of the bridge.
##
## Value: enum
## manual
## auto
## bridge.azure.start_type = manual

## Bridge reconnect time.
##
## Value: Duration
## Default: 30 seconds
## bridge.azure.reconnect_interval = 30s

## Retry interval for bridge QoS1 message delivering.
##
## Value: Duration
## bridge.azure.retry_interval = 20s

## Inflight size.
##
## Value: Integer
## bridge.azure.max_inflight_batches = 32

## Maximum number of messages in one batch when sending to remote borkers
## NOTE: when bridging via MQTT connection to remote broker, this config is only
##       used for internal message passing optimization as the underlying MQTT
##       protocol does not supports batching.
##
## Value: Integer
## default: 32
## bridge.azure.queue.batch_size = 32

## Base directory for replayq to store messages on disk
## If this config entry is missing or set to undefined,
## replayq works in a mem-only manner.
##
## Value: String
## bridge.azure.queue.replayq_dir = {{ platform_data_dir }}/emqx_aws_bridge/

<<<<<<< HEAD
## Ciphers for TLS PSK.
## Note that 'bridge.*.ciphers' and 'bridge.*.psk_ciphers' cannot
## be configured at the same time.
## See 'https://tools.ietf.org/html/rfc4279#section-2'.
#bridge.azure.psk_ciphers = PSK-AES128-CBC-SHA,PSK-AES256-CBC-SHA,PSK-3DES-EDE-CBC-SHA,PSK-RC4-SHA

## TLS versions used by the bridge.
=======
## Replayq segment size
>>>>>>> 48450d1d
##
## Value: Bytesize
## bridge.azure.queue.replayq_seg_bytes = 10MB


##--------------------------------------------------------------------
## Modules
##--------------------------------------------------------------------

##--------------------------------------------------------------------
## Presence Module

## Enable Presence Module.
##
## Value: on | off
module.presence = on

## Sets the QoS for presence MQTT message.
##
## Value: 0 | 1 | 2
module.presence.qos = 1

##--------------------------------------------------------------------
## Subscription Module

## Enable Subscription Module.
##
## Value: on | off
module.subscription = off

## Subscribe the Topics automatically when client connected.
## module.subscription.1.topic = $client/%c
## Qos of the subscription: 0 | 1 | 2
## module.subscription.1.qos = 1

## module.subscription.2.topic = $user/%u
## module.subscription.2.qos = 1

##--------------------------------------------------------------------
## Rewrite Module

## Enable Rewrite Module.
##
## Value: on | off
module.rewrite = off

## {rewrite, Topic, Re, Dest}
## module.rewrite.rule.1 = x/# ^x/y/(.+)$ z/y/$1
## module.rewrite.rule.2 = y/+/z/# ^y/(.+)/z/(.+)$ y/z/$2

##-------------------------------------------------------------------
## Plugins
##-------------------------------------------------------------------

## The etc dir for plugins' config.
##
## Value: Folder
plugins.etc_dir = {{ platform_etc_dir }}/plugins/

## The file to store loaded plugin names.
##
## Value: File
plugins.loaded_file = {{ platform_data_dir }}/loaded_plugins

## File to store loaded plugin names.
plugins.expand_plugins_dir = {{ platform_plugins_dir }}/

##--------------------------------------------------------------------
## Broker
##--------------------------------------------------------------------

## System interval of publishing $SYS messages.
##
## Value: Duration
## Default: 1m, 1 minute
broker.sys_interval = 1m

## Enable global session registry.
##
## Value: on | off
broker.enable_session_registry = on

## Session locking strategy in a cluster.
##
## Value: Enum
## - local
## - one
## - quorum
## - all
broker.session_locking_strategy = quorum

## Dispatch strategy for shared subscription
##
## Value: Enum
## - random
## - round_robbin
## - sticky
## - hash
broker.shared_subscription_strategy = random

## Enable/disable shared dispatch acknowledgement for QoS1 and QoS2 messages
## This should allow messages to be dispatched to a different subscriber in
## the group in case the picked (based on shared_subscription_strategy) one # is offline
##
## Value: Enum
## - true
## - false
broker.shared_dispatch_ack_enabled = false

## Enable batch clean for deleted routes.
##
## Value: Flag
broker.route_batch_clean = off

##--------------------------------------------------------------------
## System Monitor
##--------------------------------------------------------------------

## Enable Long GC monitoring.
## Notice: don't enable the monitor in production for:
## https://github.com/erlang/otp/blob/feb45017da36be78d4c5784d758ede619fa7bfd3/erts/emulator/beam/erl_gc.c#L421
##
## Value: true | false
sysmon.long_gc = false

## Enable Long Schedule(ms) monitoring.
##
## See: http://erlang.org/doc/man/erlang.html#system_monitor-2
##
## Value: Number
sysmon.long_schedule = 240

## Enable Large Heap monitoring.
##
## See: http://erlang.org/doc/man/erlang.html#system_monitor-2
##
## Value: bytes
##
## Default: 8M words. 32MB on 32-bit VM, 64MB on 64-bit VM.
sysmon.large_heap = 8MB

## Enable Busy Port monitoring.
##
## See: http://erlang.org/doc/man/erlang.html#system_monitor-2
##
## Value: true | false
sysmon.busy_port = false

## Enable Busy Dist Port monitoring.
##
## See: http://erlang.org/doc/man/erlang.html#system_monitor-2
##
## Value: true | false
sysmon.busy_dist_port = true

## The time interval for the periodic cpu check
##
## Value: Duration
## -h: hour, e.g. '2h' for 2 hours
## -m: minute, e.g. '5m' for 5 minutes
## -s: second, e.g. '30s' for 30 seconds
##
## Default: 60s
os_mon.cpu_check_interval = 60s

## The threshold, as percentage of system cpu, for how much system cpu can be used before the corresponding alarm is set.
##
## Default: 80%
os_mon.cpu_high_watermark = 80%

## The threshold, as percentage of system cpu, for how much system cpu can be used before the corresponding alarm is clear.
##
## Default: 60%
os_mon.cpu_low_watermark = 60%

## The time interval for the periodic memory check
##
## Value: Duration
## -h: hour, e.g. '2h' for 2 hours
## -m: minute, e.g. '5m' for 5 minutes
## -s: second, e.g. '30s' for 30 seconds
##
## Default: 60s
os_mon.mem_check_interval = 60s

## The threshold, as percentage of system memory, for how much system memory can be allocated before the corresponding alarm is set.
##
## Default: 70%
os_mon.sysmem_high_watermark = 70%

## The threshold, as percentage of system memory, for how much system memory can be allocated by one Erlang process before the corresponding alarm is set.
##
## Default: 5%
os_mon.procmem_high_watermark = 5%

## The time interval for the periodic process limit check
##
## Value: Duration
##
## Default: 30s
vm_mon.check_interval = 30s

## The threshold, as percentage of processes, for how many processes can simultaneously exist at the local node before the corresponding alarm is set.
##
## Default: 80%
vm_mon.process_high_watermark = 80%

## The threshold, as percentage of processes, for how many processes can simultaneously exist at the local node before the corresponding alarm is clear.
##
## Default: 60%
vm_mon.process_low_watermark = 60%

{{ additional_configs }}<|MERGE_RESOLUTION|>--- conflicted
+++ resolved
@@ -1803,87 +1803,83 @@
 ## Value: String
 ## bridge.azure.ciphers = ECDHE-ECDSA-AES256-GCM-SHA384,ECDHE-RSA-AES256-GCM-SHA384
 
-## Ping interval of a down bridge.
-##
-## Value: Duration
-## Default: 10 seconds
-## bridge.azure.keepalive = 60s
-
-## TLS versions used by the bridge.
-##
-## Value: String
-## bridge.azure.tls_versions = tlsv1.2,tlsv1.1,tlsv1
-
-## Subscriptions of the bridge topic.
-##
-## Value: String
-## bridge.azure.subscription.1.topic = cmd/topic1
-
-## Subscriptions of the bridge qos.
-##
-## Value: Number
-## bridge.azure.subscription.1.qos = 1
-
-## Subscriptions of the bridge topic.
-##
-## Value: String
-## bridge.azure.subscription.2.topic = cmd/topic2
-
-## Subscriptions of the bridge qos.
-##
-## Value: Number
-## bridge.azure.subscription.2.qos = 1
-
-## Start type of the bridge.
-##
-## Value: enum
-## manual
-## auto
-## bridge.azure.start_type = manual
-
-## Bridge reconnect time.
-##
-## Value: Duration
-## Default: 30 seconds
-## bridge.azure.reconnect_interval = 30s
-
-## Retry interval for bridge QoS1 message delivering.
-##
-## Value: Duration
-## bridge.azure.retry_interval = 20s
-
-## Inflight size.
-##
-## Value: Integer
-## bridge.azure.max_inflight_batches = 32
-
-## Maximum number of messages in one batch when sending to remote borkers
-## NOTE: when bridging via MQTT connection to remote broker, this config is only
-##       used for internal message passing optimization as the underlying MQTT
-##       protocol does not supports batching.
-##
-## Value: Integer
-## default: 32
-## bridge.azure.queue.batch_size = 32
-
-## Base directory for replayq to store messages on disk
-## If this config entry is missing or set to undefined,
-## replayq works in a mem-only manner.
-##
-## Value: String
-## bridge.azure.queue.replayq_dir = {{ platform_data_dir }}/emqx_aws_bridge/
-
-<<<<<<< HEAD
 ## Ciphers for TLS PSK.
 ## Note that 'bridge.*.ciphers' and 'bridge.*.psk_ciphers' cannot
 ## be configured at the same time.
 ## See 'https://tools.ietf.org/html/rfc4279#section-2'.
 #bridge.azure.psk_ciphers = PSK-AES128-CBC-SHA,PSK-AES256-CBC-SHA,PSK-3DES-EDE-CBC-SHA,PSK-RC4-SHA
 
+## Ping interval of a down bridge.
+##
+## Value: Duration
+## Default: 10 seconds
+## bridge.azure.keepalive = 60s
+
 ## TLS versions used by the bridge.
-=======
+##
+## Value: String
+## bridge.azure.tls_versions = tlsv1.2,tlsv1.1,tlsv1
+
+## Subscriptions of the bridge topic.
+##
+## Value: String
+## bridge.azure.subscription.1.topic = cmd/topic1
+
+## Subscriptions of the bridge qos.
+##
+## Value: Number
+## bridge.azure.subscription.1.qos = 1
+
+## Subscriptions of the bridge topic.
+##
+## Value: String
+## bridge.azure.subscription.2.topic = cmd/topic2
+
+## Subscriptions of the bridge qos.
+##
+## Value: Number
+## bridge.azure.subscription.2.qos = 1
+
+## Start type of the bridge.
+##
+## Value: enum
+## manual
+## auto
+## bridge.azure.start_type = manual
+
+## Bridge reconnect time.
+##
+## Value: Duration
+## Default: 30 seconds
+## bridge.azure.reconnect_interval = 30s
+
+## Retry interval for bridge QoS1 message delivering.
+##
+## Value: Duration
+## bridge.azure.retry_interval = 20s
+
+## Inflight size.
+##
+## Value: Integer
+## bridge.azure.max_inflight_batches = 32
+
+## Maximum number of messages in one batch when sending to remote borkers
+## NOTE: when bridging via MQTT connection to remote broker, this config is only
+##       used for internal message passing optimization as the underlying MQTT
+##       protocol does not supports batching.
+##
+## Value: Integer
+## default: 32
+## bridge.azure.queue.batch_size = 32
+
+## Base directory for replayq to store messages on disk
+## If this config entry is missing or set to undefined,
+## replayq works in a mem-only manner.
+##
+## Value: String
+## bridge.azure.queue.replayq_dir = {{ platform_data_dir }}/emqx_aws_bridge/
+
 ## Replayq segment size
->>>>>>> 48450d1d
 ##
 ## Value: Bytesize
 ## bridge.azure.queue.replayq_seg_bytes = 10MB
