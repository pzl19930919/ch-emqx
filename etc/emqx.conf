--- conflicted
+++ resolved
@@ -1317,12 +1317,8 @@
 ## See: http://erlang.org/doc/man/ssl.html
 ##
 ## Value: String, seperated by ','
-<<<<<<< HEAD
 ## NOTE: Do not use tlsv1.3 if emqx is running on OTP-22 or earlier
-## listener.ssl.external.tls_versions = tlsv1.3,tlsv1.2,tlsv1.1,tlsv1
-=======
-## listener.ssl.external.tls_versions = "tlsv1.2,tlsv1.1,tlsv1"
->>>>>>> 2fa1d9d1
+## listener.ssl.external.tls_versions = "tlsv1.3,tlsv1.2,tlsv1.1,tlsv1"
 
 ## TLS Handshake timeout.
 ##
@@ -1810,12 +1806,8 @@
 ## See: listener.ssl.$name.tls_versions
 ##
 ## Value: String, seperated by ','
-<<<<<<< HEAD
 ## NOTE: Do not use tlsv1.3 if emqx is running on OTP-22 or earlier
-## listener.wss.external.tls_versions = tlsv1.3,tlsv1.2,tlsv1.1,tlsv1
-=======
-## listener.wss.external.tls_versions = "tlsv1.2,tlsv1.1,tlsv1"
->>>>>>> 2fa1d9d1
+## listener.wss.external.tls_versions = "tlsv1.3,tlsv1.2,tlsv1.1,tlsv1"
 
 ## Path to the file containing the user's private PEM-encoded key.
 ##
@@ -2034,67 +2026,6 @@
 ## Value: http://url eg. https://localhost:8084, https://127.0.0.1:8084
 listener.wss.external.check_origins = "https://localhost:8084, https://127.0.0.1:8084"
 
-<<<<<<< HEAD
-=======
-##--------------------------------------------------------------------
-## Modules
-##--------------------------------------------------------------------
-## The file to store loaded module names.
-##
-## Value: File
-modules.loaded_file = "{{ platform_data_dir }}/loaded_modules"
-
-##--------------------------------------------------------------------
-## Presence Module
-
-## Sets the QoS for presence MQTT message.
-##
-## Value: 0 | 1 | 2
-module.presence.qos = 1
-
-##--------------------------------------------------------------------
-## Subscription Module
-
-## Subscribe the Topics automatically when client connected.
-##
-## Value: String
-## module.subscription.1.topic = "connected/%c/%u"
-
-## Qos of the proxy subscription.
-##
-## Value: 0 | 1 | 2
-## Default: 0
-## module.subscription.1.qos = 0
-
-## No Local of the proxy subscription options.
-## This configuration only takes effect in the MQTT V5 protocol.
-##
-## Value: 0 | 1
-## Default: 0
-## module.subscription.1.nl = 0
-
-## Retain As Published of the proxy subscription options.
-## This configuration only takes effect in the MQTT V5 protocol.
-##
-## Value: 0 | 1
-## Default: 0
-## module.subscription.1.rap = 0
-
-## Retain Handling of the proxy subscription options.
-## This configuration only takes effect in the MQTT V5 protocol.
-##
-## Value: 0 | 1 | 2
-## Default: 0
-## module.subscription.1.rh = 0
-
-##--------------------------------------------------------------------
-## Rewrite Module
-
-## {rewrite, Topic, Re, Dest}
-## module.rewrite.pub.rule.1 = "x/# ^x/y/(.+)$ z/y/$1"
-## module.rewrite.sub.rule.1 = "y/+/z/# ^y/(.+)/z/(.+)$ y/z/$2"
-
->>>>>>> 2fa1d9d1
 ##-------------------------------------------------------------------
 ## Plugins
 ##-------------------------------------------------------------------
