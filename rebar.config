{deps, [{jsx, "2.9.0"},
        {gproc, "0.8.0"},
        {cowboy, "2.6.1"},
        {meck, "0.8.13"} %% temp workaround for version check
       ]}.

%% appended to deps in rebar.config.script
{github_emqx_deps,
    [{gen_rpc, "2.3.1"},
<<<<<<< HEAD
     {cuttlefish, "v2.2.1"},
     {ekka, "v0.5.3"},
=======
     {ekka, "v0.5.4"},
>>>>>>> 8be2defb
     {replayq, "v0.1.1"},
     {esockd, "v5.4.4"}
    ]}.

{edoc_opts, [{preprocess, true}]}.
{erl_opts, [warn_unused_vars,
            warn_shadow_vars,
            warn_unused_import,
            warn_obsolete_guard,
            debug_info,
            {d, 'APPLICATION', emqx}]}.
{xref_checks, [undefined_function_calls, undefined_functions,
               locals_not_used, deprecated_function_calls,
               warnings_as_errors, deprecated_functions]}.
{cover_enabled, true}.
{cover_opts, [verbose]}.
{cover_export_enabled, true}.

{plugins, [coveralls]}.<|MERGE_RESOLUTION|>--- conflicted
+++ resolved
@@ -7,14 +7,10 @@
 %% appended to deps in rebar.config.script
 {github_emqx_deps,
     [{gen_rpc, "2.3.1"},
-<<<<<<< HEAD
-     {cuttlefish, "v2.2.1"},
-     {ekka, "v0.5.3"},
-=======
      {ekka, "v0.5.4"},
->>>>>>> 8be2defb
      {replayq, "v0.1.1"},
-     {esockd, "v5.4.4"}
+     {esockd, "v5.4.4"},
+     {cuttlefish, "v2.2.1"}
     ]}.
 
 {edoc_opts, [{preprocess, true}]}.
