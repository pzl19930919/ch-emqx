{deps, [{jsx, "2.9.0"},
        {gproc, "0.8.0"},
        {cowboy, "2.4.0"},
        {emqx_passwd, {git,"https://github.com/emqx/emqx-passwd.git", {branch, "win30"}}}
       ]}.

%% appended to deps in rebar.config.script
{github_emqx_deps,
    [{gen_rpc, "2.3.0"},
<<<<<<< HEAD
     {ekka, "v0.5.1"},
     {esockd, "v5.4.3"},
     {cuttlefish, "win30"}
=======
     {ekka, "v0.5.3"},
     {replayq, "v0.1.1"},
     {esockd, "v5.4.4"},
     {cuttlefish, "v2.2.1"}
>>>>>>> 00863ace
    ]}.

{edoc_opts, [{preprocess, true}]}.
{erl_opts, [warn_unused_vars,
            warn_shadow_vars,
            warn_unused_import,
            warn_obsolete_guard,
            debug_info,
            {d, 'APPLICATION', emqx}]}.
{xref_checks, [undefined_function_calls, undefined_functions,
               locals_not_used, deprecated_function_calls,
               warnings_as_errors, deprecated_functions]}.
{cover_enabled, true}.
{cover_opts, [verbose]}.
{cover_export_enabled, true}.

{plugins, [coveralls]}.<|MERGE_RESOLUTION|>--- conflicted
+++ resolved
@@ -7,16 +7,10 @@
 %% appended to deps in rebar.config.script
 {github_emqx_deps,
     [{gen_rpc, "2.3.0"},
-<<<<<<< HEAD
-     {ekka, "v0.5.1"},
-     {esockd, "v5.4.3"},
-     {cuttlefish, "win30"}
-=======
+     {cuttlefish, "win30"},
      {ekka, "v0.5.3"},
      {replayq, "v0.1.1"},
-     {esockd, "v5.4.4"},
-     {cuttlefish, "v2.2.1"}
->>>>>>> 00863ace
+     {esockd, "v5.4.4"}
     ]}.
 
 {edoc_opts, [{preprocess, true}]}.
