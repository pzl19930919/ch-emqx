%%--------------------------------------------------------------------
%% Copyright (c) 2019 EMQ Technologies Co., Ltd. All Rights Reserved.
%%
%% Licensed under the Apache License, Version 2.0 (the "License");
%% you may not use this file except in compliance with the License.
%% You may obtain a copy of the License at
%%
%%     http://www.apache.org/licenses/LICENSE-2.0
%%
%% Unless required by applicable law or agreed to in writing, software
%% distributed under the License is distributed on an "AS IS" BASIS,
%% WITHOUT WARRANTIES OR CONDITIONS OF ANY KIND, either express or implied.
%% See the License for the specific language governing permissions and
%% limitations under the License.
%%--------------------------------------------------------------------

%% MQTT/TCP Connection
-module(emqx_connection).

-include("emqx.hrl").
-include("emqx_mqtt.hrl").
-include("logger.hrl").
-include("types.hrl").

-logger_header("[MQTT]").

%% API
-export([ start_link/3
        , stop/1
        ]).

-export([ info/1
        , stats/1
        ]).

-export([call/2]).

%% callback
-export([init/4]).

%% Sys callbacks
-export([ system_continue/3
        , system_terminate/4
        , system_code_change/4
        , system_get_state/1
        ]).

%% Internal callbacks
-export([wakeup_from_hib/2]).

-record(state, {
          %% Parent
          parent :: pid(),
          %% TCP/TLS Transport
          transport :: esockd:transport(),
          %% TCP/TLS Socket
          socket :: esockd:socket(),
          %% Peername of the connection
          peername :: emqx_types:peername(),
          %% Sockname of the connection
          sockname :: emqx_types:peername(),
          %% Sock state
          sockstate :: emqx_types:sockstate(),
          %% The {active, N} option
          active_n :: pos_integer(),
          %% Publish Limit
          pub_limit :: maybe(esockd_rate_limit:bucket()),
          %% Rate Limit
          rate_limit :: maybe(esockd_rate_limit:bucket()),
          %% Limit Timer
          limit_timer :: maybe(reference()),
          %% Parser State
          parse_state :: emqx_frame:parse_state(),
          %% Serialize function
          serialize :: emqx_frame:serialize_fun(),
          %% Channel State
          channel :: emqx_channel:channel(),
          %% Idle timer
          idle_timer :: reference()
        }).

-type(state() :: #state{}).

-define(ACTIVE_N, 100).
-define(INFO_KEYS, [socktype, peername, sockname, sockstate, active_n,
                    pub_limit, rate_limit]).
-define(CONN_STATS, [recv_pkt, recv_msg, send_pkt, send_msg]).
-define(SOCK_STATS, [recv_oct, recv_cnt, send_oct, send_cnt, send_pend]).

-spec(start_link(esockd:transport(), esockd:socket(), proplists:proplist())
      -> {ok, pid()}).
start_link(Transport, Socket, Options) ->
    CPid = proc_lib:spawn_link(?MODULE, init, [self(), Transport, Socket, Options]),
    {ok, CPid}.

%%--------------------------------------------------------------------
%% API
%%--------------------------------------------------------------------

%% @doc Get infos of the connection/channel.
-spec(info(pid()|state()) -> emqx_types:infos()).
info(CPid) when is_pid(CPid) ->
    call(CPid, info);
info(State = #state{channel = Channel}) ->
    ChanInfo = emqx_channel:info(Channel),
    SockInfo = maps:from_list(info(?INFO_KEYS, State)),
    maps:merge(ChanInfo, #{sockinfo => SockInfo}).

info(Keys, State) when is_list(Keys) ->
    [{Key, info(Key, State)} || Key <- Keys];
info(socktype, #state{transport = Transport, socket = Socket}) ->
    Transport:type(Socket);
info(peername, #state{peername = Peername}) ->
    Peername;
info(sockname, #state{sockname = Sockname}) ->
    Sockname;
info(sockstate, #state{sockstate = SockSt}) ->
    SockSt;
info(active_n, #state{active_n = ActiveN}) ->
    ActiveN;
info(pub_limit, #state{pub_limit = PubLimit}) ->
    limit_info(PubLimit);
info(rate_limit, #state{rate_limit = RateLimit}) ->
    limit_info(RateLimit);
info(channel, #state{channel = Channel}) ->
    emqx_channel:info(Channel).

limit_info(Limit) ->
    emqx_misc:maybe_apply(fun esockd_rate_limit:info/1, Limit).

%% @doc Get stats of the connection/channel.
-spec(stats(pid()|state()) -> emqx_types:stats()).
stats(CPid) when is_pid(CPid) ->
    call(CPid, stats);
stats(#state{transport = Transport,
             socket    = Socket,
             channel   = Channel}) ->
    SockStats = case Transport:getstat(Socket, ?SOCK_STATS) of
                    {ok, Ss}   -> Ss;
                    {error, _} -> []
                end,
    ConnStats = emqx_pd:get_counters(?CONN_STATS),
    ChanStats = emqx_channel:stats(Channel),
    ProcStats = emqx_misc:proc_stats(),
    lists:append([SockStats, ConnStats, ChanStats, ProcStats]).

call(Pid, Req) ->
    gen_server:call(Pid, Req, infinity).

stop(Pid) ->
    gen_server:stop(Pid).

%%--------------------------------------------------------------------
%% callbacks
%%--------------------------------------------------------------------

<<<<<<< HEAD
init({Transport, RawSocket, Options}) ->
    case Transport:wait(RawSocket) of
         {ok, Socket} ->
             do_init(Transport, Socket, Options);
         {error, Reason} ->
             ?LOG(warning, "connection failed to establish: ~p", [Reason])
    end.

do_init(Transport, Socket, Options) ->
=======
init(Parent, Transport, RawSocket, Options) ->
    case Transport:wait(RawSocket) of
        {ok, Socket} ->
            do_init(Parent, Transport, Socket, Options);
        {error, Reason} when Reason =:= enotconn;
                             Reason =:= einval;
                             Reason =:= closed ->
            Transport:fast_close(RawSocket),
            exit(normal);
        {error, timeout} ->
            Transport:fast_close(RawSocket),
            exit({shutdown, ssl_upgrade_timeout});
        {error, Reason} ->
            Transport:fast_close(RawSocket),
            exit(Reason)
    end.

do_init(Parent, Transport, Socket, Options) ->
>>>>>>> cce0dbd3
    {ok, Peername} = Transport:ensure_ok_or_exit(peername, [Socket]),
    {ok, Sockname} = Transport:ensure_ok_or_exit(sockname, [Socket]),
    emqx_logger:set_metadata_peername(esockd_net:format(Peername)),
    Peercert = Transport:ensure_ok_or_exit(peercert, [Socket]),
    ConnInfo = #{socktype => Transport:type(Socket),
                 peername => Peername,
                 sockname => Sockname,
                 peercert => Peercert,
                 conn_mod => ?MODULE
                },
    Zone = proplists:get_value(zone, Options),
    ActiveN = proplists:get_value(active_n, Options, ?ACTIVE_N),
    PubLimit = init_limiter(emqx_zone:get_env(Zone, publish_limit)),
    RateLimit = init_limiter(proplists:get_value(rate_limit, Options)),
    FrameOpts = emqx_zone:frame_options(Zone),
    ParseState = emqx_frame:initial_parse_state(FrameOpts),
    Serialize = emqx_frame:serialize_fun(),
    Channel = emqx_channel:init(ConnInfo, Options),
    IdleTimout = emqx_zone:get_env(Zone, idle_timeout, 30000),
    IdleTimer = emqx_misc:start_timer(IdleTimout, idle_timeout),
    HibAfterTimeout = emqx_zone:get_env(Zone, hibernate_after, IdleTimout*2),
    State = #state{parent      = Parent,
                   transport   = Transport,
                   socket      = Socket,
                   peername    = Peername,
                   sockname    = Sockname,
                   sockstate   = idle,
                   active_n    = ActiveN,
                   pub_limit   = PubLimit,
                   rate_limit  = RateLimit,
                   parse_state = ParseState,
                   serialize   = Serialize,
                   channel     = Channel,
                   idle_timer  = IdleTimer
                  },
    case activate_socket(State) of
        {ok, NState} ->
            recvloop(NState, #{hibernate_after => HibAfterTimeout});
        {error, Reason} when Reason =:= einval;
                             Reason =:= enotconn;
                             Reason =:= closed ->
            Transport:fast_close(Socket),
            exit(normal);
        {error, Reason} ->
            Transport:fast_close(Socket),
            erlang:exit({shutdown, Reason})
    end.

-compile({inline, [init_limiter/1]}).
init_limiter(undefined) -> undefined;
init_limiter({Rate, Burst}) ->
    esockd_rate_limit:new(Rate, Burst).

%%--------------------------------------------------------------------
%% Recv Loop

recvloop(State = #state{parent = Parent},
         Options = #{hibernate_after := HibAfterTimeout}) ->
    receive
        {system, From, Request} ->
            sys:handle_system_msg(Request, From, Parent,
                                  ?MODULE, [], {State, Options});
        {'EXIT', Parent, Reason} ->
            terminate(Reason, State);
        Msg ->
            process_msg([Msg], State, Options)
    after
        HibAfterTimeout ->
            hibernate(State, Options)
    end.

hibernate(State, Options) ->
    proc_lib:hibernate(?MODULE, wakeup_from_hib, [State, Options]).

wakeup_from_hib(State, Options) ->
    %% Maybe do something later here.
    recvloop(State, Options).

%%--------------------------------------------------------------------
%% Process next Msg

process_msg([], State, Options) ->
    recvloop(State, Options);

process_msg([Msg|More], State, Options) ->
    case catch handle_msg(Msg, State) of
        ok ->
            process_msg(More, State, Options);
        {ok, NState} ->
            process_msg(More, NState, Options);
        {ok, NextMsgs, NState} ->
            process_msg(append_msg(NextMsgs, More), NState, Options);
        {stop, Reason} ->
            terminate(Reason, State);
        {stop, Reason, NState} ->
            terminate(Reason, NState);
        {'EXIT', Reason} ->
            terminate(Reason, State)
    end.

%%--------------------------------------------------------------------
%% Handle a Msg

handle_msg({'$gen_call', From, Req}, State) ->
    case handle_call(From, Req, State) of
        {reply, Reply, NState} ->
            gen_server:reply(From, Reply),
            {ok, NState};
        {stop, Reason, Reply, NState} ->
            gen_server:reply(From, Reply),
            stop(Reason, NState)
    end;

handle_msg({Inet, _Sock, Data}, State = #state{channel = Channel})
  when Inet == tcp; Inet == ssl ->
    ?LOG(debug, "RECV ~p", [Data]),
    Oct = iolist_size(Data),
    emqx_pd:update_counter(incoming_bytes, Oct),
    ok = emqx_metrics:inc('bytes.received', Oct),
    {ok, NChannel} = emqx_channel:handle_in(Oct, Channel),
    process_incoming(Data, State#state{channel = NChannel});

handle_msg({incoming, Packet = ?CONNECT_PACKET(ConnPkt)},
           State = #state{idle_timer = IdleTimer}) ->
    ok = emqx_misc:cancel_timer(IdleTimer),
    Serialize = emqx_frame:serialize_fun(ConnPkt),
    NState = State#state{serialize  = Serialize,
                         idle_timer = undefined
                        },
    handle_incoming(Packet, NState);

handle_msg({incoming, Packet}, State) ->
    handle_incoming(Packet, State);

handle_msg({Error, _Sock, Reason}, State)
  when Error == tcp_error; Error == ssl_error ->
    handle_info({sock_error, Reason}, State);

handle_msg({Closed, _Sock}, State)
  when Closed == tcp_closed; Closed == ssl_closed ->
    handle_info(sock_closed, State);

handle_msg({Passive, _Sock}, State)
  when Passive == tcp_passive; Passive == ssl_passive ->
    %% Rate limit and activate socket here.
    NState = ensure_rate_limit(State),
    case activate_socket(NState) of
        {ok, NState} -> {ok, NState};
        {error, Reason} ->
            {ok, {sock_error, Reason}, NState}
    end;

%% Rate limit timer expired.
handle_msg(activate_socket, State) ->
    NState = State#state{sockstate   = idle,
                         limit_timer = undefined
                        },
    case activate_socket(NState) of
        {ok, NState} -> {ok, NState};
        {error, Reason} ->
            {ok, {sock_error, Reason}, State}
    end;

handle_msg(Deliver = {deliver, _Topic, _Msg},
           State = #state{channel = Channel}) ->
    Delivers = emqx_misc:drain_deliver([Deliver]),
    Result = emqx_channel:handle_out(Delivers, Channel),
    handle_return(Result, State);

handle_msg({outgoing, Packets}, State) ->
    {ok, handle_outgoing(Packets, State)};

%% something sent
handle_msg({inet_reply, _Sock, ok}, _State) ->
    ok;

handle_msg({inet_reply, _Sock, {error, Reason}}, State) ->
    handle_info({sock_error, Reason}, State);

handle_msg({timeout, TRef, TMsg}, State) ->
    handle_timeout(TRef, TMsg, State);

handle_msg(Shutdown = {shutdown, _Reason}, State) ->
    stop(Shutdown, State);

handle_msg(Msg, State) -> handle_info(Msg, State).

%%--------------------------------------------------------------------
%% Terminate

terminate(Reason, #state{transport = Transport,
                         socket    = Socket,
                         sockstate = SockSt,
                         channel   = Channel}) ->
    ?LOG(debug, "Terminated for ~p", [Reason]),
    SockSt =:= closed orelse Transport:fast_close(Socket),
    emqx_channel:terminate(Reason, Channel),
    exit(Reason).

%%--------------------------------------------------------------------
%% Sys callbacks

system_continue(_Parent, _Deb, {State, Options}) ->
    recvloop(State, Options).

system_terminate(Reason, _Parent, _Deb, {State, _}) ->
    terminate(Reason, State).

system_code_change(Misc, _, _, _) ->
    {ok, Misc}.

system_get_state({State, _Options}) ->
    {ok, State}.

%%--------------------------------------------------------------------
%% Handle call

handle_call(_From, info, State) ->
    {reply, info(State), State};

handle_call(_From, stats, State) ->
    {reply, stats(State), State};

handle_call(_From, Req, State = #state{channel = Channel}) ->
    case emqx_channel:handle_call(Req, Channel) of
        {reply, Reply, NChannel} ->
            {reply, Reply, State#state{channel = NChannel}};
        {stop, Reason, Reply, NChannel} ->
            {stop, Reason, Reply, State#state{channel = NChannel}};
        {stop, Reason, Reply, OutPacket, NChannel} ->
            NState = State#state{channel = NChannel},
            NState1 = handle_outgoing(OutPacket, NState),
            {stop, Reason, Reply, NState1}
    end.

%%--------------------------------------------------------------------
%% Handle timeout

handle_timeout(TRef, idle_timeout, State = #state{idle_timer = TRef}) ->
    stop(idle_timeout, State);

handle_timeout(TRef, emit_stats, State) ->
    handle_timeout(TRef, {emit_stats, stats(State)}, State);

handle_timeout(TRef, keepalive, State = #state{transport = Transport,
                                               socket    = Socket}) ->
    case Transport:getstat(Socket, [recv_oct]) of
        {ok, [{recv_oct, RecvOct}]} ->
            handle_timeout(TRef, {keepalive, RecvOct}, State);
        {error, Reason} ->
            handle_info({sockerr, Reason}, State)
    end;

handle_timeout(TRef, Msg, State = #state{channel = Channel}) ->
    handle_return(emqx_channel:handle_timeout(TRef, Msg, Channel), State).

%%--------------------------------------------------------------------
%% Process/Parse incoming data.

-compile({inline, [process_incoming/2]}).
process_incoming(Data, State) ->
    {Packets, NState} = parse_incoming(Data, State),
    {ok, next_incoming_msgs(Packets), NState}.

-compile({inline, [parse_incoming/2]}).
parse_incoming(Data, State) ->
    parse_incoming(Data, [], State).

parse_incoming(<<>>, Packets, State) ->
    {Packets, State};

parse_incoming(Data, Packets, State = #state{parse_state = ParseState}) ->
    try emqx_frame:parse(Data, ParseState) of
        {more, NParseState} ->
            {Packets, State#state{parse_state = NParseState}};
        {ok, Packet, Rest, NParseState} ->
            NState = State#state{parse_state = NParseState},
            parse_incoming(Rest, [Packet|Packets], NState)
    catch
        error:Reason:Stk ->
            ?LOG(error, "~nParse failed for ~p~nStacktrace: ~p~nFrame data:~p",
                 [Reason, Stk, Data]),
            {[{frame_error, Reason}|Packets], State}
    end.

next_incoming_msgs([Packet]) ->
    {incoming, Packet};
next_incoming_msgs(Packets) ->
    [{incoming, Packet} || Packet <- lists:reverse(Packets)].

%%--------------------------------------------------------------------
%% Handle incoming packet

handle_incoming(Packet = ?PACKET(Type), State = #state{channel = Channel}) ->
    _ = inc_incoming_stats(Type),
    ok = emqx_metrics:inc_recv(Packet),
    ?LOG(debug, "RECV ~s", [emqx_packet:format(Packet)]),
    handle_return(emqx_channel:handle_in(Packet, Channel), State);

handle_incoming(FrameError, State = #state{channel = Channel}) ->
    handle_return(emqx_channel:handle_in(FrameError, Channel), State).

%%--------------------------------------------------------------------
%% Handle channel return

handle_return(ok, State) ->
    {ok, State};
handle_return({ok, NChannel}, State) ->
    {ok, State#state{channel = NChannel}};
handle_return({ok, Replies, NChannel}, State) ->
    {ok, next_msgs(Replies), State#state{channel = NChannel}};
handle_return({stop, Reason, NChannel}, State) ->
    stop(Reason, State#state{channel = NChannel});
handle_return({stop, Reason, OutPacket, NChannel}, State) ->
    NState = State#state{channel = NChannel},
    NState1 = handle_outgoing(OutPacket, NState),
    stop(Reason, NState1).

%%--------------------------------------------------------------------
%% Handle outgoing packets

handle_outgoing(Packets, State) when is_list(Packets) ->
    send(lists:map(serialize_and_inc_stats_fun(State), Packets), State);

handle_outgoing(Packet, State) ->
    send((serialize_and_inc_stats_fun(State))(Packet), State).

serialize_and_inc_stats_fun(#state{serialize = Serialize}) ->
    fun(Packet = ?PACKET(Type)) ->
        case Serialize(Packet) of
            <<>> -> ?LOG(warning, "~s is discarded due to the frame is too large!",
                         [emqx_packet:format(Packet)]),
                    <<>>;
            Data -> _ = inc_outgoing_stats(Type),
                    _ = emqx_metrics:inc_sent(Packet),
                    ?LOG(debug, "SEND ~s", [emqx_packet:format(Packet)]),
                    Data
        end
    end.

%%--------------------------------------------------------------------
%% Send data

send(IoData, State = #state{transport = Transport,
                            socket    = Socket,
                            channel   = Channel}) ->
    Oct = iolist_size(IoData),
    ok = emqx_metrics:inc('bytes.sent', Oct),
    case Transport:async_send(Socket, IoData) of
        ok ->
            {ok, NChannel} = emqx_channel:handle_out(Oct, Channel),
            State#state{channel = NChannel};
        Error = {error, _Reason} ->
            %% Simulate an inet_reply to postpone handling the error
            self() ! {inet_reply, Socket, Error}, State
    end.

%%--------------------------------------------------------------------
%% Handle Info

handle_info({enter, _}, State = #state{active_n  = ActiveN,
                                       sockstate = SockSt,
                                       channel   = Channel}) ->
    ChanAttrs = emqx_channel:attrs(Channel),
    SockAttrs = #{active_n  => ActiveN,
                  sockstate => SockSt
                 },
    Attrs = maps:merge(ChanAttrs, #{sockinfo => SockAttrs}),
    handle_info({register, Attrs, stats(State)}, State);

handle_info({sockerr, _Reason}, #state{sockstate = closed}) -> ok;
handle_info({sockerr, Reason}, State) ->
    ?LOG(debug, "Socket error: ~p", [Reason]),
    handle_info({sock_closed, Reason}, close_socket(State));

handle_info(sock_closed, #state{sockstate = closed}) -> ok;
handle_info(sock_closed, State) ->
    ?LOG(debug, "Socket closed"),
    handle_info({sock_closed, closed}, close_socket(State));

handle_info({close, Reason}, State) ->
    ?LOG(debug, "Force close due to : ~p", [Reason]),
    {ok, close_socket(State)};

handle_info(Info, State = #state{channel = Channel}) ->
    handle_return(emqx_channel:handle_info(Info, Channel), State).

%%--------------------------------------------------------------------
%% Activate Socket

-compile({inline, [activate_socket/1]}).
activate_socket(State = #state{sockstate = closed}) ->
    {ok, State};
activate_socket(State = #state{sockstate = blocked}) ->
    {ok, State};
activate_socket(State = #state{transport = Transport,
                               socket    = Socket,
                               active_n  = N}) ->
    case Transport:setopts(Socket, [{active, N}]) of
        ok -> {ok, State#state{sockstate = running}};
        Error -> Error
    end.

%%--------------------------------------------------------------------
%% Close Socket

close_socket(State = #state{transport = Transport, socket = Socket}) ->
    ok = Transport:fast_close(Socket),
    State#state{sockstate = closed}.

%%--------------------------------------------------------------------
%% Ensure rate limit

-define(ENABLED(Rl), (Rl =/= undefined)).

ensure_rate_limit(State = #state{rate_limit = Rl, pub_limit = Pl}) ->
    Pubs = emqx_pd:reset_counter(incoming_pubs),
    Bytes = emqx_pd:reset_counter(incoming_bytes),
    Limiters = [{Pl, #state.pub_limit, Pubs} || ?ENABLED(Pl)] ++
               [{Rl, #state.rate_limit, Bytes} || ?ENABLED(Rl)],
    ensure_rate_limit(Limiters, State).

ensure_rate_limit([], State) ->
    State;
ensure_rate_limit([{Rl, Pos, Cnt}|Limiters], State) ->
    case esockd_rate_limit:check(Cnt, Rl) of
        {0, Rl1} ->
            ensure_rate_limit(Limiters, setelement(Pos, State, Rl1));
        {Pause, Rl1} ->
            ?LOG(debug, "Pause ~pms due to rate limit", [Pause]),
            TRef = erlang:send_after(Pause, self(), activate_socket),
            NState = State#state{sockstate = blocked, limit_timer = TRef},
            setelement(Pos, NState, Rl1)
    end.

%%--------------------------------------------------------------------
%% Inc incoming/outgoing stats

-compile({inline, [inc_incoming_stats/1]}).
inc_incoming_stats(Type) when is_integer(Type) ->
    emqx_pd:update_counter(recv_pkt, 1),
    if
        Type == ?PUBLISH ->
            emqx_pd:update_counter(recv_msg, 1),
            emqx_pd:update_counter(incoming_pubs, 1);
        true -> ok
    end.

-compile({inline, [inc_outgoing_stats/1]}).
inc_outgoing_stats(Type) ->
    emqx_pd:update_counter(send_pkt, 1),
    (Type == ?PUBLISH) andalso emqx_pd:update_counter(send_msg, 1).

%%--------------------------------------------------------------------
%% Helper functions

-compile({inline, [append_msg/2]}).
append_msg(Msgs, Q) when is_list(Msgs) ->
    lists:append(Msgs, Q);
append_msg(Msg, Q) -> [Msg|Q].

-compile({inline, [next_msgs/1]}).
next_msgs(Packet) when is_record(Packet, mqtt_packet) ->
    {outgoing, Packet};
next_msgs(Action) when is_tuple(Action) ->
    Action;
next_msgs(Actions) when is_list(Actions) ->
    Actions.

-compile({inline, [stop/2]}).
stop(Reason, State) ->
    {stop, Reason, State}.
<|MERGE_RESOLUTION|>--- conflicted
+++ resolved
@@ -154,17 +154,6 @@
 %% callbacks
 %%--------------------------------------------------------------------
 
-<<<<<<< HEAD
-init({Transport, RawSocket, Options}) ->
-    case Transport:wait(RawSocket) of
-         {ok, Socket} ->
-             do_init(Transport, Socket, Options);
-         {error, Reason} ->
-             ?LOG(warning, "connection failed to establish: ~p", [Reason])
-    end.
-
-do_init(Transport, Socket, Options) ->
-=======
 init(Parent, Transport, RawSocket, Options) ->
     case Transport:wait(RawSocket) of
         {ok, Socket} ->
@@ -183,7 +172,6 @@
     end.
 
 do_init(Parent, Transport, Socket, Options) ->
->>>>>>> cce0dbd3
     {ok, Peername} = Transport:ensure_ok_or_exit(peername, [Socket]),
     {ok, Sockname} = Transport:ensure_ok_or_exit(sockname, [Socket]),
     emqx_logger:set_metadata_peername(esockd_net:format(Peername)),
