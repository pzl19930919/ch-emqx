--- conflicted
+++ resolved
@@ -217,11 +217,7 @@
     emqx_cm:set_conn_stats(emqx_protocol:client_id(ProtoState), stats(State)),
     NewState = State#state{stats_timer = undefined},
     Limits = erlang:get(force_shutdown_policy),
-<<<<<<< HEAD
-    case meqx_misc:conn_proc_mng_policy(Limits) of
-=======
     case emqx_misc:conn_proc_mng_policy(Limits) of
->>>>>>> 05a5ad0f
         continue ->
             {noreply, NewState};
         hibernate ->
