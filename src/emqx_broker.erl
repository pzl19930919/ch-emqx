%% Copyright (c) 2018 EMQ Technologies Co., Ltd. All Rights Reserved.
%%
%% Licensed under the Apache License, Version 2.0 (the "License");
%% you may not use this file except in compliance with the License.
%% You may obtain a copy of the License at
%%
%%     http://www.apache.org/licenses/LICENSE-2.0
%%
%% Unless required by applicable law or agreed to in writing, software
%% distributed under the License is distributed on an "AS IS" BASIS,
%% WITHOUT WARRANTIES OR CONDITIONS OF ANY KIND, either express or implied.
%% See the License for the specific language governing permissions and
%% limitations under the License.

-module(emqx_broker).

-behaviour(gen_server).

-include("emqx.hrl").

-export([start_link/2]).
-export([subscribe/1, subscribe/2, subscribe/3]).
-export([unsubscribe/1]).
-export([subscriber_down/1]).
-export([publish/1, safe_publish/1]).
-export([dispatch/2]).
-export([subscriptions/1, subscribers/1, subscribed/2]).
-export([get_subopts/2, set_subopts/2]).
-export([topics/0]).

%% Stats fun
-export([stats_fun/0]).

%% gen_server callbacks
-export([init/1, handle_call/3, handle_cast/2, handle_info/2, terminate/2,
         code_change/3]).

-import(emqx_tables, [lookup_value/2, lookup_value/3]).

-ifdef(TEST).
-compile(export_all).
-compile(nowarn_export_all).
-endif.

-define(BROKER, ?MODULE).

%% ETS tables for PubSub
-define(SUBOPTION, emqx_suboption).
-define(SUBSCRIBER, emqx_subscriber).
-define(SUBSCRIPTION, emqx_subscription).

%% Guards
-define(is_subid(Id), (is_binary(Id) orelse is_atom(Id))).

-spec(start_link(atom(), pos_integer()) -> emqx_types:startlink_ret()).
start_link(Pool, Id) ->
    ok = create_tabs(),
    gen_server:start_link({local, emqx_misc:proc_name(?BROKER, Id)},
                          ?MODULE, [Pool, Id], []).

%%------------------------------------------------------------------------------
%% Create tabs
%%------------------------------------------------------------------------------

-spec(create_tabs() -> ok).
create_tabs() ->
    TabOpts = [public, {read_concurrency, true}, {write_concurrency, true}],

    %% SubOption: {SubPid, Topic} -> SubOption
    ok = emqx_tables:new(?SUBOPTION, [set | TabOpts]),

    %% Subscription: SubPid -> Topic1, Topic2, Topic3, ...
    %% duplicate_bag: o(1) insert
    ok = emqx_tables:new(?SUBSCRIPTION, [duplicate_bag | TabOpts]),

    %% Subscriber: Topic -> SubPid1, SubPid2, SubPid3, ...
    %% bag: o(n) insert:(
    ok = emqx_tables:new(?SUBSCRIBER, [bag | TabOpts]).

%%------------------------------------------------------------------------------
%% Subscribe API
%%------------------------------------------------------------------------------

-spec(subscribe(emqx_topic:topic()) -> ok).
subscribe(Topic) when is_binary(Topic) ->
    subscribe(Topic, undefined).

-spec(subscribe(emqx_topic:topic(), emqx_types:subid() | emqx_types:subopts()) -> ok).
subscribe(Topic, SubId) when is_binary(Topic), ?is_subid(SubId) ->
    subscribe(Topic, SubId, #{});
subscribe(Topic, SubOpts) when is_binary(Topic), is_map(SubOpts) ->
    subscribe(Topic, undefined, SubOpts).

-spec(subscribe(emqx_topic:topic(), emqx_types:subid(), emqx_types:subopts()) -> ok).
subscribe(Topic, SubId, SubOpts) when is_binary(Topic), ?is_subid(SubId), is_map(SubOpts) ->
    SubPid = self(),
    case ets:member(?SUBOPTION, {SubPid, Topic}) of
        false ->
<<<<<<< HEAD
            ok = emqx_broker_helper:monitor_sub(SubPid, SubId),
=======
            ok = emqx_broker_helper:register_sub(SubPid, SubId),
>>>>>>> 99872b25
            do_subscribe(Topic, SubPid, with_subid(SubId, SubOpts));
        true -> ok
    end.

with_subid(undefined, SubOpts) ->
    SubOpts;
with_subid(SubId, SubOpts) ->
    maps:put(subid, SubId, SubOpts).

%% @private
do_subscribe(Topic, SubPid, SubOpts) ->
    true = ets:insert(?SUBSCRIPTION, {SubPid, Topic}),
    Group = maps:get(share, SubOpts, undefined),
    do_subscribe(Group, Topic, SubPid, SubOpts).

do_subscribe(undefined, Topic, SubPid, SubOpts) ->
    case emqx_broker_helper:get_sub_shard(SubPid, Topic) of
        0 -> true = ets:insert(?SUBSCRIBER, {Topic, SubPid}),
             true = ets:insert(?SUBOPTION, {{SubPid, Topic}, SubOpts}),
             call(pick(Topic), {subscribe, Topic});
        I -> true = ets:insert(?SUBSCRIBER, {{shard, Topic, I}, SubPid}),
             true = ets:insert(?SUBOPTION, {{SubPid, Topic}, maps:put(shard, I, SubOpts)}),
             call(pick({Topic, I}), {subscribe, Topic, I})
    end;

%% Shared subscription
do_subscribe(Group, Topic, SubPid, SubOpts) ->
    true = ets:insert(?SUBOPTION, {{SubPid, Topic}, SubOpts}),
    emqx_shared_sub:subscribe(Group, Topic, SubPid).

%%------------------------------------------------------------------------------
%% Unsubscribe API
%%------------------------------------------------------------------------------

-spec(unsubscribe(emqx_topic:topic()) -> ok).
unsubscribe(Topic) when is_binary(Topic) ->
    SubPid = self(),
    case ets:lookup(?SUBOPTION, {SubPid, Topic}) of
        [{_, SubOpts}] ->
            _ = emqx_broker_helper:reclaim_seq(Topic),
            do_unsubscribe(Topic, SubPid, SubOpts);
        [] -> ok
    end.

do_unsubscribe(Topic, SubPid, SubOpts) ->
    true = ets:delete(?SUBOPTION, {SubPid, Topic}),
    true = ets:delete_object(?SUBSCRIPTION, {SubPid, Topic}),
    Group = maps:get(share, SubOpts, undefined),
    do_unsubscribe(Group, Topic, SubPid, SubOpts).

do_unsubscribe(undefined, Topic, SubPid, SubOpts) ->
    case maps:get(shard, SubOpts, 0) of
        0 -> true = ets:delete_object(?SUBSCRIBER, {Topic, SubPid}),
             cast(pick(Topic), {unsubscribed, Topic});
        I -> true = ets:delete_object(?SUBSCRIBER, {{shard, Topic, I}, SubPid}),
             cast(pick({Topic, I}), {unsubscribed, Topic, I})
    end;

do_unsubscribe(Group, Topic, SubPid, _SubOpts) ->
    emqx_shared_sub:unsubscribe(Group, Topic, SubPid).

%%------------------------------------------------------------------------------
%% Publish
%%------------------------------------------------------------------------------

-spec(publish(emqx_types:message()) -> emqx_types:deliver_results()).
publish(Msg) when is_record(Msg, message) ->
    _ = emqx_tracer:trace(publish, Msg),
    case emqx_hooks:run('message.publish', [], Msg) of
        {ok, Msg1 = #message{topic = Topic}} ->
            Delivery = route(aggre(emqx_router:match_routes(Topic)), delivery(Msg1)),
            Delivery#delivery.results;
        {stop, _} ->
            emqx_logger:warning("Stop publishing: ~s", [emqx_message:format(Msg)]),
            []
    end.

%% Called internally
-spec(safe_publish(emqx_types:message()) -> ok).
safe_publish(Msg) when is_record(Msg, message) ->
    try
        publish(Msg)
    catch
        _:Error:Stacktrace ->
            emqx_logger:error("[Broker] publish error: ~p~n~p~n~p", [Error, Msg, Stacktrace])
    after
        ok
    end.

delivery(Msg) ->
    #delivery{sender = self(), message = Msg, results = []}.

%%------------------------------------------------------------------------------
%% Route
%%------------------------------------------------------------------------------

route([], Delivery = #delivery{message = Msg}) ->
    emqx_hooks:run('message.dropped', [#{node => node()}, Msg]),
    inc_dropped_cnt(Msg#message.topic), Delivery;

route([{To, Node}], Delivery) when Node =:= node() ->
    dispatch(To, Delivery);

route([{To, Node}], Delivery = #delivery{results = Results}) when is_atom(Node) ->
    forward(Node, To, Delivery#delivery{results = [{route, Node, To}|Results]});

route([{To, Group}], Delivery) when is_tuple(Group); is_binary(Group) ->
    emqx_shared_sub:dispatch(Group, To, Delivery);

route(Routes, Delivery) ->
    lists:foldl(fun(Route, Acc) -> route([Route], Acc) end, Delivery, Routes).

aggre([]) ->
    [];
aggre([#route{topic = To, dest = Node}]) when is_atom(Node) ->
    [{To, Node}];
aggre([#route{topic = To, dest = {Group, _Node}}]) ->
    [{To, Group}];
aggre(Routes) ->
    lists:foldl(
      fun(#route{topic = To, dest = Node}, Acc) when is_atom(Node) ->
          [{To, Node} | Acc];
         (#route{topic = To, dest = {Group, _Node}}, Acc) ->
          lists:usort([{To, Group} | Acc])
      end, [], Routes).

%% @doc Forward message to another node.
forward(Node, To, Delivery) ->
    %% rpc:call to ensure the delivery, but the latency:(
    case emqx_rpc:call(Node, ?BROKER, dispatch, [To, Delivery]) of
        {badrpc, Reason} ->
            emqx_logger:error("[Broker] Failed to forward msg to ~s: ~p", [Node, Reason]),
            Delivery;
        Delivery1 -> Delivery1
    end.

-spec(dispatch(emqx_topic:topic(), emqx_types:delivery()) -> emqx_types:delivery()).
dispatch(Topic, Delivery = #delivery{message = Msg, results = Results}) ->
    case subscribers(Topic) of
        [] ->
            emqx_hooks:run('message.dropped', [#{node => node()}, Msg]),
            inc_dropped_cnt(Topic),
            Delivery;
        [Sub] -> %% optimize?
            Cnt = dispatch(Sub, Topic, Msg),
            Delivery#delivery{results = [{dispatch, Topic, Cnt}|Results]};
        Subs ->
            Cnt = lists:foldl(
                    fun(Sub, Acc) ->
                            dispatch(Sub, Topic, Msg) + Acc
                    end, 0, Subs),
            Delivery#delivery{results = [{dispatch, Topic, Cnt}|Results]}
    end.

dispatch(SubPid, Topic, Msg) when is_pid(SubPid) ->
    case erlang:is_process_alive(SubPid) of
        true ->
            SubPid ! {dispatch, Topic, Msg},
            1;
        false -> 0
    end;
dispatch({shard, I}, Topic, Msg) ->
    lists:foldl(
      fun(SubPid, Cnt) ->
              dispatch(SubPid, Topic, Msg) + Cnt
      end, 0, subscribers({shard, Topic, I})).

inc_dropped_cnt(<<"$SYS/", _/binary>>) ->
    ok;
inc_dropped_cnt(_Topic) ->
    emqx_metrics:inc('messages/dropped').

-spec(subscribers(emqx_topic:topic()) -> [pid()]).
subscribers(Topic) when is_binary(Topic) ->
    lookup_value(?SUBSCRIBER, Topic, []);
subscribers(Shard = {shard, _Topic, _I})  ->
    lookup_value(?SUBSCRIBER, Shard, []).

%%------------------------------------------------------------------------------
%% Subscriber is down
%%------------------------------------------------------------------------------

-spec(subscriber_down(pid()) -> true).
subscriber_down(SubPid) ->
    lists:foreach(
      fun(Topic) ->
          case lookup_value(?SUBOPTION, {SubPid, Topic}) of
              SubOpts when is_map(SubOpts) ->
                  _ = emqx_broker_helper:reclaim_seq(Topic),
                  true = ets:delete(?SUBOPTION, {SubPid, Topic}),
                  case maps:get(shard, SubOpts, 0) of
                      0 -> true = ets:delete_object(?SUBSCRIBER, {Topic, SubPid}),
                           ok = cast(pick(Topic), {unsubscribed, Topic});
                      I -> true = ets:delete_object(?SUBSCRIBER, {{shard, Topic, I}, SubPid}),
                           ok = cast(pick({Topic, I}), {unsubscribed, Topic, I})
                  end;
              undefined -> ok
          end
      end, lookup_value(?SUBSCRIPTION, SubPid, [])),
    ets:delete(?SUBSCRIPTION, SubPid).

%%------------------------------------------------------------------------------
%% Management APIs
%%------------------------------------------------------------------------------

-spec(subscriptions(pid() | emqx_types:subid())
      -> [{emqx_topic:topic(), emqx_types:subopts()}]).
subscriptions(SubPid) when is_pid(SubPid) ->
    [{Topic, lookup_value(?SUBOPTION, {SubPid, Topic}, #{})}
      || Topic <- lookup_value(?SUBSCRIPTION, SubPid, [])];
subscriptions(SubId) ->
    case emqx_broker_helper:lookup_subpid(SubId) of
        SubPid when is_pid(SubPid) ->
            subscriptions(SubPid);
        undefined -> []
    end.

-spec(subscribed(pid(), emqx_topic:topic()) -> boolean()).
subscribed(SubPid, Topic) when is_pid(SubPid) ->
    ets:member(?SUBOPTION, {SubPid, Topic});
subscribed(SubId, Topic) when ?is_subid(SubId) ->
    SubPid = emqx_broker_helper:lookup_subpid(SubId),
    ets:member(?SUBOPTION, {SubPid, Topic}).

-spec(get_subopts(pid(), emqx_topic:topic()) -> emqx_types:subopts() | undefined).
get_subopts(SubPid, Topic) when is_pid(SubPid), is_binary(Topic) ->
    lookup_value(?SUBOPTION, {SubPid, Topic});
get_subopts(SubId, Topic) when ?is_subid(SubId) ->
    case emqx_broker_helper:lookup_subpid(SubId) of
        SubPid when is_pid(SubPid) ->
            get_subopts(SubPid, Topic);
        undefined -> undefined
    end.

-spec(set_subopts(emqx_topic:topic(), emqx_types:subopts()) -> boolean()).
set_subopts(Topic, NewOpts) when is_binary(Topic), is_map(NewOpts) ->
    Sub = {self(), Topic},
    case ets:lookup(?SUBOPTION, Sub) of
        [{_, OldOpts}] ->
            ets:insert(?SUBOPTION, {Sub, maps:merge(OldOpts, NewOpts)});
        [] -> false
    end.

-spec(topics() -> [emqx_topic:topic()]).
topics() ->
    emqx_router:topics().

%%------------------------------------------------------------------------------
%% Stats fun
%%------------------------------------------------------------------------------

stats_fun() ->
    safe_update_stats(?SUBSCRIBER, 'subscribers/count', 'subscribers/max'),
    safe_update_stats(?SUBSCRIPTION, 'subscriptions/count', 'subscriptions/max'),
    safe_update_stats(?SUBOPTION, 'suboptions/count', 'suboptions/max').

safe_update_stats(Tab, Stat, MaxStat) ->
    case ets:info(Tab, size) of
        undefined -> ok;
        Size -> emqx_stats:setstat(Stat, MaxStat, Size)
    end.

%%------------------------------------------------------------------------------
%% call, cast, pick
%%------------------------------------------------------------------------------

call(Broker, Req) ->
    gen_server:call(Broker, Req).

cast(Broker, Msg) ->
    gen_server:cast(Broker, Msg).

%% Pick a broker
pick(Topic) ->
    gproc_pool:pick_worker(broker, Topic).

%%------------------------------------------------------------------------------
%% gen_server callbacks
%%------------------------------------------------------------------------------

init([Pool, Id]) ->
    true = gproc_pool:connect_worker(Pool, {Pool, Id}),
    {ok, #{pool => Pool, id => Id}}.

handle_call({subscribe, Topic}, _From, State) ->
    Ok = emqx_router:do_add_route(Topic),
    {reply, Ok, State};

handle_call({subscribe, Topic, I}, _From, State) ->
    Ok = case get(Shard = {Topic, I}) of
             undefined ->
                 _ = put(Shard, true),
                 true = ets:insert(?SUBSCRIBER, {Topic, {shard, I}}),
                 cast(pick(Topic), {subscribe, Topic});
             true -> ok
         end,
    {reply, Ok, State};

handle_call(Req, _From, State) ->
    emqx_logger:error("[Broker] unexpected call: ~p", [Req]),
    {reply, ignored, State}.

handle_cast({subscribe, Topic}, State) ->
    case emqx_router:do_add_route(Topic) of
        ok -> ok;
        {error, Reason} ->
            emqx_logger:error("[Broker] Failed to add route: ~p", [Reason])
    end,
    {noreply, State};

handle_cast({unsubscribed, Topic}, State) ->
    case ets:member(?SUBSCRIBER, Topic) of
        false ->
            _ = emqx_router:do_delete_route(Topic);
        true -> ok
    end,
    {noreply, State};

handle_cast({unsubscribed, Topic, I}, State) ->
    case ets:member(?SUBSCRIBER, {shard, Topic, I}) of
        false ->
            _ = erase({Topic, I}),
            true = ets:delete_object(?SUBSCRIBER, {Topic, {shard, I}}),
            cast(pick(Topic), {unsubscribed, Topic});
        true -> ok
    end,
    {noreply, State};

handle_cast(Msg, State) ->
    emqx_logger:error("[Broker] unexpected cast: ~p", [Msg]),
    {noreply, State}.

handle_info(Info, State) ->
    emqx_logger:error("[Broker] unexpected info: ~p", [Info]),
    {noreply, State}.

terminate(_Reason, #{pool := Pool, id := Id}) ->
    gproc_pool:disconnect_worker(Pool, {Pool, Id}).

code_change(_OldVsn, State, _Extra) ->
    {ok, State}.

%%------------------------------------------------------------------------------
%% Internal functions
%%------------------------------------------------------------------------------
<|MERGE_RESOLUTION|>--- conflicted
+++ resolved
@@ -96,11 +96,7 @@
     SubPid = self(),
     case ets:member(?SUBOPTION, {SubPid, Topic}) of
         false ->
-<<<<<<< HEAD
-            ok = emqx_broker_helper:monitor_sub(SubPid, SubId),
-=======
             ok = emqx_broker_helper:register_sub(SubPid, SubId),
->>>>>>> 99872b25
             do_subscribe(Topic, SubPid, with_subid(SubId, SubOpts));
         true -> ok
     end.
