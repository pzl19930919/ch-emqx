%% Copyright (c) 2018 EMQ Technologies Co., Ltd. All Rights Reserved.
%%
%% Licensed under the Apache License, Version 2.0 (the "License");
%% you may not use this file except in compliance with the License.
%% You may obtain a copy of the License at
%%
%%     http://www.apache.org/licenses/LICENSE-2.0
%%
%% Unless required by applicable law or agreed to in writing, software
%% distributed under the License is distributed on an "AS IS" BASIS,
%% WITHOUT WARRANTIES OR CONDITIONS OF ANY KIND, either express or implied.
%% See the License for the specific language governing permissions and
%% limitations under the License.

-module(emqx_ws_connection).

-define(LOG_HEADER, "[WS]").

-include("emqx.hrl").
-include("emqx_mqtt.hrl").
-include("logger.hrl").

-export([info/1, attrs/1]).
-export([stats/1]).
-export([kick/1]).
-export([session/1]).

%% websocket callbacks
-export([init/2]).
-export([websocket_init/1]).
-export([websocket_handle/2]).
-export([websocket_info/2]).
-export([terminate/3]).

-record(state, {
          request,
          options,
          peername,
          sockname,
          idle_timeout,
          proto_state,
          parser_state,
          keepalive,
          enable_stats,
          stats_timer,
          shutdown
         }).

-define(SOCK_STATS, [recv_oct, recv_cnt, send_oct, send_cnt]).

%%------------------------------------------------------------------------------
%% API
%%------------------------------------------------------------------------------

%% for debug
info(WSPid) when is_pid(WSPid) ->
    call(WSPid, info);

info(#state{peername    = Peername,
            sockname    = Sockname,
            proto_state = ProtoState}) ->
    ProtoInfo = emqx_protocol:info(ProtoState),
    ConnInfo = [{socktype, websocket},
                {conn_state, running},
                {peername, Peername},
                {sockname, Sockname}],
    lists:append([ConnInfo, ProtoInfo]).

%% for dashboard
attrs(WSPid) when is_pid(WSPid) ->
    call(WSPid, attrs);

attrs(#state{peername    = Peername,
             sockname    = Sockname,
             proto_state = ProtoState}) ->
    SockAttrs = [{peername, Peername},
                 {sockname, Sockname}],
    ProtoAttrs = emqx_protocol:attrs(ProtoState),
    lists:usort(lists:append(SockAttrs, ProtoAttrs)).

stats(WSPid) when is_pid(WSPid) ->
    call(WSPid, stats);

stats(#state{proto_state = ProtoState}) ->
    lists:append([wsock_stats(),
                  emqx_misc:proc_stats(),
                  emqx_protocol:stats(ProtoState)
                 ]).

kick(WSPid) when is_pid(WSPid) ->
    call(WSPid, kick).

session(WSPid) when is_pid(WSPid) ->
    call(WSPid, session).

call(WSPid, Req) when is_pid(WSPid) ->
    Mref = erlang:monitor(process, WSPid),
    WSPid ! {call, {self(), Mref}, Req},
    receive
        {Mref, Reply} ->
            erlang:demonitor(Mref, [flush]),
            Reply;
        {'DOWN', Mref, _, _, Reason} ->
            exit(Reason)
    after 5000 ->
        erlang:demonitor(Mref, [flush]),
        exit(timeout)
    end.

%%------------------------------------------------------------------------------
%% WebSocket callbacks
%%------------------------------------------------------------------------------

init(Req, Opts) ->
    case cowboy_req:parse_header(<<"sec-websocket-protocol">>, Req) of
        undefined ->
            {cowboy_websocket, Req, #state{}};
        [<<"mqtt", Vsn/binary>>] ->
            Resp = cowboy_req:set_resp_header(<<"sec-websocket-protocol">>, <<"mqtt", Vsn/binary>>, Req),
            {cowboy_websocket, Resp, #state{request = Req, options = Opts}, #{idle_timeout => 86400000}};
        _ ->
            {ok, cowboy_req:reply(400, Req), #state{}}
    end.

websocket_init(#state{request = Req, options = Options}) ->
    Peername = cowboy_req:peer(Req),
    Sockname = cowboy_req:sock(Req),
    Peercert = cowboy_req:cert(Req),
    ProtoState = emqx_protocol:init(#{peername => Peername,
                                      sockname => Sockname,
                                      peercert => Peercert,
                                      sendfun  => send_fun(self())}, Options),
    ParserState = emqx_protocol:parser(ProtoState),
    Zone = proplists:get_value(zone, Options),
    EnableStats = emqx_zone:get_env(Zone, enable_stats, true),
    IdleTimout = emqx_zone:get_env(Zone, idle_timeout, 30000),
    lists:foreach(fun(Stat) -> put(Stat, 0) end, ?SOCK_STATS),

    emqx_logger:add_metadata_peername(esockd_net:format(Peername)),
    {ok, #state{peername     = Peername,
                sockname     = Sockname,
                parser_state = ParserState,
                proto_state  = ProtoState,
                enable_stats = EnableStats,
                idle_timeout = IdleTimout}}.

send_fun(WsPid) ->
    fun(Packet, Options) ->
        Data = emqx_frame:serialize(Packet, Options),
        BinSize = iolist_size(Data),
        emqx_metrics:inc('bytes/sent', BinSize),
        put(send_oct, get(send_oct) + BinSize),
        put(send_cnt, get(send_cnt) + 1),
        WsPid ! {binary, iolist_to_binary(Data)},
        ok
    end.

stat_fun() ->
    fun() -> {ok, get(recv_oct)} end.

websocket_handle({binary, <<>>}, State) ->
    {ok, ensure_stats_timer(State)};
websocket_handle({binary, [<<>>]}, State) ->
    {ok, ensure_stats_timer(State)};
websocket_handle({binary, Data}, State = #state{parser_state = ParserState,
                                                proto_state  = ProtoState}) ->
    BinSize = iolist_size(Data),
    put(recv_oct, get(recv_oct) + BinSize),
    ?LOG(debug, "RECV ~p", [Data]),
    emqx_metrics:inc('bytes/received', BinSize),
    case catch emqx_frame:parse(iolist_to_binary(Data), ParserState) of
        {more, NewParserState} ->
            {ok, State#state{parser_state = NewParserState}};
        {ok, Packet, Rest} ->
            emqx_metrics:received(Packet),
            put(recv_cnt, get(recv_cnt) + 1),
            case emqx_protocol:received(Packet, ProtoState) of
                {ok, ProtoState1} ->
                    websocket_handle({binary, Rest}, reset_parser(State#state{proto_state = ProtoState1}));
                {error, Error} ->
                    ?LOG(error, "Protocol error - ~p", [Error]),
                    stop(Error, State);
                {error, Reason, ProtoState1} ->
                    shutdown(Reason, State#state{proto_state = ProtoState1});
                {stop, Error, ProtoState1} ->
                    stop(Error, State#state{proto_state = ProtoState1})
            end;
        {error, Error} ->
            ?LOG(error, "Frame error: ~p", [Error]),
            stop(Error, State);
        {'EXIT', Reason} ->
            ?LOG(error, "Frame error:~p~nFrame data: ~p", [Reason, Data]),
            shutdown(parse_error, State)
    end.

websocket_info({call, From, info}, State) ->
    gen_server:reply(From, info(State)),
    {ok, State};

websocket_info({call, From, attrs}, State) ->
    gen_server:reply(From, attrs(State)),
    {ok, State};

websocket_info({call, From, stats}, State) ->
    gen_server:reply(From, stats(State)),
    {ok, State};

websocket_info({call, From, kick}, State) ->
    gen_server:reply(From, ok),
    shutdown(kick, State);

websocket_info({call, From, session}, State = #state{proto_state = ProtoState}) ->
    gen_server:reply(From, emqx_protocol:session(ProtoState)),
    {ok, State};

websocket_info({deliver, PubOrAck}, State = #state{proto_state = ProtoState}) ->
    case emqx_protocol:deliver(PubOrAck, ProtoState) of
        {ok, ProtoState1} ->
            {ok, ensure_stats_timer(State#state{proto_state = ProtoState1})};
        {error, Reason} ->
            shutdown(Reason, State)
    end;

websocket_info({timeout, Timer, emit_stats},
               State = #state{stats_timer = Timer, proto_state = ProtoState}) ->
    emqx_cm:set_conn_stats(emqx_protocol:client_id(ProtoState), stats(State)),
    {ok, State#state{stats_timer = undefined}, hibernate};

websocket_info({keepalive, start, Interval}, State) ->
    ?LOG(debug, "Keepalive at the interval of ~p", [Interval]),
    case emqx_keepalive:start(stat_fun(), Interval, {keepalive, check}) of
        {ok, KeepAlive} ->
            {ok, State#state{keepalive = KeepAlive}};
        {error, Error} ->
            ?LOG(warning, "Keepalive error - ~p", [Error]),
            shutdown(Error, State)
    end;

websocket_info({keepalive, check}, State = #state{keepalive = KeepAlive}) ->
    case emqx_keepalive:check(KeepAlive) of
        {ok, KeepAlive1} ->
            {ok, State#state{keepalive = KeepAlive1}};
        {error, timeout} ->
            ?LOG(debug, "Keepalive Timeout!", []),
            shutdown(keepalive_timeout, State);
        {error, Error} ->
            ?LOG(warning, "Keepalive error - ~p", [Error]),
            shutdown(keepalive_error, State)
    end;

websocket_info({shutdown, discard, {ClientId, ByPid}}, State) ->
    ?LOG(warning, "discarded by ~s:~p", [ClientId, ByPid]),
    shutdown(discard, State);

websocket_info({shutdown, conflict, {ClientId, NewPid}}, State) ->
    ?LOG(warning, "clientid '~s' conflict with ~p", [ClientId, NewPid]),
    shutdown(conflict, State);

websocket_info({binary, Data}, State) ->
    {reply, {binary, Data}, State};

websocket_info({shutdown, Reason}, State) ->
    shutdown(Reason, State);

websocket_info(Info, State) ->
    ?LOG(error, "unexpected info: ~p", [Info]),
    {ok, State}.

terminate(SockError, _Req, #state{keepalive   = Keepalive,
                                  proto_state = ProtoState,
                                  shutdown    = Shutdown}) ->
<<<<<<< HEAD
    ?WSLOG(debug, "Terminated for ~p, sockerror: ~p",
           [Shutdown, SockError], State),
=======
    ?LOG(debug, "Terminated for ~p, sockerror: ~p",
           [Shutdown, SockError]),
>>>>>>> bc1464a3
    emqx_keepalive:cancel(Keepalive),
    case {ProtoState, Shutdown} of
        {undefined, _} -> ok;
        {_, {shutdown, Reason}} ->
            emqx_protocol:shutdown(Reason, ProtoState);
        {_, Error} ->
            emqx_protocol:shutdown(Error, ProtoState)
    end.

%%------------------------------------------------------------------------------
%% Internal functions
%%------------------------------------------------------------------------------

reset_parser(State = #state{proto_state = ProtoState}) ->
    State#state{parser_state = emqx_protocol:parser(ProtoState)}.

ensure_stats_timer(State = #state{enable_stats = true,
                                  stats_timer  = undefined,
                                  idle_timeout = IdleTimeout}) ->
    State#state{stats_timer = emqx_misc:start_timer(IdleTimeout, emit_stats)};
ensure_stats_timer(State) ->
    State.

shutdown(Reason, State) ->
    {stop, State#state{shutdown = Reason}}.

stop(Error, State) ->
    {stop, State#state{shutdown = Error}}.

wsock_stats() ->
    [{Key, get(Key)} || Key <- ?SOCK_STATS].<|MERGE_RESOLUTION|>--- conflicted
+++ resolved
@@ -269,13 +269,9 @@
 terminate(SockError, _Req, #state{keepalive   = Keepalive,
                                   proto_state = ProtoState,
                                   shutdown    = Shutdown}) ->
-<<<<<<< HEAD
-    ?WSLOG(debug, "Terminated for ~p, sockerror: ~p",
-           [Shutdown, SockError], State),
-=======
+
     ?LOG(debug, "Terminated for ~p, sockerror: ~p",
            [Shutdown, SockError]),
->>>>>>> bc1464a3
     emqx_keepalive:cancel(Keepalive),
     case {ProtoState, Shutdown} of
         {undefined, _} -> ok;
