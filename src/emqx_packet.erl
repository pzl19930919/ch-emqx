%% Copyright (c) 2018 EMQ Technologies Co., Ltd. All Rights Reserved.
%%
%% Licensed under the Apache License, Version 2.0 (the "License");
%% you may not use this file except in compliance with the License.
%% You may obtain a copy of the License at
%%
%%     http://www.apache.org/licenses/LICENSE-2.0
%%
%% Unless required by applicable law or agreed to in writing, software
%% distributed under the License is distributed on an "AS IS" BASIS,
%% WITHOUT WARRANTIES OR CONDITIONS OF ANY KIND, either express or implied.
%% See the License for the specific language governing permissions and
%% limitations under the License.

-module(emqx_packet).

-include("emqx.hrl").
-include("emqx_mqtt.hrl").

-export([protocol_name/1]).
-export([type_name/1]).
-export([validate/1]).
-export([format/1]).
-export([to_message/2, from_message/2]).
-export([will_msg/1]).

%% @doc Protocol name of version
-spec(protocol_name(emqx_mqtt_types:version()) -> binary()).
protocol_name(?MQTT_PROTO_V3) ->
    <<"MQIsdp">>;
protocol_name(?MQTT_PROTO_V4) ->
    <<"MQTT">>;
protocol_name(?MQTT_PROTO_V5) ->
    <<"MQTT">>.

%% @doc Name of MQTT packet type
-spec(type_name(emqx_mqtt_types:packet_type()) -> atom()).
type_name(Type) when Type > ?RESERVED andalso Type =< ?AUTH ->
    lists:nth(Type, ?TYPE_NAMES).

%%------------------------------------------------------------------------------
%% Validate MQTT Packet
%%------------------------------------------------------------------------------

validate(?SUBSCRIBE_PACKET(_PacketId, _Properties, [])) ->
    error(topic_filters_invalid);
validate(?SUBSCRIBE_PACKET(PacketId, Properties, TopicFilters)) ->
    validate_packet_id(PacketId)
        andalso validate_properties(?SUBSCRIBE, Properties)
            andalso ok == lists:foreach(fun validate_subscription/1, TopicFilters);

validate(?UNSUBSCRIBE_PACKET(_PacketId, [])) ->
    error(topic_filters_invalid);
validate(?UNSUBSCRIBE_PACKET(PacketId, TopicFilters)) ->
    validate_packet_id(PacketId)
        andalso ok == lists:foreach(fun emqx_topic:validate/1, TopicFilters);

validate(?PUBLISH_PACKET(_QoS, <<>>, _, _, _)) ->
    error(topic_name_invalid);
validate(?PUBLISH_PACKET(_QoS, Topic, _, Properties, _)) ->
    ((not emqx_topic:wildcard(Topic)) orelse error(topic_name_invalid))
        andalso validate_properties(?PUBLISH, Properties);

<<<<<<< HEAD
validate(?CONNECT_PACKET(#mqtt_packet_connect{
                           properties = Properties
                           })) ->
    validate_properties(?CONNECT, Properties);
=======
validate(?CONNECT_PACKET(#mqtt_packet_connect{properties = #{'Receive-Maximum' := 0}})) ->
    error(protocol_error);
>>>>>>> 1638aff0

validate(_Packet) ->
    true.

validate_packet_id(0) ->
    error(packet_id_invalid);
validate_packet_id(_) ->
    true.

validate_properties(?SUBSCRIBE, #{'Subscription-Identifier' := I})
    when I =< 0; I >= 16#FFFFFFF ->
    error(subscription_identifier_invalid);
validate_properties(?PUBLISH, #{'Topic-Alias':= I})
    when I =:= 0 ->
    error(topic_alias_invalid);
validate_properties(?PUBLISH, #{'Subscription-Identifier' := _I}) ->
    error(protocol_error);
validate_properties(?PUBLISH, #{'Response-Topic' := ResponseTopic}) ->
    case emqx_topic:wildcard(ResponseTopic) of
        true ->
            error(protocol_error);
        false ->
            true
    end;
validate_properties(?CONNECT, #{'Request-Response-Information' := ReqRespInfo})
    when ReqRespInfo =/= 0, ReqRespInfo =/= 1 ->
    error(protocol_error);
validate_properties(?CONNECT, #{'Request-Problem-Information' := ReqProInfo})
    when ReqProInfo =/= 0, ReqProInfo =/= 1 ->
    error(protocol_error);
validate_properties(_, _) ->
    true.



validate_subscription({Topic, #{qos := QoS}}) ->
    emqx_topic:validate(filter, Topic) andalso validate_qos(QoS).

validate_qos(QoS) when ?QOS0 =< QoS, QoS =< ?QOS2 ->
    true;
validate_qos(_) -> error(bad_qos).

%% @doc From message to packet
-spec(from_message(emqx_mqtt_types:packet_id(), emqx_types:message()) -> emqx_mqtt_types:packet()).
from_message(PacketId, #message{qos = QoS, flags = Flags, headers = Headers,
                                topic = Topic, payload = Payload}) ->
    Flags1 = if Flags =:= undefined ->
                    #{};
                true -> Flags
             end,
    Dup = maps:get(dup, Flags1, false),
    Retain = maps:get(retain, Flags1, false),
    Publish = #mqtt_packet_publish{topic_name = Topic,
                                   packet_id  = PacketId,
                                   properties = publish_props(Headers)},
    #mqtt_packet{header = #mqtt_packet_header{type   = ?PUBLISH,
                                              dup    = Dup,
                                              qos    = QoS,
                                              retain = Retain},
                 variable = Publish, payload = Payload}.

publish_props(Headers) ->
    maps:filter(fun('Payload-Format-Indicator', _) -> true;
                   ('Response-Topic',           _) -> true;
                   ('Correlation-Data',         _) -> true;
                   ('User-Property',            _) -> true;
                   ('Subscription-Identifier',  _) -> true;
                   ('Content-Type',             _) -> true;
                   ('Message-Expiry-Interval',  _) -> true;
                   (_Key, _Val) -> false
                end , Headers).

%% @doc Message from Packet
-spec(to_message(emqx_types:credentials(), emqx_mqtt_types:packet())
      -> emqx_types:message()).
to_message(#{client_id := ClientId, username := Username},
           #mqtt_packet{header   = #mqtt_packet_header{type   = ?PUBLISH,
                                                       retain = Retain,
                                                       qos    = QoS,
                                                       dup    = Dup},
                        variable = #mqtt_packet_publish{topic_name = Topic,
                                                        properties = Props},
                        payload  = Payload}) ->
    Msg = emqx_message:make(ClientId, QoS, Topic, Payload),
    Msg#message{flags = #{dup => Dup, retain => Retain},
                headers = merge_props(#{username => Username}, Props)}.

-spec(will_msg(#mqtt_packet_connect{}) -> emqx_types:message()).
will_msg(#mqtt_packet_connect{will_flag = false}) ->
    undefined;
will_msg(#mqtt_packet_connect{client_id    = ClientId,
                              username     = Username,
                              will_retain  = Retain,
                              will_qos     = QoS,
                              will_topic   = Topic,
                              will_props   = Properties,
                              will_payload = Payload}) ->
    Msg = emqx_message:make(ClientId, QoS, Topic, Payload),
    Msg#message{flags = #{dup => false, retain => Retain},
                headers = merge_props(#{username => Username}, Properties)}.

merge_props(Headers, undefined) ->
    Headers;
merge_props(Headers, Props) ->
    maps:merge(Headers, Props).

%% @doc Format packet
-spec(format(emqx_mqtt_types:packet()) -> iolist()).
format(#mqtt_packet{header = Header, variable = Variable, payload = Payload}) ->
    format_header(Header, format_variable(Variable, Payload)).

format_header(#mqtt_packet_header{type = Type,
                                  dup = Dup,
                                  qos = QoS,
                                  retain = Retain}, S) ->
    S1 = if
             S == undefined -> <<>>;
             true           -> [", ", S]
         end,
    io_lib:format("~s(Q~p, R~p, D~p~s)", [type_name(Type), QoS, i(Retain), i(Dup), S1]).

format_variable(undefined, _) ->
    undefined;
format_variable(Variable, undefined) ->
    format_variable(Variable);
format_variable(Variable, Payload) ->
    io_lib:format("~s, Payload=~p", [format_variable(Variable), Payload]).

format_variable(#mqtt_packet_connect{
                 proto_ver    = ProtoVer,
                 proto_name   = ProtoName,
                 will_retain  = WillRetain,
                 will_qos     = WillQoS,
                 will_flag    = WillFlag,
                 clean_start  = CleanStart,
                 keepalive    = KeepAlive,
                 client_id    = ClientId,
                 will_topic   = WillTopic,
                 will_payload = WillPayload,
                 username     = Username,
                 password     = Password}) ->
    Format = "ClientId=~s, ProtoName=~s, ProtoVsn=~p, CleanStart=~s, KeepAlive=~p, Username=~s, Password=~s",
    Args = [ClientId, ProtoName, ProtoVer, CleanStart, KeepAlive, Username, format_password(Password)],
    {Format1, Args1} = if
                        WillFlag -> {Format ++ ", Will(Q~p, R~p, Topic=~s, Payload=~p)",
                                     Args ++ [WillQoS, i(WillRetain), WillTopic, WillPayload]};
                        true -> {Format, Args}
                       end,
    io_lib:format(Format1, Args1);

format_variable(#mqtt_packet_disconnect
                {reason_code = ReasonCode}) ->
    io_lib:format("ReasonCode=~p", [ReasonCode]);

format_variable(#mqtt_packet_connack{ack_flags   = AckFlags,
                                     reason_code = ReasonCode}) ->
    io_lib:format("AckFlags=~p, ReasonCode=~p", [AckFlags, ReasonCode]);

format_variable(#mqtt_packet_publish{topic_name = TopicName,
                                     packet_id  = PacketId}) ->
    io_lib:format("Topic=~s, PacketId=~p", [TopicName, PacketId]);

format_variable(#mqtt_packet_puback{packet_id = PacketId}) ->
    io_lib:format("PacketId=~p", [PacketId]);

format_variable(#mqtt_packet_subscribe{packet_id     = PacketId,
                                       topic_filters = TopicFilters}) ->
    io_lib:format("PacketId=~p, TopicFilters=~p", [PacketId, TopicFilters]);

format_variable(#mqtt_packet_unsubscribe{packet_id     = PacketId,
                                         topic_filters = Topics}) ->
    io_lib:format("PacketId=~p, TopicFilters=~p", [PacketId, Topics]);

format_variable(#mqtt_packet_suback{packet_id = PacketId,
                                    reason_codes = ReasonCodes}) ->
    io_lib:format("PacketId=~p, ReasonCodes=~p", [PacketId, ReasonCodes]);

format_variable(#mqtt_packet_unsuback{packet_id = PacketId}) ->
    io_lib:format("PacketId=~p", [PacketId]);

format_variable(PacketId) when is_integer(PacketId) ->
    io_lib:format("PacketId=~p", [PacketId]);

format_variable(undefined) -> undefined.

format_password(undefined) -> undefined;
format_password(_Password) -> '******'.

i(true)  -> 1;
i(false) -> 0;
i(I) when is_integer(I) -> I.<|MERGE_RESOLUTION|>--- conflicted
+++ resolved
@@ -61,15 +61,10 @@
     ((not emqx_topic:wildcard(Topic)) orelse error(topic_name_invalid))
         andalso validate_properties(?PUBLISH, Properties);
 
-<<<<<<< HEAD
 validate(?CONNECT_PACKET(#mqtt_packet_connect{
                            properties = Properties
                            })) ->
     validate_properties(?CONNECT, Properties);
-=======
-validate(?CONNECT_PACKET(#mqtt_packet_connect{properties = #{'Receive-Maximum' := 0}})) ->
-    error(protocol_error);
->>>>>>> 1638aff0
 
 validate(_Packet) ->
     true.
@@ -94,6 +89,8 @@
         false ->
             true
     end;
+validate_properties(?CONNECT, #{'Receive-Maximum' := 0}) ->
+    error(protocol_error);
 validate_properties(?CONNECT, #{'Request-Response-Information' := ReqRespInfo})
     when ReqRespInfo =/= 0, ReqRespInfo =/= 1 ->
     error(protocol_error);
