%% Copyright (c) 2018 EMQ Technologies Co., Ltd. All Rights Reserved.
%%
%% Licensed under the Apache License, Version 2.0 (the "License");
%% you may not use this file except in compliance with the License.
%% You may obtain a copy of the License at
%%
%%     http://www.apache.org/licenses/LICENSE-2.0
%%
%% Unless required by applicable law or agreed to in writing, software
%% distributed under the License is distributed on an "AS IS" BASIS,
%% WITHOUT WARRANTIES OR CONDITIONS OF ANY KIND, either express or implied.
%% See the License for the specific language governing permissions and
%% limitations under the License.

-module(emqx_protocol).

-include("emqx.hrl").
-include("emqx_mqtt.hrl").

-export([init/2]).
-export([info/1]).
-export([attrs/1]).
-export([caps/1]).
-export([stats/1]).
-export([client_id/1]).
-export([credentials/1]).
-export([parser/1]).
-export([session/1]).
-export([received/2]).
-export([process_packet/2]).
-export([deliver/2]).
-export([send/2]).
-export([shutdown/2]).

-record(pstate, {
         zone,
         sendfun,
         peername,
         peercert,
         proto_ver,
         proto_name,
         ackprops,
         client_id,
         is_assigned,
         conn_pid,
         conn_props,
         ack_props,
         username,
         session,
         clean_start,
         topic_aliases,
         packet_size,
         will_topic,
         will_msg,
         keepalive,
         mountpoint,
         is_super,
         is_bridge,
         enable_ban,
         enable_acl,
         recv_stats,
         send_stats,
         connected,
         connected_at
        }).

-type(state() :: #pstate{}).
-export_type([state/0]).

-ifdef(TEST).
-compile(export_all).
-endif.

-define(LOG(Level, Format, Args, PState),
        emqx_logger:Level([{client, PState#pstate.client_id}], "MQTT(~s@~s): " ++ Format,
                          [PState#pstate.client_id, esockd_net:format(PState#pstate.peername) | Args])).

%%------------------------------------------------------------------------------
%% Init
%%------------------------------------------------------------------------------

-spec(init(map(), list()) -> state()).
init(#{peername := Peername, peercert := Peercert, sendfun := SendFun}, Options) ->
    Zone = proplists:get_value(zone, Options),
    #pstate{zone          = Zone,
            sendfun       = SendFun,
            peername      = Peername,
            peercert      = Peercert,
            proto_ver     = ?MQTT_PROTO_V4,
            proto_name    = <<"MQTT">>,
            client_id     = <<>>,
            is_assigned   = false,
            conn_pid      = self(),
            username      = init_username(Peercert, Options),
            is_super      = false,
            clean_start   = false,
            topic_aliases = #{},
            packet_size   = emqx_zone:get_env(Zone, max_packet_size),
            mountpoint    = emqx_zone:get_env(Zone, mountpoint),
            is_bridge     = false,
            enable_ban    = emqx_zone:get_env(Zone, enable_ban, false),
            enable_acl    = emqx_zone:get_env(Zone, enable_acl),
            recv_stats    = #{msg => 0, pkt => 0},
            send_stats    = #{msg => 0, pkt => 0},
            connected     = false}.

init_username(Peercert, Options) ->
    case proplists:get_value(peer_cert_as_username, Options) of
        cn -> esockd_peercert:common_name(Peercert);
        dn -> esockd_peercert:subject(Peercert);
        _  -> undefined
    end.

set_username(Username, PState = #pstate{username = undefined}) ->
    PState#pstate{username = Username};
set_username(_Username, PState) ->
    PState.

%%------------------------------------------------------------------------------
%% API
%%------------------------------------------------------------------------------

info(PState = #pstate{conn_props    = ConnProps,
                      ack_props     = AckProps,
                      session       = Session,
                      topic_aliases = Aliases,
                      will_msg      = WillMsg,
                      enable_acl    = EnableAcl}) ->
    attrs(PState) ++ [{conn_props, ConnProps},
                      {ack_props, AckProps},
                      {session, Session},
                      {topic_aliases, Aliases},
                      {will_msg, WillMsg},
                      {enable_acl, EnableAcl}].

attrs(#pstate{zone         = Zone,
              client_id    = ClientId,
              username     = Username,
              peername     = Peername,
              peercert     = Peercert,
              clean_start  = CleanStart,
              proto_ver    = ProtoVer,
              proto_name   = ProtoName,
              keepalive    = Keepalive,
              will_topic   = WillTopic,
              mountpoint   = Mountpoint,
              is_super     = IsSuper,
              is_bridge    = IsBridge,
              connected_at = ConnectedAt}) ->
    [{zone, Zone},
     {client_id, ClientId},
     {username, Username},
     {peername, Peername},
     {peercert, Peercert},
     {proto_ver, ProtoVer},
     {proto_name, ProtoName},
     {clean_start, CleanStart},
     {keepalive, Keepalive},
     {will_topic, WillTopic},
     {mountpoint, Mountpoint},
     {is_super, IsSuper},
     {is_bridge, IsBridge},
     {connected_at, ConnectedAt}].

caps(#pstate{zone = Zone}) ->
    emqx_mqtt_caps:get_caps(Zone).

client_id(#pstate{client_id = ClientId}) ->
    ClientId.

credentials(#pstate{zone       = Zone,
                    client_id  = ClientId,
                    username   = Username,
                    peername   = Peername}) ->
    #{zone      => Zone,
      client_id => ClientId,
      username  => Username,
      peername  => Peername}.

stats(#pstate{recv_stats = #{pkt := RecvPkt, msg := RecvMsg},
              send_stats = #{pkt := SendPkt, msg := SendMsg}}) ->
    [{recv_pkt, RecvPkt},
     {recv_msg, RecvMsg},
     {send_pkt, SendPkt},
     {send_msg, SendMsg}].

session(#pstate{session = SPid}) ->
    SPid.

parser(#pstate{packet_size = Size, proto_ver = Ver}) ->
    emqx_frame:initial_state(#{max_packet_size => Size, version => Ver}).

%%------------------------------------------------------------------------------
%% Packet Received
%%------------------------------------------------------------------------------

set_protover(?CONNECT_PACKET(#mqtt_packet_connect{
                                proto_ver = ProtoVer}),
             PState) ->
    PState#pstate{
      proto_ver = ProtoVer};
set_protover(_Packet, PState) ->
    PState.

-spec(received(emqx_mqtt_types:packet(), state()) ->
    {ok, state()} | {error, term()} | {error, term(), state()} | {stop, term(), state()}).
received(?PACKET(Type), PState = #pstate{connected = false}) when Type =/= ?CONNECT ->
    {error, proto_not_connected, PState};

received(?PACKET(?CONNECT), PState = #pstate{connected = true}) ->
    {error, proto_unexpected_connect, PState};

received(Packet = ?PACKET(Type), PState) ->
    PState1 =  set_protover(Packet, PState),
    trace(recv, Packet, PState1),
    try emqx_packet:validate(Packet) of
        true ->
            {Packet1, PState2} = preprocess_properties(Packet, PState1),
            process_packet(Packet1, inc_stats(recv, Type, PState2))
    catch
        error:protocol_error ->
            deliver({disconnect, ?RC_PROTOCOL_ERROR}, PState1),
            {error, protocol_error, PState};
        error:subscription_identifier_invalid ->
            deliver({disconnect, ?RC_SUBSCRIPTION_IDENTIFIERS_NOT_SUPPORTED}, PState1),
            {error, subscription_identifier_invalid, PState1};
        error:topic_alias_invalid ->
            deliver({disconnect, ?RC_TOPIC_ALIAS_INVALID}, PState1),
            {error, topic_alias_invalid, PState1};
        error:topic_filters_invalid ->
            deliver({disconnect, ?RC_TOPIC_FILTER_INVALID}, PState1),
            {error, topic_filters_invalid, PState1};
        error:topic_name_invalid ->
            deliver({disconnect, ?RC_TOPIC_FILTER_INVALID}, PState1),
            {error, topic_filters_invalid, PState1};
        error:Reason ->
            deliver({disconnect, ?RC_MALFORMED_PACKET}, PState1),
            {error, Reason, PState1}
    end.

%%------------------------------------------------------------------------------
%% Preprocess MQTT Properties
%%------------------------------------------------------------------------------

%% Subscription Identifier
preprocess_properties(Packet = #mqtt_packet{
                                  variable = Subscribe = #mqtt_packet_subscribe{
                                                            properties    = #{'Subscription-Identifier' := SubId},
                                                            topic_filters = TopicFilters
                                                           }
                                 },
                      PState = #pstate{proto_ver = ?MQTT_PROTO_V5}) ->
    TopicFilters1 = [{Topic, SubOpts#{subid => SubId}} || {Topic, SubOpts} <- TopicFilters],
    {Packet#mqtt_packet{variable = Subscribe#mqtt_packet_subscribe{topic_filters = TopicFilters1}}, PState};

%% Topic Alias Mapping
preprocess_properties(Packet = #mqtt_packet{
                                  variable = Publish = #mqtt_packet_publish{
                                                          topic_name = <<>>,
                                                          properties = #{'Topic-Alias' := AliasId}}
                                 },
                      PState = #pstate{proto_ver = ?MQTT_PROTO_V5, topic_aliases = Aliases}) ->
    {Packet#mqtt_packet{variable = Publish#mqtt_packet_publish{
                                     topic_name = maps:get(AliasId, Aliases, <<>>)}}, PState};

preprocess_properties(Packet = #mqtt_packet{
                                  variable = #mqtt_packet_publish{
                                                topic_name = Topic,
                                                properties = #{'Topic-Alias' := AliasId}}
                                 },
                      PState = #pstate{proto_ver = ?MQTT_PROTO_V5, topic_aliases = Aliases}) ->
    {Packet, PState#pstate{topic_aliases = maps:put(AliasId, Topic, Aliases)}};

preprocess_properties(Packet, PState) ->
    {Packet, PState}.

%%------------------------------------------------------------------------------
%% Process MQTT Packet
%%------------------------------------------------------------------------------

process_packet(?CONNECT_PACKET(
                  #mqtt_packet_connect{proto_name  = ProtoName,
                                       proto_ver   = ProtoVer,
                                       is_bridge   = IsBridge,
                                       clean_start = CleanStart,
                                       keepalive   = Keepalive,
                                       properties  = ConnProps,
                                       will_topic  = WillTopic,
                                       client_id   = ClientId,
                                       username    = Username,
                                       password    = Password} = Connect), PState) ->

    %% TODO: Mountpoint...
    %% Msg -> emqx_mountpoint:mount(MountPoint, Msg)
    WillMsg = emqx_packet:will_msg(Connect),

    PState1 = set_username(Username,
                           PState#pstate{client_id    = ClientId,
                                         proto_ver    = ProtoVer,
                                         proto_name   = ProtoName,
                                         clean_start  = CleanStart,
                                         keepalive    = Keepalive,
                                         conn_props   = ConnProps,
                                         will_topic   = WillTopic,
                                         will_msg     = WillMsg,
                                         is_bridge    = IsBridge,
                                         connected_at = os:timestamp()}),
    connack(
      case check_connect(Connect, PState1) of
          {ok, PState2} ->
              case authenticate(credentials(PState2), Password) of
                  {ok, IsSuper} ->
                      %% Maybe assign a clientId
                      PState3 = maybe_assign_client_id(PState2#pstate{is_super = IsSuper}),
                      %% Open session
                      case try_open_session(PState3) of
                          {ok, SPid, SP} ->
                              PState4 = PState3#pstate{session = SPid, connected = true},
                              ok = emqx_cm:register_connection(client_id(PState4), attrs(PState4)),
                              %% Start keepalive
                              start_keepalive(Keepalive, PState4),
                              %% Success
                              {?RC_SUCCESS, SP, PState4};
                          {error, Error} ->
                              ?LOG(error, "Failed to open session: ~p", [Error], PState1),
                              {?RC_UNSPECIFIED_ERROR, PState1}
                      end;
                  {error, Reason} ->
                      ?LOG(error, "Username '~s' login failed for ~p", [Username, Reason], PState2),
                      {?RC_NOT_AUTHORIZED, PState1}
              end;
          {error, ReasonCode} ->
              {ReasonCode, PState1}
      end);

process_packet(Packet = ?PUBLISH_PACKET(?QOS_0, Topic, _PacketId, _Payload), PState) ->
    case check_publish(Packet, PState) of
        {ok, PState1} ->
            do_publish(Packet, PState1);
        {error, ?RC_TOPIC_ALIAS_INVALID} ->
            ?LOG(error, "Protocol error - ~p", [?RC_TOPIC_ALIAS_INVALID], PState),
            {error, ?RC_TOPIC_ALIAS_INVALID, PState};
        {error, ReasonCode} ->
            ?LOG(warning, "Cannot publish qos0 message to ~s for ~s", [Topic, ReasonCode], PState),
            {error, ReasonCode, PState}
    end;

process_packet(Packet = ?PUBLISH_PACKET(?QOS_1, PacketId), PState) ->
    case check_publish(Packet, PState) of
        {ok, PState1} ->
            do_publish(Packet, PState1);
        {error, ReasonCode} ->
            deliver({puback, PacketId, ReasonCode}, PState)
    end;

process_packet(Packet = ?PUBLISH_PACKET(?QOS_2, PacketId), PState) ->
    case check_publish(Packet, PState) of
        {ok, PState1} ->
            do_publish(Packet, PState1);
        {error, ReasonCode} ->
            deliver({pubrec, PacketId, ReasonCode}, PState)
    end;

process_packet(?PUBACK_PACKET(PacketId, ReasonCode), PState = #pstate{session = SPid}) ->
    {ok = emqx_session:puback(SPid, PacketId, ReasonCode), PState};

process_packet(?PUBREC_PACKET(PacketId, ReasonCode), PState = #pstate{session = SPid}) ->
    case emqx_session:pubrec(SPid, PacketId, ReasonCode) of
        ok ->
            send(?PUBREL_PACKET(PacketId), PState);
        {error, NotFound} ->
            send(?PUBREL_PACKET(PacketId, NotFound), PState)
    end;

process_packet(?PUBREL_PACKET(PacketId, ReasonCode), PState = #pstate{session = SPid}) ->
    case emqx_session:pubrel(SPid, PacketId, ReasonCode) of
        ok ->
            send(?PUBCOMP_PACKET(PacketId), PState);
        {error, NotFound} ->
            send(?PUBCOMP_PACKET(PacketId, NotFound), PState)
    end;

process_packet(?PUBCOMP_PACKET(PacketId, ReasonCode), PState = #pstate{session = SPid}) ->
    {ok = emqx_session:pubcomp(SPid, PacketId, ReasonCode), PState};

process_packet(?SUBSCRIBE_PACKET(PacketId, Properties, RawTopicFilters),
               PState = #pstate{session = SPid, mountpoint = Mountpoint, proto_ver = ProtoVer, is_bridge = IsBridge}) ->
    RawTopicFilters1 =  if ProtoVer < ?MQTT_PROTO_V5 ->
                            case IsBridge of
                                true -> [{RawTopic, SubOpts#{rap => 1}} || {RawTopic, SubOpts} <- RawTopicFilters];
                                false -> [{RawTopic, SubOpts#{rap => 0}} || {RawTopic, SubOpts} <- RawTopicFilters]
                            end;
                           true ->
                               RawTopicFilters
                        end,
    case check_subscribe(
           parse_topic_filters(?SUBSCRIBE, RawTopicFilters1), PState) of
        {ok, TopicFilters} ->
            case emqx_hooks:run('client.subscribe', [credentials(PState)], TopicFilters) of
                {ok, TopicFilters1} ->
                    ok = emqx_session:subscribe(SPid, PacketId, Properties,
                                                emqx_mountpoint:mount(Mountpoint, TopicFilters1)),
                    {ok, PState};
                {stop, _} ->
                    ReasonCodes = lists:duplicate(length(TopicFilters),
                                                  ?RC_IMPLEMENTATION_SPECIFIC_ERROR),
                    deliver({suback, PacketId, ReasonCodes}, PState)
            end;
        {error, TopicFilters} ->
            ReasonCodes = lists:map(fun({_, #{rc := ?RC_SUCCESS}}) ->
                                            ?RC_IMPLEMENTATION_SPECIFIC_ERROR;
                                       ({_, #{rc := ReasonCode}}) ->
                                            ReasonCode
                                    end, TopicFilters),
            deliver({suback, PacketId, ReasonCodes}, PState)
    end;

process_packet(?UNSUBSCRIBE_PACKET(PacketId, Properties, RawTopicFilters),
               PState = #pstate{session = SPid, mountpoint = MountPoint}) ->
    case emqx_hooks:run('client.unsubscribe', [credentials(PState)],
                        parse_topic_filters(?UNSUBSCRIBE, RawTopicFilters)) of
        {ok, TopicFilters} ->
            ok = emqx_session:unsubscribe(SPid, PacketId, Properties,
                                          emqx_mountpoint:mount(MountPoint, TopicFilters)),
            {ok, PState};
        {stop, _Acc} ->
            ReasonCodes = lists:duplicate(length(RawTopicFilters),
                                          ?RC_IMPLEMENTATION_SPECIFIC_ERROR),
            deliver({unsuback, PacketId, ReasonCodes}, PState)
    end;

process_packet(?PACKET(?PINGREQ), PState) ->
    send(?PACKET(?PINGRESP), PState);

process_packet(?DISCONNECT_PACKET(?RC_SUCCESS, #{'Session-Expiry-Interval' := Interval}), 
                PState = #pstate{session = SPid, conn_props = #{'Session-Expiry-Interval' := OldInterval}}) ->
    case Interval =/= 0 andalso OldInterval =:= 0 of
        true -> 
            deliver({disconnect, ?RC_PROTOCOL_ERROR}, PState),
            {error, protocol_error, PState};
        false -> 
            emqx_session:update_expiry_interval(SPid, Interval),
            %% Clean willmsg
            {stop, normal, PState#pstate{will_msg = undefined}}
    end;
process_packet(?DISCONNECT_PACKET(_), PState) ->
    {stop, normal, PState}.

%%------------------------------------------------------------------------------
%% ConnAck --> Client
%%------------------------------------------------------------------------------

connack({?RC_SUCCESS, SP, PState}) ->
    emqx_hooks:run('client.connected', [credentials(PState), ?RC_SUCCESS, attrs(PState)]),
    deliver({connack, ?RC_SUCCESS, sp(SP)}, update_mountpoint(PState));

connack({ReasonCode, PState = #pstate{proto_ver = ProtoVer}}) ->
    emqx_hooks:run('client.connected', [credentials(PState), ReasonCode, attrs(PState)]),
    ReasonCode1 = if ProtoVer =:= ?MQTT_PROTO_V5 ->
                         ReasonCode;
                     true ->
                         emqx_reason_codes:compat(connack, ReasonCode)
                  end,
    _ = deliver({connack, ReasonCode1}, PState),
    {error, emqx_reason_codes:name(ReasonCode1, ProtoVer), PState}.

%%------------------------------------------------------------------------------
%% Publish Message -> Broker
%%------------------------------------------------------------------------------

do_publish(Packet = ?PUBLISH_PACKET(QoS, PacketId),
           PState = #pstate{session = SPid, mountpoint = MountPoint}) ->
    Msg = emqx_mountpoint:mount(MountPoint,
                                emqx_packet:to_message(credentials(PState), Packet)),
    puback(QoS, PacketId, emqx_session:publish(SPid, PacketId, Msg), PState).

%%------------------------------------------------------------------------------
%% Puback -> Client
%%------------------------------------------------------------------------------

puback(?QOS_0, _PacketId, _Result, PState) ->
    {ok, PState};
puback(?QOS_1, PacketId, {error, ReasonCode}, PState) ->
    deliver({puback, PacketId, ReasonCode}, PState);
puback(?QOS_1, PacketId, {ok, []}, PState) ->
    deliver({puback, PacketId, ?RC_NO_MATCHING_SUBSCRIBERS}, PState);
puback(?QOS_1, PacketId, {ok, _}, PState) ->
    deliver({puback, PacketId, ?RC_SUCCESS}, PState);
puback(?QOS_2, PacketId, {error, ReasonCode}, PState) ->
    deliver({pubrec, PacketId, ReasonCode}, PState);
puback(?QOS_2, PacketId, {ok, []}, PState) ->
    deliver({pubrec, PacketId, ?RC_NO_MATCHING_SUBSCRIBERS}, PState);
puback(?QOS_2, PacketId, {ok, _}, PState) ->
    deliver({pubrec, PacketId, ?RC_SUCCESS}, PState).

%%------------------------------------------------------------------------------
%% Deliver Packet -> Client
%%------------------------------------------------------------------------------

-spec(deliver(tuple(), state()) -> {ok, state()} | {error, term()}).
deliver({connack, ReasonCode}, PState) ->
    send(?CONNACK_PACKET(ReasonCode), PState);

deliver({connack, ?RC_SUCCESS, SP}, PState = #pstate{zone = Zone,
                                                     proto_ver = ?MQTT_PROTO_V5,
                                                     client_id = ClientId,
                                                     conn_props = CONNPROPS,
                                                     is_assigned = IsAssigned}) ->
    ResponseInformation = case maps:find('Request-Response-Information', CONNPROPS) of
                              {ok, 1} ->
                                  iolist_to_binary(emqx_config:get_env(response_topic_prefix, "ResponseTopic"));
                              _ ->
                                  <<>>
                          end,
    #{max_packet_size := MaxPktSize,
      max_qos_allowed := MaxQoS,
      mqtt_retain_available := Retain,
      max_topic_alias := MaxAlias,
      mqtt_shared_subscription := Shared,
      mqtt_wildcard_subscription := Wildcard} = caps(PState),
    Props = #{'Retain-Available' => flag(Retain),
              'Maximum-Packet-Size' => MaxPktSize,
              'Topic-Alias-Maximum' => MaxAlias,
              'Wildcard-Subscription-Available' => flag(Wildcard),
              'Subscription-Identifier-Available' => 1,
<<<<<<< HEAD
              'Shared-Subscription-Available' => flag(Shared),
              'Response-Information' => ResponseInformation},
    Props1 = if IsAssigned ->
                    Props#{'Assigned-Client-Identifier' => ClientId};
                true -> Props
=======
              'Shared-Subscription-Available' => flag(Shared)},

    Props1 = if 
                MaxQoS =:= ?QOS_2 -> 
                    Props;
                true ->
                    maps:put('Maximum-QoS', MaxQoS, Props)
            end,
    
    Props2 = if IsAssigned ->
                    Props1#{'Assigned-Client-Identifier' => ClientId};
                true -> Props1
>>>>>>> db520b9b
             end,

    Props3 = case emqx_zone:get_env(Zone, server_keepalive) of
                 undefined -> Props2;
                 Keepalive -> Props2#{'Server-Keep-Alive' => Keepalive}
             end,
    send(?CONNACK_PACKET(?RC_SUCCESS, SP, Props3), PState);

deliver({connack, ReasonCode, SP}, PState) ->
    send(?CONNACK_PACKET(ReasonCode, SP), PState);

deliver({publish, PacketId, Msg}, PState = #pstate{mountpoint = MountPoint}) ->
    _ = emqx_hooks:run('message.delivered', [credentials(PState)], Msg),
    Msg1 = emqx_message:update_expiry(Msg),
    Msg2 = emqx_mountpoint:unmount(MountPoint, Msg1),
    send(emqx_packet:from_message(PacketId, Msg2), PState);

deliver({puback, PacketId, ReasonCode}, PState) ->
    send(?PUBACK_PACKET(PacketId, ReasonCode), PState);

deliver({pubrel, PacketId}, PState) ->
    send(?PUBREL_PACKET(PacketId), PState);

deliver({pubrec, PacketId, ReasonCode}, PState) ->
    send(?PUBREC_PACKET(PacketId, ReasonCode), PState);

deliver({suback, PacketId, ReasonCodes}, PState = #pstate{proto_ver = ProtoVer}) ->
    send(?SUBACK_PACKET(PacketId,
                        if ProtoVer =:= ?MQTT_PROTO_V5 ->
                               ReasonCodes;
                           true ->
                               [emqx_reason_codes:compat(suback, RC) || RC <- ReasonCodes]
                        end), PState);

deliver({unsuback, PacketId, ReasonCodes}, PState) ->
    send(?UNSUBACK_PACKET(PacketId, ReasonCodes), PState);

%% Deliver a disconnect for mqtt 5.0
deliver({disconnect, ReasonCode}, PState = #pstate{proto_ver = ?MQTT_PROTO_V5}) ->
    send(?DISCONNECT_PACKET(ReasonCode), PState);

deliver({disconnect, _ReasonCode}, PState) ->
    {ok, PState}.

%%------------------------------------------------------------------------------
%% Send Packet to Client

-spec(send(emqx_mqtt_types:packet(), state()) -> {ok, state()} | {error, term()}).
send(Packet = ?PACKET(Type), PState = #pstate{proto_ver = Ver, sendfun = SendFun}) ->
    trace(send, Packet, PState),
    case SendFun(emqx_frame:serialize(Packet, #{version => Ver})) of
        ok ->
            emqx_metrics:sent(Packet),
            {ok, inc_stats(send, Type, PState)};
        {binary, _Data} ->
            emqx_metrics:sent(Packet),
            {ok, inc_stats(send, Type, PState)};
        {error, Reason} ->
            {error, Reason}
    end.

%%------------------------------------------------------------------------------
%% Assign a clientid

maybe_assign_client_id(PState = #pstate{client_id = <<>>, ackprops = AckProps}) ->
    ClientId = emqx_guid:to_base62(emqx_guid:gen()),
    AckProps1 = set_property('Assigned-Client-Identifier', ClientId, AckProps),
    PState#pstate{client_id = ClientId, is_assigned = true, ackprops = AckProps1};
maybe_assign_client_id(PState) ->
    PState.

try_open_session(#pstate{zone        = Zone,
                         proto_ver   = ProtoVer,
                         client_id   = ClientId,
                         conn_pid    = ConnPid,
                         conn_props  = ConnProps,
                         username    = Username,
                         clean_start = CleanStart}) ->

    SessAttrs = #{
        zone        => Zone,
        client_id   => ClientId,
        conn_pid    => ConnPid,
        username    => Username,
        clean_start => CleanStart
    },

    case emqx_sm:open_session(maps:put(expiry_interval, if 
                                ProtoVer =:= ?MQTT_PROTO_V5 ->
                                    maps:get('Session-Expiry-Interval', ConnProps, 0);
                                true ->
                                    case CleanStart of
                                        true ->
                                            0;
                                        false ->
                                            emqx_zone:get_env(Zone, session_expiry_interval, 16#ffffffff)
                                    end  
                            end, SessAttrs)) of
        {ok, SPid} ->
            {ok, SPid, false};
        Other -> Other
    end.

authenticate(Credentials, Password) ->
    case emqx_access_control:authenticate(Credentials, Password) of
        ok -> {ok, false};
        {ok, IsSuper} when is_boolean(IsSuper) ->
            {ok, IsSuper};
        {ok, Result} when is_map(Result) ->
            {ok, maps:get(is_superuser, Result, false)};
        {error, Error} ->
            {error, Error}
    end.

set_property(Name, Value, undefined) ->
    #{Name => Value};
set_property(Name, Value, Props) ->
    Props#{Name => Value}.

%%------------------------------------------------------------------------------
%% Check Packet
%%------------------------------------------------------------------------------

check_connect(Packet, PState) ->
    run_check_steps([fun check_proto_ver/2,
                     fun check_client_id/2,
                     fun check_banned/2], Packet, PState).

check_proto_ver(#mqtt_packet_connect{proto_ver  = Ver,
                                     proto_name = Name}, _PState) ->
    case lists:member({Ver, Name}, ?PROTOCOL_NAMES) of
        true  -> ok;
        false -> {error, ?RC_PROTOCOL_ERROR}
    end.

%% MQTT3.1 does not allow null clientId
check_client_id(#mqtt_packet_connect{proto_ver = ?MQTT_PROTO_V3,
                                     client_id = <<>>}, _PState) ->
    {error, ?RC_CLIENT_IDENTIFIER_NOT_VALID};

%% Issue#599: Null clientId and clean_start = false
check_client_id(#mqtt_packet_connect{client_id   = <<>>,
                                     clean_start = false}, _PState) ->
    {error, ?RC_CLIENT_IDENTIFIER_NOT_VALID};

check_client_id(#mqtt_packet_connect{client_id   = <<>>,
                                     clean_start = true}, _PState) ->
    ok;

check_client_id(#mqtt_packet_connect{client_id = ClientId}, #pstate{zone = Zone}) ->
    Len = byte_size(ClientId),
    MaxLen = emqx_zone:get_env(Zone, max_clientid_len),
    case (1 =< Len) andalso (Len =< MaxLen) of
        true  -> ok;
        false -> {error, ?RC_CLIENT_IDENTIFIER_NOT_VALID}
    end.

check_banned(_Connect, #pstate{enable_ban = false}) ->
    ok;
check_banned(#mqtt_packet_connect{client_id = ClientId, username = Username},
             #pstate{peername = Peername}) ->
    case emqx_banned:check(#{client_id => ClientId,
                             username  => Username,
                             peername  => Peername}) of
        true  -> {error, ?RC_BANNED};
        false -> ok
    end.

check_publish(Packet, PState) ->
    run_check_steps([fun check_pub_caps/2,
                     fun check_pub_acl/2], Packet, PState).

check_pub_caps(#mqtt_packet{header = #mqtt_packet_header{qos = QoS, retain = Retain},
                            variable = #mqtt_packet_publish{
                                          properties = #{'Topic-Alias' := TopicAlias}
                                         }},
               #pstate{zone = Zone}) ->
    emqx_mqtt_caps:check_pub(Zone, #{qos => QoS, retain => Retain, topic_alias => TopicAlias});
check_pub_caps(#mqtt_packet{header = #mqtt_packet_header{qos = QoS, retain = Retain},
                            variable = #mqtt_packet_publish{ properties = _Properties}},
               #pstate{zone = Zone}) ->
    emqx_mqtt_caps:check_pub(Zone, #{qos => QoS, retain => Retain}).


check_pub_acl(_Packet, #pstate{is_super = IsSuper, enable_acl = EnableAcl})
    when IsSuper orelse (not EnableAcl) ->
    ok;

check_pub_acl(#mqtt_packet{variable = #mqtt_packet_publish{topic_name = Topic}}, PState) ->
    case emqx_access_control:check_acl(credentials(PState), publish, Topic) of
        allow -> ok;
        deny  -> {error, ?RC_NOT_AUTHORIZED}
    end.

run_check_steps([], _Packet, PState) ->
    {ok, PState};
run_check_steps([Check|Steps], Packet, PState) ->
    case Check(Packet, PState) of
        ok ->
            run_check_steps(Steps, Packet, PState);
        {ok, PState1} ->
            run_check_steps(Steps, Packet, PState1);
        Error = {error, _RC} ->
            Error
    end.

check_subscribe(TopicFilters, PState = #pstate{zone = Zone}) ->
    case emqx_mqtt_caps:check_sub(Zone, TopicFilters) of
        {ok, TopicFilter1} ->
            check_sub_acl(TopicFilter1, PState);
        {error, TopicFilter1} ->
            {error, TopicFilter1}
    end.

check_sub_acl(TopicFilters, #pstate{is_super = IsSuper, enable_acl = EnableAcl})
    when IsSuper orelse (not EnableAcl) ->
    {ok, TopicFilters};

check_sub_acl(TopicFilters, PState) ->
    Credentials = credentials(PState),
    lists:foldr(
      fun({Topic, SubOpts}, {Ok, Acc}) ->
              case emqx_access_control:check_acl(Credentials, subscribe, Topic) of
                  allow -> {Ok, [{Topic, SubOpts}|Acc]};
                  deny  -> {error, [{Topic, SubOpts#{rc := ?RC_NOT_AUTHORIZED}}|Acc]}
              end
      end, {ok, []}, TopicFilters).

trace(recv, Packet, PState) ->
    ?LOG(debug, "RECV ~s", [emqx_packet:format(Packet)], PState);
trace(send, Packet, PState) ->
    ?LOG(debug, "SEND ~s", [emqx_packet:format(Packet)], PState).

inc_stats(recv, Type, PState = #pstate{recv_stats = Stats}) ->
    PState#pstate{recv_stats = inc_stats(Type, Stats)};

inc_stats(send, Type, PState = #pstate{send_stats = Stats}) ->
    PState#pstate{send_stats = inc_stats(Type, Stats)}.

inc_stats(Type, Stats = #{pkt := PktCnt, msg := MsgCnt}) ->
    Stats#{pkt := PktCnt + 1, msg := case Type =:= ?PUBLISH of
                                         true  -> MsgCnt + 1;
                                         false -> MsgCnt
                                     end}.

shutdown(_Reason, #pstate{client_id = undefined}) ->
    ok;
shutdown(_Reason, #pstate{connected = false}) ->
    ok;
shutdown(Reason, #pstate{client_id = ClientId}) when Reason =:= conflict;
                                                     Reason =:= discard ->
    emqx_cm:unregister_connection(ClientId);
shutdown(Reason, PState = #pstate{connected = true,
                                  client_id = ClientId,
                                  will_msg  = WillMsg}) ->
    ?LOG(info, "Shutdown for ~p", [Reason], PState),
    _ = send_willmsg(WillMsg),
    emqx_hooks:run('client.disconnected', [credentials(PState), Reason]),
    emqx_cm:unregister_connection(ClientId).

send_willmsg(undefined) ->
    ignore;
send_willmsg(WillMsg = #message{topic = Topic,
                                headers = #{'Will-Delay-Interval' := Interval}})
            when is_integer(Interval), Interval > 0 ->
    SendAfter = integer_to_binary(Interval),
    emqx_broker:publish(WillMsg#message{topic = <<"$delayed/", SendAfter/binary, "/", Topic/binary>>});
send_willmsg(WillMsg) ->
    emqx_broker:publish(WillMsg).

start_keepalive(0, _PState) ->
    ignore;
start_keepalive(Secs, #pstate{zone = Zone}) when Secs > 0 ->
    Backoff = emqx_zone:get_env(Zone, keepalive_backoff, 0.75),
    self() ! {keepalive, start, round(Secs * Backoff)}.

%%-----------------------------------------------------------------------------
%% Parse topic filters
%%-----------------------------------------------------------------------------

parse_topic_filters(?SUBSCRIBE, RawTopicFilters) ->
    [emqx_topic:parse(RawTopic, SubOpts) || {RawTopic, SubOpts} <- RawTopicFilters];

parse_topic_filters(?UNSUBSCRIBE, RawTopicFilters) ->
    lists:map(fun emqx_topic:parse/1, RawTopicFilters).

%%------------------------------------------------------------------------------
%% Update mountpoint

update_mountpoint(PState = #pstate{mountpoint = undefined}) ->
    PState;
update_mountpoint(PState = #pstate{mountpoint = MountPoint}) ->
    PState#pstate{mountpoint = emqx_mountpoint:replvar(MountPoint, credentials(PState))}.

sp(true)  -> 1;
sp(false) -> 0.

flag(false) -> 0;
flag(true)  -> 1.<|MERGE_RESOLUTION|>--- conflicted
+++ resolved
@@ -523,13 +523,8 @@
               'Topic-Alias-Maximum' => MaxAlias,
               'Wildcard-Subscription-Available' => flag(Wildcard),
               'Subscription-Identifier-Available' => 1,
-<<<<<<< HEAD
-              'Shared-Subscription-Available' => flag(Shared),
-              'Response-Information' => ResponseInformation},
-    Props1 = if IsAssigned ->
-                    Props#{'Assigned-Client-Identifier' => ClientId};
-                true -> Props
-=======
+              'Response-Information' => ResponseInformation,
+
               'Shared-Subscription-Available' => flag(Shared)},
 
     Props1 = if 
@@ -542,7 +537,7 @@
     Props2 = if IsAssigned ->
                     Props1#{'Assigned-Client-Identifier' => ClientId};
                 true -> Props1
->>>>>>> db520b9b
+
              end,
 
     Props3 = case emqx_zone:get_env(Zone, server_keepalive) of
