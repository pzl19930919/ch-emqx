# v5.0.10

## Enhancements

- Improve `/nodes` API responsiveness [#9221](https://github.com/emqx/emqx/pull/9221).

- Allow clear retained/delayed data when client is banned [#9139](https://github.com/emqx/emqx/pull/9139).

- Update `gen_rpc` library to version 3.0 [#9187](https://github.com/emqx/emqx/pull/9187).

- Improve memory usage on core nodes when bootstrapping a replicant [#9236](https://github.com/emqx/emqx/pull/9236).

- Improve stability of Prometheus Push Gateway and log errors when POST fails [#9235](http://github.com/emqx/emqx/pull/9235).

- Now it is possible to opt out VM internal metrics in prometheus stats [#9222](https://github.com/emqx/emqx/pull/9222).
  When system load is high, reporting too much metrics data may cause the prometheus stats API timeout.


## Bug fixes

- Fix error log message when `mechanism` is missing in authentication config [#8924](https://github.com/emqx/emqx/pull/8924).

<<<<<<< HEAD
- Fix HTTP 500 issue when unknown `status` parameter is used in `/gateway` API call [#7794](https://github.com/emqx/emqx/pull/9225).
=======
- Fixed the HTTP response status code for the `/status` endpoint [#9211](https://github.com/emqx/emqx/pull/9211).
  Before the fix, it always returned `200` even if the EMQX application was not running. Now it returns `503` in that case.
>>>>>>> 902f82d3
<|MERGE_RESOLUTION|>--- conflicted
+++ resolved
@@ -20,9 +20,7 @@
 
 - Fix error log message when `mechanism` is missing in authentication config [#8924](https://github.com/emqx/emqx/pull/8924).
 
-<<<<<<< HEAD
-- Fix HTTP 500 issue when unknown `status` parameter is used in `/gateway` API call [#7794](https://github.com/emqx/emqx/pull/9225).
-=======
+- Fix HTTP 500 issue when unknown `status` parameter is used in `/gateway` API call [#9225](https://github.com/emqx/emqx/pull/9225).
+
 - Fixed the HTTP response status code for the `/status` endpoint [#9211](https://github.com/emqx/emqx/pull/9211).
-  Before the fix, it always returned `200` even if the EMQX application was not running. Now it returns `503` in that case.
->>>>>>> 902f82d3
+  Before the fix, it always returned `200` even if the EMQX application was not running. Now it returns `503` in that case.