### Enhancements

- Add a warning log if the ACL check failed for subscription [#9124](https://github.com/emqx/emqx/pull/9124).
  This is to make the ACL deny logging for subscription behave the same as for publish.

### Bug fixes

- Improve the display of rule's 'Maximum Speed' counter to only reserve 2 decimal places. [#9185](https://github.com/emqx/emqx/pull/9185)
  This is to avoid displaying floats like `0.30000000000000004` on the dashboard.

- Fix the issue that emqx prints too many error logs when connecting to mongodb but auth failed. [#9184](https://github.com/emqx/emqx/pull/9184)

- Fix that after receiving publish in `idle mode` the emqx-sn gateway may panic [#9024](https://github.com/emqx/emqx/pull/9024).

- "Pause due to rate limit" log level demoted from warning to notice [#9134](https://github.com/emqx/emqx/pull/9134).

- Restore old `emqx_auth_jwt` module API, so the hook callback functions registered in older version will not be invalidated after hot-upgrade [#9144](https://github.com/emqx/emqx/pull/9144).

<<<<<<< HEAD
- Avoid crash logs in CoAP gateway when receiving liveness checking packets from Load Balancer [#9118](https://github.com/emqx/emqx/pull/9118).
=======
- Fixed the response status code for the `/status` endpoint [#9210](https://github.com/emqx/emqx/pull/9210). 
  Before the fix, it always returned `200` even if the EMQX application was not running.  Now it returns `503` in that case.
>>>>>>> 41a488b6
<|MERGE_RESOLUTION|>--- conflicted
+++ resolved
@@ -16,9 +16,7 @@
 
 - Restore old `emqx_auth_jwt` module API, so the hook callback functions registered in older version will not be invalidated after hot-upgrade [#9144](https://github.com/emqx/emqx/pull/9144).
 
-<<<<<<< HEAD
 - Avoid crash logs in CoAP gateway when receiving liveness checking packets from Load Balancer [#9118](https://github.com/emqx/emqx/pull/9118).
-=======
+
 - Fixed the response status code for the `/status` endpoint [#9210](https://github.com/emqx/emqx/pull/9210). 
-  Before the fix, it always returned `200` even if the EMQX application was not running.  Now it returns `503` in that case.
->>>>>>> 41a488b6
+  Before the fix, it always returned `200` even if the EMQX application was not running.  Now it returns `503` in that case.