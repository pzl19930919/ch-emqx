--- conflicted
+++ resolved
@@ -42,8 +42,6 @@
 clean_overrides(_TestCase, _Config) ->
     ok.
 
-<<<<<<< HEAD
-=======
 setup_test(TestCase, Config) when
     TestCase =:= t_update_file_cluster_backup
 ->
@@ -124,7 +122,6 @@
     ),
     Nodes = [emqx_common_test_helpers:start_slave(Name, Opts) || {Name, Opts} <- Cluster],
     [{nodes, Nodes}, {cluster, Cluster}, {old_license, LicenseKey}];
->>>>>>> f6ac4c3a
 setup_test(_TestCase, _Config) ->
     [].
 
