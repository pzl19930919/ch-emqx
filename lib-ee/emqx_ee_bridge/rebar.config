{erl_opts, [debug_info]}.
<<<<<<< HEAD
{deps, [ {hocon, {git, "https://github.com/emqx/hocon.git", {tag, "0.31.2"}}}
       , {wolff, {git, "https://github.com/kafka4beam/wolff.git", {tag, "1.7.1"}}}
=======
{deps, [ {hocon, {git, "https://github.com/emqx/hocon.git", {tag, "0.32.0"}}}
       , {wolff, {git, "https://github.com/kafka4beam/wolff.git", {tag, "1.7.0"}}}
>>>>>>> 7aee1a08
       , {kafka_protocol, {git, "https://github.com/kafka4beam/kafka_protocol.git", {tag, "4.1.0"}}}
       , {brod_gssapi, {git, "https://github.com/kafka4beam/brod_gssapi.git", {tag, "v0.1.0-rc1"}}}
       , {brod, {git, "https://github.com/kafka4beam/brod.git", {tag, "3.16.4"}}}
       , {emqx_connector, {path, "../../apps/emqx_connector"}}
       , {emqx_resource, {path, "../../apps/emqx_resource"}}
       , {emqx_bridge, {path, "../../apps/emqx_bridge"}}
       ]}.

{shell, [
    {apps, [emqx_ee_bridge]}
]}.<|MERGE_RESOLUTION|>--- conflicted
+++ resolved
@@ -1,11 +1,6 @@
 {erl_opts, [debug_info]}.
-<<<<<<< HEAD
-{deps, [ {hocon, {git, "https://github.com/emqx/hocon.git", {tag, "0.31.2"}}}
+{deps, [ {hocon, {git, "https://github.com/emqx/hocon.git", {tag, "0.32.0"}}}
        , {wolff, {git, "https://github.com/kafka4beam/wolff.git", {tag, "1.7.1"}}}
-=======
-{deps, [ {hocon, {git, "https://github.com/emqx/hocon.git", {tag, "0.32.0"}}}
-       , {wolff, {git, "https://github.com/kafka4beam/wolff.git", {tag, "1.7.0"}}}
->>>>>>> 7aee1a08
        , {kafka_protocol, {git, "https://github.com/kafka4beam/kafka_protocol.git", {tag, "4.1.0"}}}
        , {brod_gssapi, {git, "https://github.com/kafka4beam/brod_gssapi.git", {tag, "v0.1.0-rc1"}}}
        , {brod, {git, "https://github.com/kafka4beam/brod.git", {tag, "3.16.4"}}}
