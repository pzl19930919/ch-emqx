# EMQX 4.4 Changes

<<<<<<< HEAD
## v4.4.8

### Enhancements (synced from v4.3.19)
* Support HTTP API `/trace/:name/detail`.
=======
## v4.4.7

### Enhancements (synced from v4.3.18)

### Bug fixes
- Fix: Check if emqx_mod_trace is enabled when the trace file is not found.
>>>>>>> 2443c068

## v4.4.5

### Enhancements (synced from v4.3.16)
* HTTP API `mqtt/publish` support to publish with properties and user_properties.

### Bug fixes
- Clean trace zip files when file has been downloaded.
- Remove unnecessary error messages generated by JWT auth.

## v4.4.4

### Enhancements (synced from v4.3.15)

* Refactored `bin/emqx` help messages.
* Upgrade script refuses upgrade from incompatible versions. (e.g. hot upgrade from 4.3 to 4.4 will fail fast).
* Made possible for EMQX to boot from a Linux directory which has white spaces in its path.
* Add support for JWT authorization [#7596]
  Now MQTT clients may be authorized with respect to a specific claim containing publish/subscribe topic whitelists.
* Better randomisation of app screts (changed from timestamp seeded sha hash (uuid) to crypto:strong_rand_bytes)
* Return a client_identifier_not_valid error when username is empty and username_as_clientid is set to true [#7862]
* Add more rule engine date functions: format_date/3, format_date/4, date_to_unix_ts/4 [#7894]
* Add proto_name and proto_ver fields for $event/client_disconnected event.
* Mnesia auth/acl http api support multiple condition queries.
* Inflight QoS1 Messages for shared topics are now redispatched to another alive subscribers upon chosen subscriber session termination.
* Make auth metrics name more understandable.
* Allow emqx_management http listener binding to specific interface [#8005]
* Add rule-engine function float2str/2, user can specify the float output precision [#7991]

### Bug fixes

- Allow uploading or referencing a backup file outside the
  `data/backup` directory when restoring a backup.  [#7996]

### Bug fixes (synced from v4.3.15)

* List subscription topic (/api/v4/subscriptions), the result do not match with multiple conditions.
* SSL closed error bug fixed for redis client.
* Fix mqtt-sn client disconnected due to re-send a duplicated qos2 message
* Rule-engine function hexstr2bin/1 support half byte [#7977]
* Shared message delivery when all alive shared subs have full inflight [#7984]
* Improved resilience against autocluster partitioning during cluster
  startup. [#7876]
  [ekka-158](https://github.com/emqx/ekka/pull/158)
* Add regular expression check ^[0-9A-Za-z_\-]+$ for node name [#7979]
* Fix `node_dump` variable sourcing. [#8026]
* Fix heap size is growing too fast when trace large message.
* Support customized timestamp format of the log messages.

## v4.4.3

** NOTE**: v4.4.3 is in sync with v4.3.14

### Enhancements
* Add rule events: client.connack, client.check_acl_complete
- client.connack The rule event is triggered when the server sends a CONNACK packet to the client. reason_code contains the error reason code.
- client.check_acl_complete The rule event is triggered when the client check acl complete.

### Enhancements (synced from v4.3.14)

* Add `RequestMeta` for exhook.proto in order to expose `cluster_name` of emqx in each gRPC request. [#7524]
* Support customize emqx_exhook execution priority. [#7408]
* add api: PUT /rules/{id}/reset_metrics.
  This api reset the metrics of the rule engine of a rule, and reset the metrics of the action related to this rule. [#7474]
* Enhanced rule engine error handling when json parsing error.
* Add support for `RSA-PSK-AES256-GCM-SHA384`, `RSA-PSK-AES256-CBC-SHA384`,
 `RSA-PSK-AES128-GCM-SHA256`, `RSA-PSK-AES128-CBC-SHA256` PSK ciphers, and remove `PSK-3DES-EDE-CBC-SHA`,
 `PSK-RC4-SHA` from the default configuration. [#7427]
* Diagnostic logging for mnesia `wait_for_table`
  - prints check points of mnesia internal stats
  - prints check points of per table loading stats
  Help to locate the problem of long table loading time.
* Add `local` strategy for Shared Subscription.
  That will preferentially dispatch messages to a shared subscriber at the same
  node. It will improves the efficiency of shared messages dispatching in certain
  scenarios, especially when the emqx-bridge-mqtt plugin is configured as shared
  subscription. [#7462]
* Add some compression functions to rule-engine: gzip, gunzip, zip, unzip, zip_compress, zip_uncompress

### Bug Fixes (synced from v4.3.14)

* Prohibit empty topics in strict mode
* Make sure ehttpc delete useless pool always succeed.
* Update mongodb driver to fix potential process leak.
* Fix a potential security issue #3155 with emqx-dashboard plugin.
  In the earlier implementation, the Dashboard password is reset back to the
  default value of emqx_dashboard.conf after the node left cluster.
  Now we persist changed password to protect against reset. [#7518]
* Silence grep/sed warnings in docker-entrypoint.sh. [#7520]
* Generate `loaded_modules` and `loaded_plugins` files with default values when no such files exists. [#7520]
* Fix the configuration `server_name_indication` set to disable does not take effect.
* Fix backup files are not deleted and downloaded correctly when the API path has ISO8859-1 escape characters.


## v4.4.2

**NOTE**: v4.4.2 is in sync with: v4.3.13

### Important changes

* Docker image is based on alpine-3.15.1 (OpenSSL-1.1.1n)
* For docker image, /opt/emqx/etc has been removed from the VOLUME list,
  this made it easier for the users to rebuild image on top with changed configs.
* CentOS 7 Erlang runtime is rebuilt on OpenSSL-1.1.1n (previously on 1.0),
  Prior to v4.4.1, EMQX may pick certain cipher suites proposed by the clients,
  but then fail to handshake resulting in a `malformed_handshake_data` exception.

### Enhancements

* Windows package is built on Erlang/OTP 24

### Enhancements (synced from v4.3.13)

* CLI `emqx_ctl pem_cache clean` to force purge x509 certificate cache,
  to force an immediate reload of all certificates after the files are updated on disk.
* Refactor the ExProto so that anonymous clients can also be displayed on the dashboard [#6983]
* Force shutdown of processes that cannot answer takeover event [#7026]
* Support set keepalive via queryString & Body HTTP API.
* `topic` parameter in bridge configuration can have `${node}` substitution (just like in `clientid` parameter)
* Add UTF-8 string validity check in `strict_mode` for MQTT packet.
  When set to true, invalid UTF-8 strings will cause the client to be disconnected. i.e. client ID, topic name. [#7261]
* Changed systemd service restart delay from 10 seconds to 60 seconds.
* MQTT-SN gateway supports initiative to synchronize registered topics after session resumed. [#7300]
* Add load control app for future development.
* Change the precision of float to 17 digits after the decimal point when formatting a
  float using payload templates of rule actions. The old precision is 10 digits before
  this change.

### Bug fixes (synced from v4.3.13)

* Fix the `{error,eexist}` error when do release upgrade again if last run failed. [#7121]
* Fix case where publishing to a non-existent topic alias would crash the connection [#6979]
* Fix HTTP-API 500 error on querying the lwm2m client list on the another node [#7009]
* Fix the ExProto connection registry is not released after the client process abnormally exits [#6983]
* Fix Server-KeepAlive wrongly applied on MQTT v3.0/v3.1 [#7085]
* Fix Stomp client can not trigger `$event/client_connection` message [#7096]
* Fix system memory false alarm at boot
* Fix the MQTT-SN message replay when the topic is not registered to the client [#6970]
* Fix rpc get node info maybe crash when other nodes is not ready.
* Fix false alert level log “cannot_find_plugins” caused by duplicate plugin names in `loaded_plugins` files.
* Prompt user how to change the dashboard's initial default password when emqx start.
* Fix errno=13 'Permission denied' Cannot create FIFO boot error in Amazon Linux 2022 (el8 package)
* Fix user or appid created, name only allow `^[A-Za-z]+[A-Za-z0-9-_]*$`
* Fix subscribe http api crash by bad_qos `/mqtt/subscribe`,`/mqtt/subscribe_batch`.
* Send DISCONNECT packet with reason code 0x98 if connection has been kicked [#7309]
* Fix make all traces stopped when emqx_trace_module is disabled.

## v4.4.1

This patch release is only to fix windows build which failed on v4.4.0.

## v4.4.0

**NOTE**: v4.4.0 is in sync with: v4.3.12

### Important changes

- **For Debian/Ubuntu users**, Debian/Ubuntu package (deb) installed EMQ X is now started from systemd.
  This is to use systemd's supervision functionality to ensure that EMQ X service restarts after a crash.
  The package installation service upgrade from init.d to systemd has been verified,
  it is still recommended that you verify and confirm again before deploying to the production environment,
  at least to ensure that systemd is available in your system

- Package name scheme changed comparing to 4.3.
  4.3 format: emqx-centos8-4.3.8-amd64.zip
  4.4 format: emqx-4.4.0-rc.1-otp24.1.5-3-el8-amd64.zip
  * Erlang/OTP version is included in the package name,
    providing the possibility to release EMQX on multiple Erlang/OTP versions
  * `centos` is renamed to `el`. This is mainly due to centos8 being dead (replaced with rockylinux8)

- MongoDB authentication supports DNS SRV and TXT Records resolution, which can seamlessly connect with MongoDB Altas

- Support dynamic modification of MQTT Keep Alive to adapt to different energy consumption strategies.

- Support 4.3 to 4.4 rolling upgrade of clustered nodes. See upgrade document for more dtails.

- TLS for cluster backplane (RPC) connections. See clustering document for more details.

- Support real-time tracing in the dashboard, with Client ID, Client IP address, and topic name based filtering.

- Add the Slow Subscriptions module to count the time spent during the message transmission. This feature will list the Clients and Topics with higher time consumption in Dashboard

### Minor changes

- Bumpped default boot wait time from 15 seconds to 150 seconds
  because in some simulated environments it may take up to 70 seconds to boot in build CI

- Dashboard supports relative paths and custom access paths

- Supports configuring whether to forward retained messages with empty payload to suit users
  who are still using MQTT v3.1. The relevant configurable item is `retainer.stop_publish_clear_msg`

- Multi-language hook extension (ExHook) supports dynamic cancellation of subsequent forwarding of client messages

- Rule engine SQL supports the use of single quotes in `FROM` clauses, for example: `SELECT * FROM 't/#'`

- Change the default value of the `max_topic_levels` configurable item to 128.
  Previously, it had no limit (configured to 0), which may be a potential DoS threat

- Improve the error log content when the Proxy Protocol message is received without `proxy_protocol` configured.

- Add additional message attributes to the message reported by the gateway.
  Messages from gateways such as CoAP, LwM2M, Stomp, ExProto, etc., when converted to EMQ X messages,
  add fields such as protocol name, protocol version, user name, client IP, etc.,
  which can be used for multi-language hook extension (ExHook)

- HTTP client performance improvement

- Add openssl-1.1 to RPM dependency<|MERGE_RESOLUTION|>--- conflicted
+++ resolved
@@ -1,18 +1,15 @@
 # EMQX 4.4 Changes
 
-<<<<<<< HEAD
+
 ## v4.4.8
 
 ### Enhancements (synced from v4.3.19)
 * Support HTTP API `/trace/:name/detail`.
-=======
-## v4.4.7
-
-### Enhancements (synced from v4.3.18)
+
 
 ### Bug fixes
 - Fix: Check if emqx_mod_trace is enabled when the trace file is not found.
->>>>>>> 2443c068
+
 
 ## v4.4.5
 
