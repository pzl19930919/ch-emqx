# 5.0.8

## Bug fixes

* Fix exhook `client.authorize` never being execauted. [#8780](https://github.com/emqx/emqx/pull/8780)
* Fix JWT plugin don't support non-integer timestamp claims. [#8867](https://github.com/emqx/emqx/pull/8867)
* Avoid publishing will message when client fails to auhtenticate. [#8887](https://github.com/emqx/emqx/pull/8887)
* Speed up dispatching of shared subscription messages in a cluster [#8893](https://github.com/emqx/emqx/pull/8893)
* Fix the extra / prefix when CoAP gateway parsing client topics. [#8658](https://github.com/emqx/emqx/pull/8658)
* Speed up updating the configuration, When some nodes in the cluster are down. [#8857](https://github.com/emqx/emqx/pull/8857)

## Enhancements

<<<<<<< HEAD
* Change the `/gateway` API path to plural form. [#8823](https://github.com/emqx/emqx/pull/8823)
* Don't allow updating config items when they already exist in `local-override.conf`. [#8851](https://github.com/emqx/emqx/pull/8851)
=======
* Print a warning message when boot with the default (insecure) Erlang cookie. [#8905](https://github.com/emqx/emqx/pull/8905)
* Change the `/gateway` API path to plural form. [#8823](https://github.com/emqx/emqx/pull/8823)
* Remove `node.etc_dir` from emqx.conf, because it is never used.
  Also allow user to customize the logging directory [#8892](https://github.com/emqx/emqx/pull/8892)
>>>>>>> 659b65b3

# 5.0.7

## Bug fixes

* Remove `will_msg` (not used) field from the client API. [#8721](https://github.com/emqx/emqx/pull/8721)
* Fix `$queue` topic name error in management API return. [#8728](https://github.com/emqx/emqx/pull/8728)
* Fix race condition which may cause `client.connected` and `client.disconnected` out of order. [#8625](https://github.com/emqx/emqx/pull/8625)
* Fix quic listener default idle timeout's type. [#8826](https://github.com/emqx/emqx/pull/8826)

## Enhancements

* Do not auto-populate default SSL cipher suites, so that the configs are less bloated. [#8769](https://github.com/emqx/emqx/pull/8769)

# 5.0.6

## Bug fixes

* Upgrade Dashboard version to fix an issue where the node status was not displayed correctly. [#8771](https://github.com/emqx/emqx/pull/8771)

# 5.0.5

## Bug fixes

* Allow changing the license type from key to file (and vice-versa). [#8598](https://github.com/emqx/emqx/pull/8598)
* Add back http connector config keys `max_retries` `retry_interval` as deprecated fields [#8672](https://github.com/emqx/emqx/issues/8672)
  This caused upgrade failure in 5.0.4, because it would fail to boot on configs created from older version.

## Enhancements

* Add `bootstrap_users_file` configuration to add default Dashboard username list, which is only added when EMQX is first started.
* The license is now copied to all nodes in the cluster when it's reloaded. [#8598](https://github.com/emqx/emqx/pull/8598)
* Added a HTTP API to manage licenses. [#8610](https://github.com/emqx/emqx/pull/8610)
* Updated `/nodes` API node_status from `Running/Stopped` to `running/stopped`. [#8642](https://github.com/emqx/emqx/pull/8642)
* Improve handling of placeholder interpolation errors [#8635](https://github.com/emqx/emqx/pull/8635)
* Better logging on unknown object IDs. [#8670](https://github.com/emqx/emqx/pull/8670)
* The bind option support `:1883` style. [#8758](https://github.com/emqx/emqx/pull/8758)

# 5.0.4

## Bug fixes

* The `data/configs/cluster-override.conf` is cleared to 0KB if `hocon_pp:do/2` failed [commits/71f64251](https://github.com/emqx/emqx/pull/8443/commits/71f642518a683cc91a32fd542aafaac6ef915720)
* Improve the health_check for webhooks.
  Prior to this change, the webhook only checks the connectivity of the TCP port using `gen_tcp:connect/2`, so
  if it's a HTTPs server, we didn't check if TLS handshake was successful.
  [commits/6b45d2ea](https://github.com/emqx/emqx/commit/6b45d2ea9fde6d3b4a5b007f7a8c5a1c573d141e)
* The `created_at` field of rules is missing after emqx restarts. [commits/5fc09e6b](https://github.com/emqx/emqx/commit/5fc09e6b950c340243d7be627a0ce1700691221c)
* The rule engine's jq function now works even when the path to the EMQX install dir contains spaces [jq#35](https://github.com/emqx/jq/pull/35) [#8455](https://github.com/emqx/emqx/pull/8455)
* Avoid applying any ACL checks on superusers [#8452](https://github.com/emqx/emqx/pull/8452)
* Fix statistics related system topic name error
* Fix AuthN JWKS SSL schema. Using schema in `emqx_schema`. [#8458](https://github.com/emqx/emqx/pull/8458)
* `sentinel` field should be required when AuthN/AuthZ Redis using sentinel mode. [#8458](https://github.com/emqx/emqx/pull/8458)
* Fix bad swagger format. [#8517](https://github.com/emqx/emqx/pull/8517)
* Fix `chars_limit` is not working when `formatter` is `json`. [#8518](http://github.com/emqx/emqx/pull/8518)
* Ensuring that exhook dispatches the client events are sequential. [#8530](https://github.com/emqx/emqx/pull/8530)
* Avoid using RocksDB backend for persistent sessions when such backend is unavailable. [#8528](https://github.com/emqx/emqx/pull/8528)
* Fix AuthN `cert_subject` and `cert_common_name` placeholder rendering failure. [#8531](https://github.com/emqx/emqx/pull/8531)
* Support listen on an IPv6 address, e.g: [::1]:1883 or ::1:1883. [#8547](https://github.com/emqx/emqx/pull/8547)
* GET '/rules' support for pagination and fuzzy search. [#8472](https://github.com/emqx/emqx/pull/8472)
  **‼️ Note** : The previous API only returns array: `[RuleObj1,RuleObj2]`, after updating, it will become
  `{"data": [RuleObj1,RuleObj2], "meta":{"count":2, "limit":100, "page":1}`,
  which will carry the paging meta information.
* Fix the issue that webhook leaks TCP connections. [ehttpc#34](https://github.com/emqx/ehttpc/pull/34), [#8580](https://github.com/emqx/emqx/pull/8580)

## Enhancements

* Improve the dashboard listener startup log, the listener name is no longer spliced with port information,
  and the colon(:) is no longer displayed when IP is not specified. [#8480](https://github.com/emqx/emqx/pull/8480)
* Remove `/configs/listeners` API, use `/listeners/` instead. [#8485](https://github.com/emqx/emqx/pull/8485)
* Optimize performance of builtin database operations in processes with long message queue [#8439](https://github.com/emqx/emqx/pull/8439)
* Improve authentication tracing. [#8554](https://github.com/emqx/emqx/pull/8554)
* Standardize the '/listeners' and `/gateway/<name>/listeners` API fields.
  It will introduce some incompatible updates, see [#8571](https://github.com/emqx/emqx/pull/8571)
* Add option to perform GC on connection process after TLS/SSL handshake is performed. [#8637](https://github.com/emqx/emqx/pull/8637)

# 5.0.3

## Bug fixes

* Websocket listener failed to read headers `X-Forwarded-For` and `X-Forwarded-Port` [#8415](https://github.com/emqx/emqx/pull/8415)
* Deleted `cluster_singleton` from MQTT bridge config document. This config is no longer applicable in 5.0 [#8407](https://github.com/emqx/emqx/pull/8407)
* Fix `emqx/emqx:latest` docker image publish to use the Erlang flavor, but not Elixir flavor [#8414](https://github.com/emqx/emqx/pull/8414)
* Changed the `exp` field in JWT auth to be optional rather than required to fix backwards compatability with 4.X releases. [#8425](https://github.com/emqx/emqx/pull/8425)

## Enhancements

* Improve the speed of dashboard's HTTP API routing rule generation, which sometimes causes timeout [#8438](https://github.com/emqx/emqx/pull/8438)

# 5.0.2

Announcement: EMQX team has decided to stop supporting relup for opensource edition.
Going forward, it will be an enterprise-only feature.

Main reason: relup requires carefully crafted upgrade instructions from ALL previous versions.

For example, 4.3 is now at 4.3.16, we have `4.3.0->4.3.16`, `4.3.1->4.3.16`, ... 16 such upgrade paths in total to maintain.
This had been the biggest obstacle for EMQX team to act agile enough in delivering enhancements and fixes.

## Enhancements

## Bug fixes

* Fixed a typo in `bin/emqx` which affects MacOs release when trying to enable Erlang distribution over TLS [#8398](https://github.com/emqx/emqx/pull/8398)
* Restricted shell was accidentally disabled in 5.0.1, it has been added back. [#8396](https://github.com/emqx/emqx/pull/8396)

# 5.0.1

5.0.1 is built on [Erlang/OTP 24.2.1-1](https://github.com/emqx/otp/tree/OTP-24.2.1-1). Same as 5.0.0.

5.0.0 (like 4.4.x) had Erlang/OTP version number in the package name.
This is because we wanted to release different flavor packages (on different Elixir/Erlang/OTP platforms).

However the long package names also causes confusion, as users may not know which to choose if there were more than
one presented at the same time.

Going forward, (starting from 5.0.1), packages will be released in both default (short) and flavored (long) package names.

For example: `emqx-5.0.1-otp24.2.1-1-ubuntu20.04-amd64.tar.gz`,
but only the default one is presented to the users: `emqx-5.0.1-ubuntu20.04-amd64.tar.gz`.

In case anyone wants to try a different flavor package, it can be downlowded from the public s3 bucket,
for example:
https://s3.us-west-2.amazonaws.com/packages.emqx/emqx-ce/v5.0.1/emqx-5.0.1-otp24.2.1-1-ubuntu20.04-arm64.tar.gz

Exceptions:

* Windows package is always presented with short name (currently on Erlang/OTP 24.2.1).
* Elixir package name is flavored with both Elixir and Erlang/OTP version numbers,
  for example: `emqx-5.0.1-elixir1.13.4-otp24.2.1-1-ubuntu20.04-amd64.tar.gz`

## Enhancements

* Removed management API auth for prometheus scraping endpoint /api/v5/prometheus/stats [#8299](https://github.com/emqx/emqx/pull/8299)
* Added more TCP options for exhook (gRPC) connections. [#8317](https://github.com/emqx/emqx/pull/8317)
* HTTP Servers used for authentication and authorization will now indicate the result via the response body. [#8374](https://github.com/emqx/emqx/pull/8374) [#8377](https://github.com/emqx/emqx/pull/8377)
* Bulk subscribe/unsubscribe APIs [#8356](https://github.com/emqx/emqx/pull/8356)
* Added exclusive subscription [#8315](https://github.com/emqx/emqx/pull/8315)
* Provide authentication counter metrics [#8352](https://github.com/emqx/emqx/pull/8352) [#8375](https://github.com/emqx/emqx/pull/8375)
* Do not allow admin user self-deletion [#8286](https://github.com/emqx/emqx/pull/8286)
* After restart, ensure to copy `cluster-override.conf` from the clustered node which has the greatest `tnxid`. [#8333](https://github.com/emqx/emqx/pull/8333)

## Bug fixes

* A bug fix ported from 4.x: allow deleting subscriptions from `client.subscribe` hookpoint callback result. [#8304](https://github.com/emqx/emqx/pull/8304) [#8347](https://github.com/emqx/emqx/pull/8377)
* Fixed Erlang distribution over TLS [#8309](https://github.com/emqx/emqx/pull/8309)
* Made possible to override authentication configs from environment variables [#8323](https://github.com/emqx/emqx/pull/8309)
* Made authentication passwords in Mnesia database backward compatible to 4.x, so we can support data migration better. [#8351](https://github.com/emqx/emqx/pull/8351)
* Fix plugins upload for rpm/deb installations [#8379](https://github.com/emqx/emqx/pull/8379)
* Sync data/authz/acl.conf and data/certs from clustered nodes after a new node joins the cluster [#8369](https://github.com/emqx/emqx/pull/8369)
* Ensure auto-retry of failed resources [#8371](https://github.com/emqx/emqx/pull/8371)
* Fix the issue that the count of `packets.connack.auth_error` is inaccurate when the client uses a protocol version below MQTT v5.0 to access [#8178](https://github.com/emqx/emqx/pull/8178)

## Others

* Rate limiter interface is hidden so far, it's subject to a UX redesign.
* QUIC library upgraded to 0.0.14.
* Now the default packages will be released withot otp version number in the package name.
* Renamed config exmpale file name in `etc` dir.<|MERGE_RESOLUTION|>--- conflicted
+++ resolved
@@ -11,15 +11,11 @@
 
 ## Enhancements
 
-<<<<<<< HEAD
+* Print a warning message when boot with the default (insecure) Erlang cookie. [#8905](https://github.com/emqx/emqx/pull/8905)
 * Change the `/gateway` API path to plural form. [#8823](https://github.com/emqx/emqx/pull/8823)
 * Don't allow updating config items when they already exist in `local-override.conf`. [#8851](https://github.com/emqx/emqx/pull/8851)
-=======
-* Print a warning message when boot with the default (insecure) Erlang cookie. [#8905](https://github.com/emqx/emqx/pull/8905)
-* Change the `/gateway` API path to plural form. [#8823](https://github.com/emqx/emqx/pull/8823)
 * Remove `node.etc_dir` from emqx.conf, because it is never used.
   Also allow user to customize the logging directory [#8892](https://github.com/emqx/emqx/pull/8892)
->>>>>>> 659b65b3
 
 # 5.0.7
 
