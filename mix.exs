--- conflicted
+++ resolved
@@ -56,15 +56,9 @@
       {:ekka, github: "emqx/ekka", tag: "0.13.9", override: true},
       {:gen_rpc, github: "emqx/gen_rpc", tag: "2.8.1", override: true},
       {:grpc, github: "emqx/grpc-erl", tag: "0.6.7", override: true},
-<<<<<<< HEAD
-      {:minirest, github: "emqx/minirest", tag: "1.3.7", override: true},
+      {:minirest, github: "emqx/minirest", tag: "1.3.8", override: true},
       {:ecpool, github: "emqx/ecpool", tag: "0.5.3", override: true},
       {:replayq, github: "emqx/replayq", tag: "0.3.7", override: true},
-=======
-      {:minirest, github: "emqx/minirest", tag: "1.3.8", override: true},
-      {:ecpool, github: "emqx/ecpool", tag: "0.5.2", override: true},
-      {:replayq, github: "emqx/replayq", tag: "0.3.6", override: true},
->>>>>>> 3d59be6a
       {:pbkdf2, github: "emqx/erlang-pbkdf2", tag: "2.0.4", override: true},
       {:emqtt, github: "emqx/emqtt", tag: "1.7.0-rc.2", override: true},
       {:rulesql, github: "emqx/rulesql", tag: "0.1.4"},
