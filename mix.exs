--- conflicted
+++ resolved
@@ -88,15 +88,10 @@
       {:ranch,
        github: "ninenines/ranch", ref: "a692f44567034dacf5efcaa24a24183788594eb7", override: true},
       # in conflict by grpc and eetcd
-<<<<<<< HEAD
       {:gpb, "4.11.2", override: true, runtime: false},
       {:hstreamdb_erl, github: "hstreamdb/hstreamdb_erl", tag: "0.2.5"}
-    ] ++ umbrella_apps() ++ bcrypt_dep() ++ jq_dep() ++ quicer_dep()
-=======
-      {:gpb, "4.11.2", override: true, runtime: false}
     ] ++
       umbrella_apps() ++ enterprise_apps(profile_info) ++ bcrypt_dep() ++ jq_dep() ++ quicer_dep()
->>>>>>> a9b176b8
   end
 
   defp umbrella_apps() do
