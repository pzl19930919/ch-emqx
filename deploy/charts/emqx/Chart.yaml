--- conflicted
+++ resolved
@@ -13,16 +13,8 @@
 
 # This is the chart version. This version number should be incremented each time you make changes
 # to the chart and its templates, including the app version.
-<<<<<<< HEAD
-version: 4.3.19
-
-# This is the version number of the application being deployed. This version number should be
-# incremented each time you make changes to the application.
-appVersion: 4.3.19
-=======
 version: 4.4.8
 
 # This is the version number of the application being deployed. This version number should be
 # incremented each time you make changes to the application.
-appVersion: 4.4.8
->>>>>>> bd788430
+appVersion: 4.4.8