--- conflicted
+++ resolved
@@ -97,7 +97,12 @@
     "enabled": true
   },
   {
-<<<<<<< HEAD
+    "name": "sqlserver",
+    "listen": "0.0.0.0:1433",
+    "upstream": "sqlserver:1433",
+    "enabled": true
+  },
+  {
     "name": "minio_tcp",
     "listen": "0.0.0.0:19000",
     "upstream": "minio:9000",
@@ -107,11 +112,6 @@
     "name": "minio_tls",
     "listen": "0.0.0.0:19100",
     "upstream": "minio-tls:9100",
-=======
-    "name": "sqlserver",
-    "listen": "0.0.0.0:1433",
-    "upstream": "sqlserver:1433",
->>>>>>> 34afa162
     "enabled": true
   }
 ]