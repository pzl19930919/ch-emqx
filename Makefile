.PHONY: plugins tests

PROJECT = emqx
PROJECT_DESCRIPTION = EMQ X Broker

DEPS = jsx gproc gen_rpc ekka esockd cowboy replayq

dep_jsx     = hex-emqx 2.9.0
dep_gproc   = hex-emqx 0.8.0
dep_gen_rpc = git-emqx https://github.com/emqx/gen_rpc 2.3.0
dep_esockd  = git-emqx https://github.com/emqx/esockd v5.4.4
dep_ekka    = git-emqx https://github.com/emqx/ekka v0.5.3
dep_cowboy  = hex-emqx 2.4.0
dep_replayq = git-emqx https://github.com/emqx/replayq v0.1.1

NO_AUTOPATCH = cuttlefish

ERLC_OPTS += +debug_info -DAPPLICATION=emqx

BUILD_DEPS = cuttlefish
dep_cuttlefish = git-emqx https://github.com/emqx/cuttlefish v2.2.1

TEST_DEPS = meck
dep_meck = hex-emqx 0.8.13

TEST_ERLC_OPTS += +debug_info -DAPPLICATION=emqx

EUNIT_OPTS = verbose

CT_SUITES = emqx_bridge
## emqx_trie emqx_router emqx_frame emqx_mqtt_compat

<<<<<<< HEAD
CT_SUITES = emqx emqx_client emqx_zone emqx_banned emqx_session \
			emqx_access emqx_broker emqx_cm emqx_frame emqx_guid emqx_inflight emqx_json \
			emqx_keepalive emqx_lib emqx_metrics emqx_mod emqx_mod_sup emqx_mqtt_caps \
			emqx_mqtt_props emqx_mqueue emqx_net emqx_pqueue emqx_router emqx_sm \
			emqx_tables emqx_time emqx_topic emqx_trie emqx_vm emqx_mountpoint \
			emqx_listeners emqx_protocol emqx_pool emqx_shared_sub emqx_bridge \
			emqx_hooks emqx_batch emqx_sequence emqx_pmon emqx_pd emqx_gc emqx_ws_connection \
			emqx_packet emqx_connection emqx_tracer emqx_sys_mon emqx_os_mon emqx_vm_mon \
			emqx_alarm_handler
=======
# CT_SUITES = emqx emqx_client emqx_zone emqx_banned emqx_session \
# 			emqx_access emqx_broker emqx_cm emqx_frame emqx_guid emqx_inflight emqx_json \
# 			emqx_keepalive emqx_lib emqx_metrics emqx_mod emqx_mod_sup emqx_mqtt_caps \
# 			emqx_mqtt_props emqx_mqueue emqx_net emqx_pqueue emqx_router emqx_sm \
# 			emqx_tables emqx_time emqx_topic emqx_trie emqx_vm emqx_mountpoint \
# 			emqx_listeners emqx_protocol emqx_pool emqx_shared_sub emqx_bridge \
# 			emqx_hooks emqx_batch emqx_sequence emqx_pmon emqx_pd emqx_gc emqx_ws_connection \
# 			emqx_packet emqx_connection emqx_tracer emqx_sys_mon emqx_message
>>>>>>> ebc442bb

CT_NODE_NAME = emqxct@127.0.0.1
CT_OPTS = -cover test/ct.cover.spec -erl_args -name $(CT_NODE_NAME)

COVER = true

PLT_APPS = sasl asn1 ssl syntax_tools runtime_tools crypto xmerl os_mon inets public_key ssl compiler mnesia
DIALYZER_DIRS := ebin/
DIALYZER_OPTS := --verbose --statistics -Werror_handling -Wrace_conditions #-Wunmatched_returns

$(shell [ -f erlang.mk ] || curl -s -o erlang.mk https://raw.githubusercontent.com/emqx/erlmk/master/erlang.mk)
include erlang.mk

clean:: gen-clean

.PHONY: gen-clean
gen-clean:
	@rm -rf bbmustache
	@rm -f etc/gen.emqx.conf

bbmustache:
	$(verbose) git clone https://github.com/soranoba/bbmustache.git && cd bbmustache && ./rebar3 compile && cd ..

# This hack is to generate a conf file for testing
# relx overlay is used for release
etc/gen.emqx.conf: bbmustache etc/emqx.conf
	$(verbose) erl -noshell -pa bbmustache/_build/default/lib/bbmustache/ebin -eval \
		"{ok, Temp} = file:read_file('etc/emqx.conf'), \
		{ok, Vars0} = file:consult('vars'), \
		Vars = [{atom_to_list(N), list_to_binary(V)} || {N, V} <- Vars0], \
		Targ = bbmustache:render(Temp, Vars), \
		ok = file:write_file('etc/gen.emqx.conf', Targ), \
		halt(0)."

CUTTLEFISH_SCRIPT = _build/default/lib/cuttlefish/cuttlefish

app.config: $(CUTTLEFISH_SCRIPT) etc/gen.emqx.conf
	$(verbose) $(CUTTLEFISH_SCRIPT) -l info -e etc/ -c etc/gen.emqx.conf -i priv/emqx.schema -d data/

ct: app.config

rebar-cover:
	@rebar3 cover

coveralls:
	@rebar3 coveralls send


$(CUTTLEFISH_SCRIPT): rebar-deps
	@if [ ! -f cuttlefish ]; then make -C _build/default/lib/cuttlefish; fi

rebar-xref:
	@rebar3 xref

rebar-deps:
	@rebar3 get-deps

rebar-eunit: $(CUTTLEFISH_SCRIPT)
	@rebar3 eunit -v

rebar-compile:
	@rebar3 compile

rebar-ct-setup: app.config
	@rebar3 as test compile
	@ln -s -f '../../../../etc' _build/test/lib/emqx/
	@ln -s -f '../../../../data' _build/test/lib/emqx/

rebar-ct: rebar-ct-setup
	@rebar3 ct -v --readable=false --name $(CT_NODE_NAME) --suite=$(shell echo $(foreach var,$(CT_SUITES),test/$(var)_SUITE) | tr ' ' ',')

## Run one single CT with rebar3
## e.g. make ct-one-suite suite=emqx_bridge
ct-one-suite: rebar-ct-setup
	@rebar3 ct -v --readable=false --name $(CT_NODE_NAME) --suite=$(suite)_SUITE

rebar-clean:
	@rebar3 clean

distclean::
	@rm -rf _build cover deps logs log data
	@rm -f rebar.lock compile_commands.json cuttlefish<|MERGE_RESOLUTION|>--- conflicted
+++ resolved
@@ -30,7 +30,6 @@
 CT_SUITES = emqx_bridge
 ## emqx_trie emqx_router emqx_frame emqx_mqtt_compat
 
-<<<<<<< HEAD
 CT_SUITES = emqx emqx_client emqx_zone emqx_banned emqx_session \
 			emqx_access emqx_broker emqx_cm emqx_frame emqx_guid emqx_inflight emqx_json \
 			emqx_keepalive emqx_lib emqx_metrics emqx_mod emqx_mod_sup emqx_mqtt_caps \
@@ -38,18 +37,8 @@
 			emqx_tables emqx_time emqx_topic emqx_trie emqx_vm emqx_mountpoint \
 			emqx_listeners emqx_protocol emqx_pool emqx_shared_sub emqx_bridge \
 			emqx_hooks emqx_batch emqx_sequence emqx_pmon emqx_pd emqx_gc emqx_ws_connection \
-			emqx_packet emqx_connection emqx_tracer emqx_sys_mon emqx_os_mon emqx_vm_mon \
-			emqx_alarm_handler
-=======
-# CT_SUITES = emqx emqx_client emqx_zone emqx_banned emqx_session \
-# 			emqx_access emqx_broker emqx_cm emqx_frame emqx_guid emqx_inflight emqx_json \
-# 			emqx_keepalive emqx_lib emqx_metrics emqx_mod emqx_mod_sup emqx_mqtt_caps \
-# 			emqx_mqtt_props emqx_mqueue emqx_net emqx_pqueue emqx_router emqx_sm \
-# 			emqx_tables emqx_time emqx_topic emqx_trie emqx_vm emqx_mountpoint \
-# 			emqx_listeners emqx_protocol emqx_pool emqx_shared_sub emqx_bridge \
-# 			emqx_hooks emqx_batch emqx_sequence emqx_pmon emqx_pd emqx_gc emqx_ws_connection \
-# 			emqx_packet emqx_connection emqx_tracer emqx_sys_mon emqx_message
->>>>>>> ebc442bb
+			emqx_packet emqx_connection emqx_tracer emqx_sys_mon emqx_message emqx_os_mon \
+      emqx_vm_mon emqx_alarm_handler
 
 CT_NODE_NAME = emqxct@127.0.0.1
 CT_OPTS = -cover test/ct.cover.spec -erl_args -name $(CT_NODE_NAME)
